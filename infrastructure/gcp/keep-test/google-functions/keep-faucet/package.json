{
  "main": "issue-grant.js",
  "dependencies": {
<<<<<<< HEAD
    "@keep-network/keep-core": ">1.3.0-rc <1.3.0",
    "@truffle/hdwallet-provider": "^1.0.38",
    "web3": "1.2.9"
=======
    "@keep-network/keep-core": ">1.2.4-rc <1.2.4",
    "@truffle/hdwallet-provider": "^1.0.43",
    "web3": "1.2.11"
>>>>>>> 1f1f8fce
  },
  "devDependencies": {
    "@google-cloud/functions-framework": "^1.6.0",
    "eslint": "^6.8.0",
    "eslint-config-keep": "github:keep-network/eslint-config-keep#0.3.0",
    "prettier": "^2.0.2"
  },
  "scripts": {
    "start": "functions-framework --target=issueGrant",
    "lint:js": "eslint issue-grant.js",
    "lint:fix:js": "eslint --fix issue-grant.js"
  }
}<|MERGE_RESOLUTION|>--- conflicted
+++ resolved
@@ -1,15 +1,9 @@
 {
   "main": "issue-grant.js",
   "dependencies": {
-<<<<<<< HEAD
     "@keep-network/keep-core": ">1.3.0-rc <1.3.0",
-    "@truffle/hdwallet-provider": "^1.0.38",
-    "web3": "1.2.9"
-=======
-    "@keep-network/keep-core": ">1.2.4-rc <1.2.4",
     "@truffle/hdwallet-provider": "^1.0.43",
     "web3": "1.2.11"
->>>>>>> 1f1f8fce
   },
   "devDependencies": {
     "@google-cloud/functions-framework": "^1.6.0",
