name: Solidity

on:
  push:
    branches:
      - master
    paths:
      - "solidity/**"
      - "!solidity/dashboard/**"
  pull_request:
  workflow_dispatch:
    inputs:
      environment:
        description: 'Environment for workflow execution'
        required: false
        default: 'dev'
      upstream_builds:
        description: 'Upstream builds'
        required: false
      ref:
        description: 'Git reference to checkout (e.g. branch name)'
        required: false
        default: 'master'

jobs:
  contracts-detect-changes:
    runs-on: ubuntu-latest
    outputs:
      path-filter: ${{ steps.filter.outputs.path-filter }}
    steps:
<<<<<<< HEAD
      - name: Show workflow metadata
        if: github.event_name == 'workflow_dispatch'
        run: |
            echo "Workflow dispatched on branch: ${{ github.ref }}"
            echo "environment = ${{ github.event.inputs.environment }}"
            echo "upstream_builds = ${{ github.event.inputs.upstream_builds }}"
            echo "ref = ${{ github.event.inputs.ref }}"
            echo "sha = ${{ github.sha }}"

      - name: Show workflow metadata
        if: github.event_name != 'workflow_dispatch'
        run: |
            echo "ref = ${{ github.ref }}"
            echo "sha = ${{ github.sha }}"

      # - name: DEBUG - Bump up package version # TODO: remove
      #   continue-on-error: true
      #   uses: keep-network/npm-version-bump@v2
      #   with:
      #     work-dir: ./solidity
      #     environment: ${{ github.event.inputs.environment }}
      #     branch: ${{ github.ref }}
      #     commit: ${{ github.sha }}

      - uses: actions/checkout@v2
        if: github.event_name == 'pull_request'

      - uses: dorny/paths-filter@v2
        if: github.event_name == 'pull_request'
        id: filter
        with:
          filters: |
            path-filter:
              - './solidity/!(dashboard/**)/**'
=======
    - uses: actions/checkout@v2
      if: github.event_name == 'pull_request' 
    - uses: dorny/paths-filter@v2
      if: github.event_name == 'pull_request' 
      id: filter
      with:
        filters: |
          path-filter:
            - './solidity/!(dashboard)/**'
>>>>>>> 46b5d330

  contracts-build-and-test:
    needs: contracts-detect-changes
    if: |
      github.event_name != 'pull_request'
        || needs.contracts-detect-changes.outputs.path-filter == 'true'
    runs-on: ubuntu-latest
    defaults:
      run:
        working-directory: ./solidity
    steps:
      - uses: actions/checkout@v2

<<<<<<< HEAD
      - name: DEBUG - Show workflow metadata # TODO: remove
        run: echo "sha = ${{ github.sha }}"

      # - name: DEBUG - Bump up package version # TODO: remove
      #   continue-on-error: true
      #   uses: keep-network/npm-version-bump@v2
      #   with:
      #     work-dir: ./solidity
      #     environment: ${{ github.event.inputs.environment }}
      #     branch: ${{ github.ref }}
      #     commit: ${{ github.sha }}

      - name: Use Node.js ${{ matrix.node-version }}
        uses: actions/setup-node@v2
=======
      - uses: actions/setup-node@v2
>>>>>>> 46b5d330
        with:
          node-version: "12.x"

      - name: Cache node modules
        uses: actions/cache@v2
        env:
          cache-name: cache-solidity-node-modules
        with:
          path: ~/.npm # npm cache files are stored in `~/.npm` on Linux/macOS
          key: ${{ runner.os }}-build-${{ env.cache-name }}-${{ hashFiles('**/package-lock.json') }}
          restore-keys: |
            ${{ runner.os }}-build-${{ env.cache-name }}-
            ${{ runner.os }}-build-
            ${{ runner.os }}-
            
      - name: Install dependencies
        run: npm ci

      - name: Build solidity contracts
        run: npm run compile

      - name: Run tests
        run: npm run test

  contracts-lint:
    needs: contracts-detect-changes
    if: |
<<<<<<< HEAD
      github.event_name == 'push'
=======
      github.event_name != 'pull_request'
>>>>>>> 46b5d330
        || needs.contracts-detect-changes.outputs.path-filter == 'true'
    runs-on: ubuntu-latest
    defaults:
      run:
        working-directory: ./solidity
    steps:
      - uses: actions/checkout@v2

      - uses: actions/setup-node@v2
        with:
          node-version: "12.x"

      - name: Cache node modules
        uses: actions/cache@v2
        env:
          cache-name: cache-solidity-node-modules
        with:
          path: ~/.npm # npm cache files are stored in `~/.npm` on Linux/macOS
          key: ${{ runner.os }}-build-${{ env.cache-name }}-${{ hashFiles('**/package-lock.json') }}
          restore-keys: |
            ${{ runner.os }}-build-${{ env.cache-name }}-
            ${{ runner.os }}-build-
            ${{ runner.os }}-

      - name: Install dependencies
        run: npm ci

      - name: Lint
        run: npm run lint

  contracts-migrate-and-publish-ethereum:
<<<<<<< HEAD
    needs: [contracts-build-and-test]
    if: |
      (github.ref == 'refs/heads/master'
        && github.event_name == 'push')
        || github.event_name == 'workflow_dispatch'
=======
    needs: [contracts-build-and-test, contracts-lint]
    if: |
      github.ref == 'refs/heads/master'
        && github.event_name != 'pull_request'
>>>>>>> 46b5d330
    environment: keep-test # keep-test requires a manual aproval
    runs-on: ubuntu-latest
    strategy:
      matrix:
        node-version: [12.x]
    defaults:
      run:
        working-directory: ./solidity
    outputs:
      version: ${{ steps.npm-version-bump.outputs.version }}
    steps:
      - uses: actions/checkout@v2

<<<<<<< HEAD
      - name: DEBUG - Show workflow metadata # TODO: remove
        run: echo "sha = ${{ github.sha }}"

      # - name: DEBUG - Bump up package version # TODO: remove
      #   continue-on-error: true
      #   uses: keep-network/npm-version-bump@v2
      #   with:
      #     work-dir: ./solidity
      #     environment: ${{ github.event.inputs.environment }}
      #     branch: ${{ github.ref }}
      #     commit: ${{ github.sha }}
=======
      - name: Load environment variables
        uses: keep-network/load-env-variables@v1
        env: 
          CI_GITHUB_TOKEN: ${{ secrets.CI_GITHUB_TOKEN }}
        with:
          # TODO: Consider passing of `environment` input instead of using 
          # hardcoded value. Would require some rework in action's code or
          # in config files.
          environment: 'ropsten'
>>>>>>> 46b5d330

      - name: Use Node.js ${{ matrix.node-version }}
        uses: actions/setup-node@v2
        with:
          node-version: ${{ matrix.node-version }}

      - name: Cache node modules
        uses: actions/cache@v2
        env:
          cache-name: cache-solidity-node-modules
        with:
          path: ~/.npm # npm cache files are stored in `~/.npm` on Linux/macOS
          key: ${{ runner.os }}-build-${{ env.cache-name }}-${{ hashFiles('**/package-lock.json') }}
          restore-keys: |
            ${{ runner.os }}-build-${{ env.cache-name }}-
            ${{ runner.os }}-build-
            ${{ runner.os }}-

      - name: Install dependencies
        run: npm ci
      
      - name: Migrate contracts
        env: 
          ETH_HOSTNAME: ${{ secrets.KEEP_TEST_ETH_HOSTNAME }}
          CONTRACT_OWNER_ETH_ACCOUNT_PRIVATE_KEY: ${{ secrets.KEEP_TEST_ETH_CONTRACT_OWNER_PRIVATE_KEY }}
        run: npx truffle migrate --reset --network $TRUFFLE_NETWORK
      
      - name: Copy artifacts
        run: |
          mkdir -p artifacts
          cp -r build/contracts/* artifacts/

      - name: Bump up package version
        id: npm-version-bump
        uses: keep-network/npm-version-bump@v2
        with:
          work-dir: ./solidity
          environment: ${{ github.event.inputs.environment }}
          branch: ${{ github.ref }}
          commit: ${{ github.sha }}

      - name: Push contracts to Tenderly
        # TODO: once below action gets tagged replace `@main` with `@v1` 
        uses: keep-network/tenderly-push-action@main
        continue-on-error: true
        with:
          working-directory: ./solidity
          tenderly-token: ${{ secrets.TENDERLY_TOKEN }}
          tenderly-project: thesis/keep-test
          eth-network-id: ${{ env.NETWORK_ID }}
          github-project-name: keep-core
<<<<<<< HEAD
          version-tag: ${{ steps.npm-version-bump.outputs.version }}
=======
          # version-tag: # TODO: resolve npm package version

      - uses: google-github-actions/setup-gcloud@v0.2.0
        with:
          project_id: ${{ env.GOOGLE_PROJECT_ID }}
          service_account_key: ${{ secrets.KEEP_TEST_GCR_JSON_KEY }}

      - name: Upload contract data
        run: |
          cd build/contracts
          gsutil -m cp * gs://${{ env.CONTRACT_DATA_BUCKET }}/keep-core

      - name: Copy artifacts
        run: |
          mkdir -p artifacts
          cp -r build/contracts/* artifacts/

      - name: Bump up package version
        uses: keep-network/npm-version-bump@v1
        with:
          workDir: ./solidity
>>>>>>> 46b5d330

      - name: Publish to npm
        run: |
          echo //registry.npmjs.org/:_authToken=${{ secrets.NPM_TOKEN }} > .npmrc
          npm publish --access=public

      - name: Upload a Build Artifact
        uses: actions/upload-artifact@v2
        with:
          name: Contracts (Node.js ${{ matrix.node-version }})
          path: ./solidity/build/contracts/*

  contracts-build-and-publish-initcontainer:
    needs: [contracts-migrate-and-publish-ethereum]
    if: needs.contracts-migrate-and-publish-ethereum.result == 'success'
    runs-on: ubuntu-latest
    strategy:
      matrix:
        node-version: [12.x]
    steps:
      - uses: actions/checkout@v2

      - name: Load environment variables
        uses: keep-network/load-env-variables@v1
        env: 
          CI_GITHUB_TOKEN: ${{ secrets.CI_GITHUB_TOKEN }}
        with:
          # TODO: Consider passing of `environment` input instead of using 
          # hardcoded value. Would require some rework in action's code or
          # in config files.
          environment: 'ropsten'

      - name: Download a Build Artifact
        uses: actions/download-artifact@v2
        with:
          name: Contracts (Node.js ${{ matrix.node-version }})
          path: ./infrastructure/kube/templates/keep-client/initcontainer/provision-keep-client/

      - name: Set up Docker Buildx
        uses: docker/setup-buildx-action@v1

      - name: Cache Docker layers
        uses: actions/cache@v2
        with:
          path: /tmp/.buildx-cache
          key: ${{ runner.os }}-buildx-${{ github.sha }}
          restore-keys: |
            ${{ runner.os }}-buildx-

      - name: Login to Google Container Registry
        uses: docker/login-action@v1
        with:
          registry: ${{ env.GCR_REGISTRY_URL }}
          username: _json_key
          password: ${{ secrets.KEEP_TEST_GCR_JSON_KEY }}

      - name: Build and publish initcontainer
        uses: docker/build-push-action@v2
        env:
          IMAGE_NAME: 'initcontainer-provision-keep-client'
        with:
          context: ./infrastructure/kube/templates/keep-client/initcontainer/provision-keep-client/
          # GCR image should be named according to following convention:
          # HOSTNAME/PROJECT-ID/IMAGE:TAG
          # We don't use TAG yet, will be added at later stages of work on RFC-18.
          tags: ${{ env.GCR_REGISTRY_URL }}/${{ env.GOOGLE_PROJECT_ID }}/${{ env.IMAGE_NAME }}
          labels: |
            revision=${{ github.sha }}
          push: true
          cache-from: type=local,src=/tmp/.buildx-cache
          cache-to: type=local,dest=/tmp/.buildx-cache
<<<<<<< HEAD
      
      - name: Notify CI about completion of the workflow
        if: github.event_name == 'workflow_dispatch'
        uses: keep-network/notify-workflow-completed@main
        env:
          GITHUB_TOKEN: ${{ secrets.CI_GITHUB_TOKEN }}
        with:
          module: "github.com/keep-network/keep-core/solidity"
          url: https://github.com/${{ github.repository }}/actions/runs/${{ github.run_id }}
          environment: ${{ github.event.inputs.environment }}
          upstream_builds: ${{ github.event.inputs.upstream_builds }}
          ref: ${{ github.event.inputs.ref }}
          version: ${{ needs.contracts-migrate-and-publish-ethereum.outputs.version }}

  contracts-migrate-and-publish-celo:
    needs: [contracts-build-and-test]
=======

  contracts-migrate-and-publish-celo:
    needs: [contracts-build-and-test, contracts-lint]
>>>>>>> 46b5d330
    if: |
      github.ref == 'refs/heads/master'
        && github.event_name != 'pull_request'
    environment: keep-test
    runs-on: ubuntu-latest
    strategy:
      matrix:
        node-version: [12.x]
    defaults:
      run:
        working-directory: ./solidity
    steps:
      - uses: actions/checkout@v2

      - name: Load environment variables
        uses: keep-network/load-env-variables@v1
        env: 
          CI_GITHUB_TOKEN: ${{ secrets.CI_GITHUB_TOKEN }}
        with:
          # TODO: Consider passing of `environment` input instead of using 
          # hardcoded value. Would require some rework in action's code or
          # in config files.
          environment: 'alfajores'

      - name: Use Node.js ${{ matrix.node-version }}
        uses: actions/setup-node@v2
        with:
          node-version: ${{ matrix.node-version }}

      - name: Cache node modules
        uses: actions/cache@v2
        env:
          cache-name: cache-solidity-node-modules
        with:
          path: ~/.npm # npm cache files are stored in `~/.npm` on Linux/macOS
          key: ${{ runner.os }}-build-${{ env.cache-name }}-${{ hashFiles('**/package-lock.json') }}
          restore-keys: |
            ${{ runner.os }}-build-${{ env.cache-name }}-
            ${{ runner.os }}-build-
            ${{ runner.os }}-

      - name: Install dependencies
        run: npm ci

      - name: Migrate contracts
        env:
          CONTRACT_OWNER_CELO_ACCOUNT_PRIVATE_KEY: |
            ${{ secrets.KEEP_TEST_CELO_CONTRACT_OWNER_PRIVATE_KEY }}
        run: npx truffle migrate --reset --network $TRUFFLE_NETWORK

<<<<<<< HEAD
      # TODO: Add copy to `artifacts` dir and NPM publish steps once it's clear how artifacts should be tagged
=======
      - uses: google-github-actions/setup-gcloud@v0.2.0
        with:
          project_id: ${{ env.GOOGLE_PROJECT_ID }}
          service_account_key: ${{ secrets.KEEP_TEST_GCR_JSON_KEY }}

      - name: Upload contract data
        run: |
          cd build/contracts
          gsutil -m cp * gs://${{ env.CONTRACT_DATA_BUCKET }}/keep-core-celo

      # TODO: add NPM publish step once it's clear how artifacts should be tagged
>>>>>>> 46b5d330
<|MERGE_RESOLUTION|>--- conflicted
+++ resolved
@@ -28,7 +28,6 @@
     outputs:
       path-filter: ${{ steps.filter.outputs.path-filter }}
     steps:
-<<<<<<< HEAD
       - name: Show workflow metadata
         if: github.event_name == 'workflow_dispatch'
         run: |
@@ -44,15 +43,6 @@
             echo "ref = ${{ github.ref }}"
             echo "sha = ${{ github.sha }}"
 
-      # - name: DEBUG - Bump up package version # TODO: remove
-      #   continue-on-error: true
-      #   uses: keep-network/npm-version-bump@v2
-      #   with:
-      #     work-dir: ./solidity
-      #     environment: ${{ github.event.inputs.environment }}
-      #     branch: ${{ github.ref }}
-      #     commit: ${{ github.sha }}
-
       - uses: actions/checkout@v2
         if: github.event_name == 'pull_request'
 
@@ -62,18 +52,7 @@
         with:
           filters: |
             path-filter:
-              - './solidity/!(dashboard/**)/**'
-=======
-    - uses: actions/checkout@v2
-      if: github.event_name == 'pull_request' 
-    - uses: dorny/paths-filter@v2
-      if: github.event_name == 'pull_request' 
-      id: filter
-      with:
-        filters: |
-          path-filter:
-            - './solidity/!(dashboard)/**'
->>>>>>> 46b5d330
+              - './solidity/!(dashboard)/**'
 
   contracts-build-and-test:
     needs: contracts-detect-changes
@@ -87,24 +66,7 @@
     steps:
       - uses: actions/checkout@v2
 
-<<<<<<< HEAD
-      - name: DEBUG - Show workflow metadata # TODO: remove
-        run: echo "sha = ${{ github.sha }}"
-
-      # - name: DEBUG - Bump up package version # TODO: remove
-      #   continue-on-error: true
-      #   uses: keep-network/npm-version-bump@v2
-      #   with:
-      #     work-dir: ./solidity
-      #     environment: ${{ github.event.inputs.environment }}
-      #     branch: ${{ github.ref }}
-      #     commit: ${{ github.sha }}
-
-      - name: Use Node.js ${{ matrix.node-version }}
-        uses: actions/setup-node@v2
-=======
       - uses: actions/setup-node@v2
->>>>>>> 46b5d330
         with:
           node-version: "12.x"
 
@@ -132,11 +94,7 @@
   contracts-lint:
     needs: contracts-detect-changes
     if: |
-<<<<<<< HEAD
       github.event_name == 'push'
-=======
-      github.event_name != 'pull_request'
->>>>>>> 46b5d330
         || needs.contracts-detect-changes.outputs.path-filter == 'true'
     runs-on: ubuntu-latest
     defaults:
@@ -168,18 +126,11 @@
         run: npm run lint
 
   contracts-migrate-and-publish-ethereum:
-<<<<<<< HEAD
     needs: [contracts-build-and-test]
     if: |
       (github.ref == 'refs/heads/master'
         && github.event_name == 'push')
         || github.event_name == 'workflow_dispatch'
-=======
-    needs: [contracts-build-and-test, contracts-lint]
-    if: |
-      github.ref == 'refs/heads/master'
-        && github.event_name != 'pull_request'
->>>>>>> 46b5d330
     environment: keep-test # keep-test requires a manual aproval
     runs-on: ubuntu-latest
     strategy:
@@ -193,19 +144,6 @@
     steps:
       - uses: actions/checkout@v2
 
-<<<<<<< HEAD
-      - name: DEBUG - Show workflow metadata # TODO: remove
-        run: echo "sha = ${{ github.sha }}"
-
-      # - name: DEBUG - Bump up package version # TODO: remove
-      #   continue-on-error: true
-      #   uses: keep-network/npm-version-bump@v2
-      #   with:
-      #     work-dir: ./solidity
-      #     environment: ${{ github.event.inputs.environment }}
-      #     branch: ${{ github.ref }}
-      #     commit: ${{ github.sha }}
-=======
       - name: Load environment variables
         uses: keep-network/load-env-variables@v1
         env: 
@@ -215,7 +153,6 @@
           # hardcoded value. Would require some rework in action's code or
           # in config files.
           environment: 'ropsten'
->>>>>>> 46b5d330
 
       - name: Use Node.js ${{ matrix.node-version }}
         uses: actions/setup-node@v2
@@ -267,31 +204,7 @@
           tenderly-project: thesis/keep-test
           eth-network-id: ${{ env.NETWORK_ID }}
           github-project-name: keep-core
-<<<<<<< HEAD
           version-tag: ${{ steps.npm-version-bump.outputs.version }}
-=======
-          # version-tag: # TODO: resolve npm package version
-
-      - uses: google-github-actions/setup-gcloud@v0.2.0
-        with:
-          project_id: ${{ env.GOOGLE_PROJECT_ID }}
-          service_account_key: ${{ secrets.KEEP_TEST_GCR_JSON_KEY }}
-
-      - name: Upload contract data
-        run: |
-          cd build/contracts
-          gsutil -m cp * gs://${{ env.CONTRACT_DATA_BUCKET }}/keep-core
-
-      - name: Copy artifacts
-        run: |
-          mkdir -p artifacts
-          cp -r build/contracts/* artifacts/
-
-      - name: Bump up package version
-        uses: keep-network/npm-version-bump@v1
-        with:
-          workDir: ./solidity
->>>>>>> 46b5d330
 
       - name: Publish to npm
         run: |
@@ -363,7 +276,6 @@
           push: true
           cache-from: type=local,src=/tmp/.buildx-cache
           cache-to: type=local,dest=/tmp/.buildx-cache
-<<<<<<< HEAD
       
       - name: Notify CI about completion of the workflow
         if: github.event_name == 'workflow_dispatch'
@@ -380,11 +292,6 @@
 
   contracts-migrate-and-publish-celo:
     needs: [contracts-build-and-test]
-=======
-
-  contracts-migrate-and-publish-celo:
-    needs: [contracts-build-and-test, contracts-lint]
->>>>>>> 46b5d330
     if: |
       github.ref == 'refs/heads/master'
         && github.event_name != 'pull_request'
@@ -435,18 +342,4 @@
             ${{ secrets.KEEP_TEST_CELO_CONTRACT_OWNER_PRIVATE_KEY }}
         run: npx truffle migrate --reset --network $TRUFFLE_NETWORK
 
-<<<<<<< HEAD
-      # TODO: Add copy to `artifacts` dir and NPM publish steps once it's clear how artifacts should be tagged
-=======
-      - uses: google-github-actions/setup-gcloud@v0.2.0
-        with:
-          project_id: ${{ env.GOOGLE_PROJECT_ID }}
-          service_account_key: ${{ secrets.KEEP_TEST_GCR_JSON_KEY }}
-
-      - name: Upload contract data
-        run: |
-          cd build/contracts
-          gsutil -m cp * gs://${{ env.CONTRACT_DATA_BUCKET }}/keep-core-celo
-
-      # TODO: add NPM publish step once it's clear how artifacts should be tagged
->>>>>>> 46b5d330
+      # TODO: Add copy to `artifacts` dir and NPM publish steps once it's clear how artifacts should be tagged