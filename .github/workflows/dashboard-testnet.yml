name: Token Dashboard / Testnet

on:
  push:
    branches:
     - master
    paths:
      - "solidity/dashboard/**"
  pull_request:
  workflow_dispatch:
    inputs:
      environment:
        description: 'Environment for workflow execution'
        required: false
        default: 'dev'
      upstream_builds:
        description: 'Upstream builds'
        required: false
      ref:
        description: 'Git reference to checkout (e.g. branch name)'
        required: false
        default: 'master'

jobs:
  dashboard-detect-changes:
    runs-on: ubuntu-latest
    outputs:
      path-filter: ${{ steps.filter.outputs.path-filter }}
    steps:
<<<<<<< HEAD
      - name: Show workflow metadata
        if: github.event_name == 'workflow_dispatch'
        run: |
            echo "Workflow dispatched on branch: ${{ github.ref }}"
            echo "environment = ${{ github.event.inputs.environment }}"
            echo "upstream_builds = ${{ github.event.inputs.upstream_builds }}"
            echo "ref = ${{ github.event.inputs.ref }}"

      - name: Show workflow metadata
        if: github.event_name != 'workflow_dispatch'
        run: |
            echo "ref = ${{ github.ref }}"
            echo "sha = ${{ github.sha }}"

      - uses: actions/checkout@v2
        if: github.event_name == 'pull_request'

      - uses: dorny/paths-filter@v2
        if: github.event_name == 'pull_request'
        id: filter
        with:
          filters: |
            path-filter:
              - './solidity/dashboard/**'
=======
    - uses: actions/checkout@v2
      if: github.event_name == 'pull_request' 
    - uses: dorny/paths-filter@v2
      if: github.event_name == 'pull_request' 
      id: filter
      with:
        filters: |
          path-filter:
            - './solidity/dashboard/**'
>>>>>>> 46b5d330

  dashboard-build-and-publish:
    needs: dashboard-detect-changes
    if: |
      github.event_name != 'pull_request'
        || needs.dashboard-detect-changes.outputs.path-filter == 'true'
    runs-on: ubuntu-latest
    defaults:
      run:
        working-directory: ./solidity/dashboard
    steps:
      - uses: actions/checkout@v2

      - name: Load environment variables
        uses: keep-network/load-env-variables@v1
        env: 
          CI_GITHUB_TOKEN: ${{ secrets.CI_GITHUB_TOKEN }}
        with:
          # TODO: Consider passing of `environment` input instead of using 
          # hardcoded value. Would require some rework in action's code or
          # in config files.
          environment: 'ropsten'

      - uses: actions/setup-node@v2
        with:
          node-version: "12.x"

      - name: Cache Global NPM Cache
        uses: actions/cache@v2
        env:
          cache-name: cache-global-npm-cache
        with:
          path: ~/.npm # npm cache files are stored in `~/.npm` on Linux/macOS
          key: ${{ runner.os }}-build-${{ env.cache-name }}-${{ hashFiles('**/package-lock.json') }}
          restore-keys: |
            ${{ runner.os }}-build-${{ env.cache-name }}-
            ${{ runner.os }}-build-
            ${{ runner.os }}-

      - name: Get upstream packages' versions
        uses: keep-network/upstream-builds-query@main
        id: upstream-builds-query
        with:
          upstream-builds: ${{ github.event.inputs.upstream_builds }}
          query: |
            keep-core-solidity-version = github.com/keep-network/keep-core/solidity#version
            keep-ecdsa-solidity-version = github.com/keep-network/keep-ecdsa/solidity#version
            tbtc-solidity-version = github.com/keep-network/tbtc/solidity#version

      - name: Resolve latest contracts
        run: |
            npm install --save-exact \
              @keep-network/keep-core@${{ steps.upstream-builds-query.outputs.keep-core-solidity-version }} \
              @keep-network/keep-ecdsa@${{ steps.upstream-builds-query.outputs.keep-ecdsa-solidity-version }} \
              @keep-network/tbtc@${{ steps.upstream-builds-query.outputs.tbtc-solidity-version }}

      - name: Set up Docker Buildx
        uses: docker/setup-buildx-action@v1

      - name: Cache Docker layers
        uses: actions/cache@v2
        with:
          path: /tmp/.buildx-cache
          key: ${{ runner.os }}-buildx-${{ github.sha }}
          restore-keys: |
            ${{ runner.os }}-buildx-

      - name: Login to Google Container Registry
        if: |
<<<<<<< HEAD
          (github.ref == 'refs/heads/master'
            && github.event_name == 'push')
            || github.event_name == 'workflow_dispatch'
=======
          github.ref == 'refs/heads/master'
            && github.event_name != 'pull_request'
>>>>>>> 46b5d330
        uses: docker/login-action@v1
        with:
          registry: ${{ env.GCR_REGISTRY_URL }}
          username: _json_key
          password: ${{ secrets.KEEP_TEST_GCR_JSON_KEY }}

      - name: Build and publish Keep Token Dashboard image
        uses: docker/build-push-action@v2
        env:
          IMAGE_NAME: 'keep-dapp-token-dashboard'
        with:
          context: ./solidity/dashboard/
          # GCR image should be named according to following convention:
          # HOSTNAME/PROJECT-ID/IMAGE:TAG
          # We don't use TAG yet, will be added at later stages of work on RFC-18.
          tags: ${{ env.GCR_REGISTRY_URL }}/${{ env.GOOGLE_PROJECT_ID }}/${{ env.IMAGE_NAME }}
          labels: revision=${{ github.sha }}
          push: |
<<<<<<< HEAD
            ${{ (github.ref == 'refs/heads/master'
              && github.event_name == 'push')
              || github.event_name == 'workflow_dispatch' }}
=======
            ${{ github.ref == 'refs/heads/master'
              && github.event_name != 'pull_request' }} 
>>>>>>> 46b5d330
          cache-from: type=local,src=/tmp/.buildx-cache
          cache-to: type=local,dest=/tmp/.buildx-cache
      
      - name: Notify CI about completion of the workflow
        if: github.event_name == 'workflow_dispatch'
        uses: keep-network/notify-workflow-completed@main
        env:
          GITHUB_TOKEN: ${{ secrets.CI_GITHUB_TOKEN }}
        with:
          module: "github.com/keep-network/keep-core/dashboard"
          url: https://github.com/${{ github.repository }}/actions/runs/${{ github.run_id }}
          environment: ${{ github.event.inputs.environment }}
          upstream_builds: ${{ github.event.inputs.upstream_builds }}
          ref: ${{ github.event.inputs.ref }}
          version: ${{ github.sha }}<|MERGE_RESOLUTION|>--- conflicted
+++ resolved
@@ -27,7 +27,6 @@
     outputs:
       path-filter: ${{ steps.filter.outputs.path-filter }}
     steps:
-<<<<<<< HEAD
       - name: Show workflow metadata
         if: github.event_name == 'workflow_dispatch'
         run: |
@@ -52,17 +51,6 @@
           filters: |
             path-filter:
               - './solidity/dashboard/**'
-=======
-    - uses: actions/checkout@v2
-      if: github.event_name == 'pull_request' 
-    - uses: dorny/paths-filter@v2
-      if: github.event_name == 'pull_request' 
-      id: filter
-      with:
-        filters: |
-          path-filter:
-            - './solidity/dashboard/**'
->>>>>>> 46b5d330
 
   dashboard-build-and-publish:
     needs: dashboard-detect-changes
@@ -132,14 +120,9 @@
 
       - name: Login to Google Container Registry
         if: |
-<<<<<<< HEAD
           (github.ref == 'refs/heads/master'
             && github.event_name == 'push')
             || github.event_name == 'workflow_dispatch'
-=======
-          github.ref == 'refs/heads/master'
-            && github.event_name != 'pull_request'
->>>>>>> 46b5d330
         uses: docker/login-action@v1
         with:
           registry: ${{ env.GCR_REGISTRY_URL }}
@@ -158,14 +141,9 @@
           tags: ${{ env.GCR_REGISTRY_URL }}/${{ env.GOOGLE_PROJECT_ID }}/${{ env.IMAGE_NAME }}
           labels: revision=${{ github.sha }}
           push: |
-<<<<<<< HEAD
             ${{ (github.ref == 'refs/heads/master'
               && github.event_name == 'push')
               || github.event_name == 'workflow_dispatch' }}
-=======
-            ${{ github.ref == 'refs/heads/master'
-              && github.event_name != 'pull_request' }} 
->>>>>>> 46b5d330
           cache-from: type=local,src=/tmp/.buildx-cache
           cache-to: type=local,dest=/tmp/.buildx-cache
       
