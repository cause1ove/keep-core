--- conflicted
+++ resolved
@@ -678,17 +678,9 @@
     }
 
     /**
-<<<<<<< HEAD
-     * @dev Gets group members.
-     */
-    function getGroupMembers(
-        bytes memory groupPubKey
-    ) public view returns (address[] memory) {
-=======
      * @dev Returns members of the given group by group public key.
      */
     function getGroupMembers(bytes memory groupPubKey) public view returns (address[] memory members) {
->>>>>>> ba20fded
         return groups.getGroupMembers(groupPubKey);
     }
 }