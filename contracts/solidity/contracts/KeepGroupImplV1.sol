--- conflicted
+++ resolved
@@ -238,20 +238,13 @@
      * @param _groupMemberID the ID of the member that is being added.
      */
     function addStaker(bytes32 _groupMemberID) public onlyOwner {
-<<<<<<< HEAD
+
 		// TODO save some info at this point - this is only for use in Milestone 1.
 		listOfGroupMemberIDs.push( _groupMemberID );
 		uint32 index = uint32(listOfGroupMemberIDs.length - 1);
     	emit OnStakerAdded( index, _groupMemberID );
 	}
-=======
-        // TODO save some info at this point - this is only for use in Milestone 1 and will
-        // not need to be added to the "forever" storage.
-        listOfGroupMemberIDs.push( _groupMemberID );
-        uint32 index = uint32(listOfGroupMemberIDs.length - 1);
-        emit OnStakerAdded( index, _groupMemberID);
-    }
->>>>>>> eb580d26
+
 
     /**
      * @dev Testing for M1 - return true if the staker at _index is _groupMemberID
