pragma solidity ^0.5.4;
import "openzeppelin-solidity/contracts/math/SafeMath.sol";
import "solidity-bytes-utils/contracts/BytesLib.sol";
import "../../cryptography/AltBn128.sol";

library Groups {
    using SafeMath for uint256;
    using BytesLib for bytes;

    struct Group {
        bytes groupPubKey;
        uint registrationBlockHeight;
    }

    struct Storage {
        // The minimal number of groups that should not expire to protect the
        // minimal network throughput.
        uint256 activeGroupsThreshold;
    
        // Time in blocks after which a group expires.
        uint256 groupActiveTime;

        // Duplicated constant from operator contract to avoid extra call.
        // The value is set when the operator contract is added.
        uint256 relayEntryTimeout;

        Group[] groups;
        uint256[] terminatedGroups;
        mapping (bytes => address[]) groupMembers;

        // Sum of all group member rewards earned so far. The value is the same for
        // all group members. Submitter reward and reimbursement is paid immediately
        // and is not included here. Each group member can withdraw no more than
        // this value.
        mapping (bytes => uint256) groupMemberRewards;

        // expiredGroupOffset is pointing to the first active group, it is also the
        // expired groups counter
        uint256 expiredGroupOffset;
    }

    /**
     * @dev Adds group.
     */
    function addGroup(
        Storage storage self,
        bytes memory groupPubKey
    ) internal {
        self.groups.push(Group(groupPubKey, block.number));
    }

    /**
     * @dev Adds group member.
     */
    function addGroupMember(
        Storage storage self,
        bytes memory groupPubKey,
        address member
    ) internal {
        self.groupMembers[groupPubKey].push(member);
    }

    /**
     * @dev Adds group member reward per group so the accumulated amount can be withdrawn later.
     */
    function addGroupMemberReward(
        Storage storage self,
        bytes memory groupPubKey,
        uint256 amount
    ) internal {
        self.groupMemberRewards[groupPubKey] = self.groupMemberRewards[groupPubKey].add(amount);
    }

    /**
     * @dev Returns accumulated group member rewards for provided group.
     */
    function getGroupMemberRewards(
        Storage storage self,
        bytes memory groupPubKey
    ) internal view returns (uint256) {
        return self.groupMemberRewards[groupPubKey];
    }

    /**
     * @dev Gets group public key.
     */
    function getGroupPublicKey(
        Storage storage self,
        uint256 groupIndex
    ) internal view returns (bytes memory) {
        return self.groups[groupIndex].groupPubKey;
    }

    /**
     * @dev Gets group member.
     */
    function getGroupMember(
        Storage storage self,
        bytes memory groupPubKey,
        uint256 memberIndex
    ) internal view returns (address) {
        return self.groupMembers[groupPubKey][memberIndex];
    }

    /**
     * @dev Gets all indices in the provided group for a member.
     */
    function getGroupMemberIndices(
        Storage storage self,
        bytes memory groupPubKey,
        address member
    ) public view returns (uint256[] memory indices) {
        uint256 counter;
        for (uint i = 0; i < self.groupMembers[groupPubKey].length; i++) {
            if (self.groupMembers[groupPubKey][i] == member) {
                counter++;
            }
        }

        indices = new uint256[](counter);
        counter = 0;
        for (uint i = 0; i < self.groupMembers[groupPubKey].length; i++) {
            if (self.groupMembers[groupPubKey][i] == member) {
                indices[counter] = i;
                counter++;
            }
        }
    }

    /**
     * @dev Terminates group.
     */
    function terminateGroup(
        Storage storage self,
        uint256 groupIndex
    ) internal {
        self.terminatedGroups.push(groupIndex);
    }

    /**
     * @dev Checks if group with the given public key is registered.
     */
    function isGroupRegistered(
        Storage storage self,
        bytes memory groupPubKey
    ) internal view returns(bool) {
        for (uint i = 0; i < self.groups.length; i++) {
            if (self.groups[i].groupPubKey.equalStorage(groupPubKey)) {
                return true;
            }
        }
        return false;
    }

    /**
     * @dev Gets the cutoff time in blocks until which the given group is
     * considered as an active group assuming it hasn't been terminated before.
     * The group may not be marked as expired even though its active
     * time has passed if one of the rules inside `selectGroup` function are not
     * met (e.g. minimum active group threshold). Hence, this value informs when
     * the group may no longer be considered as active but it does not mean that
     * the group will be immediatelly considered not as such.
     */
    function groupActiveTimeOf(
        Storage storage self,
        Group memory group
    ) internal view returns(uint256) {
        return group.registrationBlockHeight.add(self.groupActiveTime);
    }

    /**
     * @dev Gets the cutoff time in blocks after which the given group is
     * considered as stale. Stale group is an expired group which is no longer
     * performing any operations.
     */
    function groupStaleTime(
        Storage storage self,
        Group memory group
    ) internal view returns(uint256) {
        return groupActiveTimeOf(self, group).add(self.relayEntryTimeout);
    }

    /**
     * @dev Checks if a group with the given public key is a stale group.
     * Stale group is an expired group which is no longer performing any
     * operations. It is important to understand that an expired group may
     * still perform some operations for which it was selected when it was still
     * active. We consider a group to be stale when it's expired and when its
     * expiration time and potentially executed operation timeout are both in
     * the past.
     */
    function isStaleGroup(
        Storage storage self,
        bytes memory groupPubKey
    ) public view returns(bool) {
        for (uint i = 0; i < self.groups.length; i++) {
            if (self.groups[i].groupPubKey.equalStorage(groupPubKey)) {
                bool isExpired = self.expiredGroupOffset > i;
                bool isStale = groupStaleTime(self, self.groups[i]) < block.number;
                return isExpired && isStale;
            }
        }

        revert("Group does not exist");
    }

    /**
     * @dev Gets the number of active groups. Expired and terminated groups are
     * not counted as active.
     */
    function numberOfGroups(
        Storage storage self
    ) internal view returns(uint256) {
        return self.groups.length.sub(self.expiredGroupOffset).sub(self.terminatedGroups.length);
    }

    /**
     * @dev Goes through groups starting from the oldest one that is still
     * active and checks if it hasn't expired. If so, updates the information
     * about expired groups so that all expired groups are marked as such.
     * It does not mark more than `activeGroupsThreshold` active groups as
     * expired.
     */
    function expireOldGroups(
        Storage storage self
    ) internal {
        // move expiredGroupOffset as long as there are some groups that should
        // be marked as expired and we are above activeGroupsThreshold of
        // active groups.
        while(
            groupActiveTimeOf(self, self.groups[self.expiredGroupOffset]) < block.number &&
            numberOfGroups(self) > self.activeGroupsThreshold
        ) {
            self.expiredGroupOffset++;
        }

        // Go through all terminatedGroups and if some of the terminated
        // groups are expired, remove them from terminatedGroups collection.
        // This is needed because we evaluate the shift of selected group index
        // based on how many non-expired groups has been terminated.
        for (uint i = 0; i < self.terminatedGroups.length; i++) {
            if (self.expiredGroupOffset > self.terminatedGroups[i]) {
                self.terminatedGroups[i] = self.terminatedGroups[self.terminatedGroups.length - 1];
                self.terminatedGroups.length--;
            }
        }
    }

    /**
     * @dev Returns an index of a randomly selected active group. Terminated and
     * expired groups are not considered as active.
     * Before new group is selected, information about expired groups
     * is updated. At least one active group needs to be present for this
     * function to succeed.
     * @param seed Random number used as a group selection seed.
     */
    function selectGroup(
        Storage storage self,
        uint256 seed
    ) public returns(uint256) {
        require(numberOfGroups(self) > 0, "At least one active group required");

        expireOldGroups(self);
        uint256 selectedGroup = seed % numberOfGroups(self);
        return shiftByTerminatedGroups(self, shiftByExpiredGroups(self, selectedGroup));
    }

    /**
     * @dev Evaluates the shift of selected group index based on the number of
     * expired groups.
     */
    function shiftByExpiredGroups(
        Storage storage self,
        uint256 selectedIndex
    ) internal view returns(uint256) {
        return self.expiredGroupOffset.add(selectedIndex);
    }

    /**
     * @dev Evaluates the shift of selected group index based on the number of
     * non-expired, terminated groups.
     */
    function shiftByTerminatedGroups(
        Storage storage self,
        uint256 selectedIndex
    ) internal view returns(uint256) {
        uint256 shiftedIndex = selectedIndex;
        for (uint i = 0; i < self.terminatedGroups.length; i++) {
            if (self.terminatedGroups[i] <= shiftedIndex) {
                shiftedIndex++;
            }
        }

        return shiftedIndex;
    }

    /**
     * @dev Withdraws accumulated group member rewards for operator
     * using the provided group index and member indices. Once the
     * accumulated reward is withdrawn from the selected group, member is
     * removed from it. Rewards can be withdrawn only from stale group.
     * @param operator Operator address.
     * @param groupIndex Group index.
     * @param groupMemberIndices Array of member indices for the group member.
     */
    function withdrawFromGroup(
        Storage storage self,
        address operator,
        uint256 groupIndex,
        uint256[] memory groupMemberIndices
    ) public returns (uint256 rewards) {
        bool isExpired = self.expiredGroupOffset > groupIndex;
        bool isStale = groupStaleTime(self, self.groups[groupIndex]) < block.number;
        require(isExpired && isStale, "Group must be expired and stale");
        bytes memory groupPublicKey = getGroupPublicKey(self, groupIndex);
        for (uint i = 0; i < groupMemberIndices.length; i++) {
            if (operator == self.groupMembers[groupPublicKey][groupMemberIndices[i]]) {
                delete self.groupMembers[groupPublicKey][groupMemberIndices[i]];
                rewards = rewards.add(self.groupMemberRewards[groupPublicKey]);
            }
        }
    }

    /**
<<<<<<< HEAD
     * @dev Gets group members.
     */
    function getGroupMembers(
        Storage storage self,
        bytes memory groupPubKey
    ) public view returns (address[] memory) {
=======
     * @dev Returns members of the given group by group public key.
     *
     * @param groupPubKey Group public key.
     */
    function getGroupMembers(Storage storage self, bytes memory groupPubKey) public view returns (address[] memory ) {
>>>>>>> ba20fded
        return self.groupMembers[groupPubKey];
    }
}<|MERGE_RESOLUTION|>--- conflicted
+++ resolved
@@ -322,20 +322,11 @@
     }
 
     /**
-<<<<<<< HEAD
-     * @dev Gets group members.
-     */
-    function getGroupMembers(
-        Storage storage self,
-        bytes memory groupPubKey
-    ) public view returns (address[] memory) {
-=======
      * @dev Returns members of the given group by group public key.
      *
      * @param groupPubKey Group public key.
      */
     function getGroupMembers(Storage storage self, bytes memory groupPubKey) public view returns (address[] memory ) {
->>>>>>> ba20fded
         return self.groupMembers[groupPubKey];
     }
 }