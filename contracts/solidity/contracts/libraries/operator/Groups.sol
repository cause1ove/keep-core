--- conflicted
+++ resolved
@@ -342,7 +342,6 @@
     }
 
     /**
-<<<<<<< HEAD
      * @dev Returns addresses of all the members in the provided group.
      */
     function membersOf(
@@ -385,7 +384,8 @@
             self.stakingContract.seize(minimumStake, 100, msg.sender, membersOf(self, groupPubKey));
         }
     }
-=======
+
+    /**
      * @dev Returns members of the given group by group public key.
      *
      * @param groupPubKey Group public key.
@@ -393,5 +393,4 @@
     function getGroupMembers(Storage storage self, bytes memory groupPubKey) public view returns (address[] memory ) {
         return self.groupMembers[groupPubKey];
     }
->>>>>>> b4d68bac
 }