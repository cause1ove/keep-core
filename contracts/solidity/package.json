{
  "name": "@keep-network/keep-core",
<<<<<<< HEAD
  "version": "0.1.1",
=======
  "version": "0.9.1",
>>>>>>> c4e56578
  "description": "Smart Contracts for the Keep Network",
  "repository": {
    "type": "git",
    "url": "ssh://git@github.com/keep-network/keep-core.git"
  },
  "files": [
    "contracts/**/*.sol",
    "build"
  ],
  "publishConfig": {
    "registry": "https://npm.pkg.github.com/"
  },
  "scripts": {
    "truffle": "truffle",
    "clean": "rm -rf build",
    "compile": "npm run clean && truffle compile --contracts_build_directory=./build/truffle",
    "test": "npm run clean && truffle compile && truffle test",
    "demo": "truffle migrate --reset && truffle exec ./scripts/demo.js",
    "lint": "solium --dir ./contracts"
  },
  "author": "Matt Luongo <mhluongo@gmail.com>",
  "license": "MIT",
  "bugs": {
    "url": "https://github.com/keep-network/contracts/issues"
  },
  "homepage": "https://github.com/keep-network/contracts",
  "dependencies": {
    "openzeppelin-solidity": "2.4.0",
    "solidity-bytes-utils": "0.0.7"
  },
  "devDependencies": {
    "babel-polyfill": "^6.26.0",
    "babel-preset-es2015": "^6.18.0",
    "babel-preset-stage-2": "^6.18.0",
    "babel-preset-stage-3": "^6.17.0",
    "babel-register": "^6.26.0",
    "eth-gas-reporter": "^0.2.12",
    "ethereumjs-abi": "^0.6.5",
    "mocha-junit-reporter": "^1.23.1",
    "solc": "^0.5.7",
    "truffle": "^5.1.9",
    "@truffle/hdwallet-provider": "^1.0.25",
    "websocket": "^1.0.28"
  }
}<|MERGE_RESOLUTION|>--- conflicted
+++ resolved
@@ -1,10 +1,6 @@
 {
   "name": "@keep-network/keep-core",
-<<<<<<< HEAD
-  "version": "0.1.1",
-=======
   "version": "0.9.1",
->>>>>>> c4e56578
   "description": "Smart Contracts for the Keep Network",
   "repository": {
     "type": "git",
