button, .btn {
  display: inline-block;
  border: none;
  padding: 0.75rem 1.5rem;
  font-size: 1rem;
  border-radius: 0 !important;
  margin: 0;
  text-decoration: none;
  font-variant: small-caps;
  cursor: pointer;
  text-align: center;
  transition: all ease-in-out .25s;

  &:hover:disabled, &hover[disabled] {
    cursor: not-allowed;
  }
}

.btn {
  &-lg {
    padding: 1rem 2rem;
    font-size: 1rem;
  }

  &-sm {
    padding: 0.5rem 1rem;
    font-size: 0.9rem;
  }

  &-xs {
    padding: 0.5rem 1rem;
    font-size: 0.75rem;
  }

  &-primary {
    font-weight: bold;
    letter-spacing: .07rem;
    line-height: 115%;
    background-color: @color-black;
    border-color: @color-black;
    color: @primary-color;

    &:hover:enabled, &:focus {
      color: @white;
    }

    &:active:enabled {
      background-color: @primary-color;
      border-color: @primary-color;
      color: @color-black;
    }

    &:disabled, &[disabled] {
      background-color: @color-grey-20;
      border-color: @color-grey-20;
      color: @color-grey-30;
    }
  }

  &-secondary, &-transparent {
    position: relative;
    font-weight: 500;
    letter-spacing: .05rem;
    line-height: 145%;
    background-color: @white;
    border: 0.5px solid @color-black;
    color: @color-black;

    &:after {
      position: absolute;
      content: "";
      opacity: 0;
      background-color: @color-black;
      width: calc(100% + 1px;);
      height: 3px;
      bottom: -3.5px;
      left: -0.5px;
      transition: all 0.25s ease-in-out;
    }

    &:hover:enabled, &:focus {
      &:after {
        opacity: 1;
      }
    }

    &:active:enabled {
      &:after {
        background-color: @primary-color;
        opacity: 1;
      }
    }

    &:disabled, &[disabled] {
      border-color: @color-grey-20;
      color: @color-grey-20;
    }
  }

  &-transparent {
    background-color: transparent;
  }
}

.button-content {
  &-enter, &-exit {
    opacity: 0;

    &-active {
      opacity: 1;
      transition: opacity .5s ease-in;
    }
  }
}

<<<<<<< HEAD
// .btn-transparent {
//   background-color: transparent;
//   color: @color-black;
//   border-color: @color-black;
// }

// .btn-sm {
//   font-size: 0.95rem;
//   padding: 6px 14px;
//   border-radius: 0;
// }

// .btn-default {
//   font-weight: 500;
//   background-color: @white;
//   color: @color-black;
//   border-color: @color-black;
// }

// .btn-primary {
//   font-weight: bold;
//   color: @primary-color;
//   background-color: @color-black;
//   border-color: @color-black;
// }

// .txt-primary {
//   color: @primary-color;
// }

// .btn-primary,
// .btn-primary[disabled],
// .btn-primary.disabled {
//   transition: 0.25s all ease-in;

//   &:hover,
//   &:focus,
//   &:active,
//   &.active.focus,
//   &.active,
//   &.focus {
//     background-color: @color-black;
//     border-color: @color-black;
//     color: lighten(@primary-color, 25%);
//   }

//   &:focus {
//     outline: 0;
//   }
// }

// .btn-default,
// .btn-default[disabled],
// .btn-default.disabled {
//   transition: 0.25s all ease-in;

//   &:hover,
//   &:focus,
//   &:active,
//   &.active.focus,
//   &.active,
//   &.focus {
//     border-color: darken(@white, 10%);
//     background-color: darken(@white, 10%);
//     color: darken(@color-black, 10%);
//   }

//   &:focus {
//     outline: 0;
//   }
// }

// .btn.disabled,
// .btn[disabled],
// fieldset[disabled] .btn {
//   opacity: 0.5;
// }
=======
.btn-transparent {
  background-color: transparent;
  color: @color-black;
  border-color: @color-black;
}

.btn-sm {
  font-size: 0.95rem;
  padding: 6px 14px;
  border-radius: 0;
}

.btn-default {
  font-weight: 500;
  background-color: @white;
  color: @color-black;
  border-color: @color-black;
}

.btn-primary {
  font-weight: bold;
  color: @primary-color;
  background-color: @color-black;
  border-color: @color-black;
}

.btn-success,
.btn-success[disabled] {
  opacity: 1;
  font-weight: bold;
  color: @black;
  background-color: @aqua-marine;
  border-color:  @aqua-marine;

  &:hover,
  &:focus,
  &:active,
  &.active.focus,
  &.active,
  &.focus {
    background-color: @aqua-marine;
    border-color: @aqua-marine;
  }
}

.txt-primary {
  color: @primary-color;
}

.btn-primary,
.btn-primary[disabled],
.btn-primary.disabled {
  transition: 0.25s all ease-in;

  &:hover,
  &:focus,
  &:active,
  &.active.focus,
  &.active,
  &.focus {
    background-color: @color-black;
    border-color: @color-black;
    color: lighten(@primary-color, 25%);
  }

  &:focus {
    outline: 0;
  }
}

.btn-default,
.btn-default[disabled],
.btn-default.disabled {
  transition: 0.25s all ease-in;

  &:hover,
  &:focus,
  &:active,
  &.active.focus,
  &.active,
  &.focus {
    border-color: darken(@white, 10%);
    background-color: darken(@white, 10%);
    color: darken(@color-black, 10%);
  }

  &:focus {
    outline: 0;
  }
}

.btn.disabled,
.btn[disabled],
fieldset[disabled] .btn {
  opacity: 0.5;

  &.pending {
    background-color: @black;
    border-color: @black;
  }

  &.pending, .btn-success& {
    opacity: 1;
  }
}
>>>>>>> 6bec6dcb
<|MERGE_RESOLUTION|>--- conflicted
+++ resolved
@@ -113,118 +113,28 @@
   }
 }
 
-<<<<<<< HEAD
-// .btn-transparent {
-//   background-color: transparent;
-//   color: @color-black;
-//   border-color: @color-black;
-// }
+.btn.disabled,
+.btn[disabled],
+fieldset[disabled] .btn {
+  opacity: 0.5;
 
-// .btn-sm {
-//   font-size: 0.95rem;
-//   padding: 6px 14px;
-//   border-radius: 0;
-// }
+  &.pending {
+    background-color: @color-black;
+    border-color: @color-black;
+  }
 
-// .btn-default {
-//   font-weight: 500;
-//   background-color: @white;
-//   color: @color-black;
-//   border-color: @color-black;
-// }
-
-// .btn-primary {
-//   font-weight: bold;
-//   color: @primary-color;
-//   background-color: @color-black;
-//   border-color: @color-black;
-// }
-
-// .txt-primary {
-//   color: @primary-color;
-// }
-
-// .btn-primary,
-// .btn-primary[disabled],
-// .btn-primary.disabled {
-//   transition: 0.25s all ease-in;
-
-//   &:hover,
-//   &:focus,
-//   &:active,
-//   &.active.focus,
-//   &.active,
-//   &.focus {
-//     background-color: @color-black;
-//     border-color: @color-black;
-//     color: lighten(@primary-color, 25%);
-//   }
-
-//   &:focus {
-//     outline: 0;
-//   }
-// }
-
-// .btn-default,
-// .btn-default[disabled],
-// .btn-default.disabled {
-//   transition: 0.25s all ease-in;
-
-//   &:hover,
-//   &:focus,
-//   &:active,
-//   &.active.focus,
-//   &.active,
-//   &.focus {
-//     border-color: darken(@white, 10%);
-//     background-color: darken(@white, 10%);
-//     color: darken(@color-black, 10%);
-//   }
-
-//   &:focus {
-//     outline: 0;
-//   }
-// }
-
-// .btn.disabled,
-// .btn[disabled],
-// fieldset[disabled] .btn {
-//   opacity: 0.5;
-// }
-=======
-.btn-transparent {
-  background-color: transparent;
-  color: @color-black;
-  border-color: @color-black;
-}
-
-.btn-sm {
-  font-size: 0.95rem;
-  padding: 6px 14px;
-  border-radius: 0;
-}
-
-.btn-default {
-  font-weight: 500;
-  background-color: @white;
-  color: @color-black;
-  border-color: @color-black;
-}
-
-.btn-primary {
-  font-weight: bold;
-  color: @primary-color;
-  background-color: @color-black;
-  border-color: @color-black;
+  &.pending, .btn-success& {
+    opacity: 1;
+  }
 }
 
 .btn-success,
 .btn-success[disabled] {
   opacity: 1;
   font-weight: bold;
-  color: @black;
-  background-color: @aqua-marine;
-  border-color:  @aqua-marine;
+  color: @color-black;
+  background-color: @primary-color;
+  border-color:  @primary-color;
 
   &:hover,
   &:focus,
@@ -232,69 +142,7 @@
   &.active.focus,
   &.active,
   &.focus {
-    background-color: @aqua-marine;
-    border-color: @aqua-marine;
+    background-color: @primary-color;
+    border-color:  @primary-color;
   }
-}
-
-.txt-primary {
-  color: @primary-color;
-}
-
-.btn-primary,
-.btn-primary[disabled],
-.btn-primary.disabled {
-  transition: 0.25s all ease-in;
-
-  &:hover,
-  &:focus,
-  &:active,
-  &.active.focus,
-  &.active,
-  &.focus {
-    background-color: @color-black;
-    border-color: @color-black;
-    color: lighten(@primary-color, 25%);
-  }
-
-  &:focus {
-    outline: 0;
-  }
-}
-
-.btn-default,
-.btn-default[disabled],
-.btn-default.disabled {
-  transition: 0.25s all ease-in;
-
-  &:hover,
-  &:focus,
-  &:active,
-  &.active.focus,
-  &.active,
-  &.focus {
-    border-color: darken(@white, 10%);
-    background-color: darken(@white, 10%);
-    color: darken(@color-black, 10%);
-  }
-
-  &:focus {
-    outline: 0;
-  }
-}
-
-.btn.disabled,
-.btn[disabled],
-fieldset[disabled] .btn {
-  opacity: 0.5;
-
-  &.pending {
-    background-color: @black;
-    border-color: @black;
-  }
-
-  &.pending, .btn-success& {
-    opacity: 1;
-  }
-}
->>>>>>> 6bec6dcb
+}