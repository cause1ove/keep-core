--- conflicted
+++ resolved
@@ -1,15 +1,9 @@
 .indicator {
 	&-clock {
 		position: relative;
-<<<<<<< HEAD
-		width: 30px;
-		height: 30px;
-		border: 2px solid @color-black;
-=======
 		width: 20px;
 		height: 20px;
-		border: 1px solid @black;
->>>>>>> cda5face
+		border: 1px solid @color-black;
 		border-radius: 50%;
 		background: transparent;
 
@@ -23,11 +17,7 @@
 		&:after, &:before {
 			position: absolute;
 			content: '';
-<<<<<<< HEAD
 			background: @color-black;
-=======
-			background: @black;
->>>>>>> cda5face
 			height: 1px;
 			top: 50%;
 			left: 50%;
