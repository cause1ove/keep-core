--- conflicted
+++ resolved
@@ -15,22 +15,7 @@
 const TokenGrant = artifacts.require('./TokenGrant.sol');
 const Registry = artifacts.require("./Registry.sol");
 
-<<<<<<< HEAD
 contract.only('TokenGrant/Stake', function(accounts) {
-
-  let token, registry, grantContract, stakingContract,
-    id, amount,
-    grantCreator = accounts[0],
-    grantee_1 = accounts[1],
-    operator_1 = accounts[2],
-    beneficiary_1 = accounts[3],
-    authorizer_1 = accounts[4],
-    grantee_2 = accounts[5],
-    operator_2 = accounts[6],
-    beneficiary_2 = accounts[7],
-    authorizer_2 = accounts[8];
-=======
-contract('TokenGrant', function(accounts) {
 
   let tokenContract, registryContract, grantContract, stakingContract;
 
@@ -43,7 +28,6 @@
 
   let grantId;
   let grantStart;
->>>>>>> b3f3fe10
 
   const grantAmount = web3.utils.toBN(1000000000),
     grantVestingDuration = duration.days(60),
@@ -70,14 +54,6 @@
     grantStart = await latestTime();
 
     // Grant tokens
-<<<<<<< HEAD
-    id = await grantTokens(
-      grantContract,
-      token, amount,
-      grantCreator, grantee_1,
-      vestingDuration,
-      start, cliff, revocable
-=======
     grantId = await grantTokens(
       grantContract, 
       tokenContract, 
@@ -88,7 +64,6 @@
       grantStart, 
       grantCliff, 
       grantRevocable
->>>>>>> b3f3fe10
     );
   });
 
@@ -102,15 +77,9 @@
 
   async function delegate(grantee, operator, amount) {
     let delegation = Buffer.concat([
-<<<<<<< HEAD
-      Buffer.from(beneficiary_1.substr(2), 'hex'),
-      Buffer.from(operator_1.substr(2), 'hex'),
-      Buffer.from(authorizer_1.substr(2), 'hex')
-=======
       Buffer.from(magpie.substr(2), 'hex'),
       Buffer.from(operator.substr(2), 'hex'),
       Buffer.from(authorizer.substr(2), 'hex')
->>>>>>> b3f3fe10
     ]);
 
     return grantContract.stake(
@@ -235,22 +204,6 @@
     )
   })
 
-<<<<<<< HEAD
-    // stake granted tokens can be only called by grant grantee
-    await grantContract.stake(
-      id,
-      stakingContract.address,
-      amount,
-      delegation,
-      {from: grantee_1}
-    );
-    let operator_1_stake_balance = await stakingContract.balanceOf.call(operator_1);
-    assert.equal(
-      operator_1_stake_balance.eq(amount),
-      true,
-      "Should stake grant amount"
-    );
-=======
   it("should not allow to delegate to the same operator even after recovering stake", async () => {
     await delegate(grantee, operatorOne, grantAmount);
     await mineBlocks(initializationPeriod);
@@ -287,17 +240,11 @@
       "Staking amount should be added to the operator balance"
     );  
   })
->>>>>>> b3f3fe10
 
   it("should not allow anyone but grantee to stake", async () => {
     await expectThrowWithMessage(
-<<<<<<< HEAD
-      grantContract.undelegate(operator_1),
-      "Only operator or grantee can undelegate."
-=======
       delegate(operatorOne, operatorOne, grantAmount),
       "Only grantee of the grant can stake it."
->>>>>>> b3f3fe10
     );
   })
 
@@ -308,73 +255,18 @@
     // ok, no exception
   })
 
-<<<<<<< HEAD
-    // Undelegate granted tokens by grant grantee
-    await grantContract.undelegate(operator_1, {from: grantee_1});
-=======
   it("should not allow third party to cancel delegation", async () => {
     await delegate(grantee, operatorOne, grantAmount);
->>>>>>> b3f3fe10
-
-    await expectThrowWithMessage(
-<<<<<<< HEAD
-      grantContract.recoverStake(operator_1),
-      "Can not recover stake before undelegation period is over."
-=======
+
+    await expectThrowWithMessage(
       grantContract.cancelStake(operatorOne, {from: operatorTwo}),
       "Only operator or grantee can cancel the delegation."
->>>>>>> b3f3fe10
     );
   })
 
   it("should let operator undelegate", async () => {
     await delegate(grantee, operatorOne, grantAmount);
 
-<<<<<<< HEAD
-    // jump in time over undelegation period
-    await mineBlocks(undelegationPeriod);
-    await grantContract.recoverStake(operator_1);
-    operator_1_stake_balance = await stakingContract.balanceOf.call(operator_1);
-    assert.equal(
-      operator_1_stake_balance.isZero(),
-      true,
-      "Stake grant amount should be 0"
-    );
-
-    // jump in time to allow tokens to vest
-    await increaseTimeTo(await latestTime()+duration.days(30));
-
-    // should be able to withdraw 'withdrawable' granted amount as it's not locked for staking anymore
-    await grantContract.withdraw(id);
-    let grantee_1_ending_balance = await token.balanceOf.call(grantee_1);
-    assert.equal(
-      grantee_1_ending_balance.gte(amount.div(web3.utils.toBN(2))),
-      true,
-      "Should have some withdrawn grant amount"
-    );
-
-    // Get grant available balance after withdraw
-    let grant = await grantContract.getGrant(id);
-    let grantAmount = grant[0];
-    let grantReleased = grant[1];
-    let updatedGrantBalance = grantAmount.sub(grantReleased);
-
-    // should be able to delegate stake to the same operator after finishing unstaking
-    await grantContract.stake(
-      id,
-      stakingContract.address,
-      updatedGrantBalance,
-      delegation,
-      {from: grantee_1}
-    );
-    operator_1_stake_balance = await stakingContract.balanceOf.call(operator_1);
-    assert.equal(
-      operator_1_stake_balance.eq(updatedGrantBalance),
-      true,
-      "Should stake grant amount"
-    );
-  });
-=======
     await mineBlocks(initializationPeriod);
     await grantContract.undelegate(operatorOne, {from: operatorOne})
     // ok, no exceptions
@@ -389,5 +281,4 @@
       "Only operator or grantee can undelegate"
     )
   })
->>>>>>> b3f3fe10
 });