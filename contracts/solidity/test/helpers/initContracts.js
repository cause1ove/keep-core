--- conflicted
+++ resolved
@@ -25,15 +25,8 @@
   // Initialize Keep Random Beacon operator contract
   operatorContract = await KeepRandomBeaconOperator.new();
   await operatorContract.initialize(
-<<<<<<< HEAD
-    stakingProxy.address, serviceContract.address,
+    serviceContract.address,
     bls.previousEntry, bls.seed, bls.groupPubKey
-=======
-    serviceContract.address, minimumStake, groupThreshold,
-    groupSize, timeoutInitial, timeoutSubmission, timeoutChallenge, timeDKG, resultPublicationBlockStep,
-    activeGroupsThreshold, groupActiveTime, relayRequestTimeout,
-    [bls.previousEntry, bls.seed], bls.groupPubKey
->>>>>>> 5cdf692c
   );
 
   await serviceContract.initialize(minPayment, withdrawalDelay, operatorContract.address);
