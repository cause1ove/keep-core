pragma solidity ^0.4.21;

import "truffle/Assert.sol";
import "truffle/DeployedAddresses.sol";
import "../contracts/KeepToken.sol";
import "../contracts/TokenGrant.sol";
import "./helpers/ThrowProxy.sol";

<<<<<<< HEAD
contract TestTokenGrantRelease {    
=======
contract TestTokenGrantRelease {  
  
  // Create KEEP token.
  KeepToken t = new KeepToken();

  // Create token grant contract with 30 days withdrawal delay.
  TokenGrant c = new TokenGrant(t, 0, 30 days);

  uint id;
  address beneficiary = 0xf17f52151EbEF6C7334FAD080c5704D77216b732;
  uint start = now;
  uint duration = 10 days;
  uint cliff = 0;

  // Token holder should be able to grant it's tokens to a beneficiary.
  function testCanGrant() public {
    uint balance = t.balanceOf(address(this));

    t.approve(address(c), 100);
    id = c.grant(100, beneficiary, duration, start, cliff, false);
    Assert.equal(t.balanceOf(address(this)), balance - 100, "Amount should be taken out from grant creator main balance.");
    Assert.equal(c.balanceOf(beneficiary), 100, "Amount should be added to beneficiary's granted balance.");
  }

  function testCannotReleaseGrantedAmmount() public {
    Assert.equal(c.unreleasedAmount(id), 0, "Unreleased token grant amount should be 0.");

    // http://truffleframework.com/tutorials/testing-for-throws-in-solidity-tests
    ThrowProxy throwProxy = new ThrowProxy(address(c));

    // Prime the proxy
    TokenGrant(address(throwProxy)).release(id);

    // Execute the call that is supposed to throw.
    // r will be false if it threw and true if it didn't.
    bool r = throwProxy.execute.gas(200000)();
    Assert.isFalse(r, "Should throw when trying to release token grant.");

    Assert.equal(t.balanceOf(beneficiary), 0, "Released balance should not be added to beneficiary main balance.");
  }

  // Token grant with 0 duration, release available immediately.
  function testCanReleaseGrantedAmount() public {
>>>>>>> 6a25f078
    
    // Create KEEP token.
    KeepToken t = new KeepToken();

    // Create token grant contract with 30 days withdrawal delay.
    TokenGrant c = new TokenGrant(t, 30 days);

    uint id;
    address beneficiary = 0xf17f52151EbEF6C7334FAD080c5704D77216b732;
    uint start = now;
    uint duration = 10 days;
    uint cliff = 0;

    // Token holder should be able to grant it's tokens to a beneficiary.
    function testCanGrant() public {
        uint balance = t.balanceOf(address(this));

        t.approve(address(c), 100);
        id = c.grant(100, beneficiary, duration, start, cliff, false);
        Assert.equal(t.balanceOf(address(this)), balance - 100, "Amount should be taken out from grant creator main balance.");
        Assert.equal(c.balanceOf(beneficiary), 100, "Amount should be added to beneficiary's granted balance.");
    }

    function testCannotReleaseGrantedAmmount() public {
        Assert.equal(c.unreleasedAmount(id), 0, "Unreleased token grant amount should be 0.");

        // http://truffleframework.com/tutorials/testing-for-throws-in-solidity-tests
        ThrowProxy throwProxy = new ThrowProxy(address(c));

        // Prime the proxy
        TokenGrant(address(throwProxy)).release(id);

        // Execute the call that is supposed to throw.
        // r will be false if it threw and true if it didn't.
        bool r = throwProxy.execute.gas(200000)();
        Assert.isFalse(r, "Should throw when trying to release token grant.");

        Assert.equal(t.balanceOf(beneficiary), 0, "Released balance should not be added to beneficiary main balance.");
    }

    // Token grant with 0 duration, release available immediately.
    function testCanReleaseGrantedAmount() public {
        
        t.approve(address(c), 100);
        id = c.grant(100, beneficiary, 0, now, 0, false);

        c.release(id);
        Assert.equal(t.balanceOf(beneficiary), 100, "Released balance should be added to beneficiary main balance.");
        Assert.equal(c.unreleasedAmount(id), 0, "Unreleased granted amount should be 0 after release.");
    }
}<|MERGE_RESOLUTION|>--- conflicted
+++ resolved
@@ -6,9 +6,6 @@
 import "../contracts/TokenGrant.sol";
 import "./helpers/ThrowProxy.sol";
 
-<<<<<<< HEAD
-contract TestTokenGrantRelease {    
-=======
 contract TestTokenGrantRelease {  
   
   // Create KEEP token.
@@ -52,55 +49,12 @@
 
   // Token grant with 0 duration, release available immediately.
   function testCanReleaseGrantedAmount() public {
->>>>>>> 6a25f078
     
-    // Create KEEP token.
-    KeepToken t = new KeepToken();
+    t.approve(address(c), 100);
+    id = c.grant(100, beneficiary, 0, now, 0, false);
 
-    // Create token grant contract with 30 days withdrawal delay.
-    TokenGrant c = new TokenGrant(t, 30 days);
-
-    uint id;
-    address beneficiary = 0xf17f52151EbEF6C7334FAD080c5704D77216b732;
-    uint start = now;
-    uint duration = 10 days;
-    uint cliff = 0;
-
-    // Token holder should be able to grant it's tokens to a beneficiary.
-    function testCanGrant() public {
-        uint balance = t.balanceOf(address(this));
-
-        t.approve(address(c), 100);
-        id = c.grant(100, beneficiary, duration, start, cliff, false);
-        Assert.equal(t.balanceOf(address(this)), balance - 100, "Amount should be taken out from grant creator main balance.");
-        Assert.equal(c.balanceOf(beneficiary), 100, "Amount should be added to beneficiary's granted balance.");
-    }
-
-    function testCannotReleaseGrantedAmmount() public {
-        Assert.equal(c.unreleasedAmount(id), 0, "Unreleased token grant amount should be 0.");
-
-        // http://truffleframework.com/tutorials/testing-for-throws-in-solidity-tests
-        ThrowProxy throwProxy = new ThrowProxy(address(c));
-
-        // Prime the proxy
-        TokenGrant(address(throwProxy)).release(id);
-
-        // Execute the call that is supposed to throw.
-        // r will be false if it threw and true if it didn't.
-        bool r = throwProxy.execute.gas(200000)();
-        Assert.isFalse(r, "Should throw when trying to release token grant.");
-
-        Assert.equal(t.balanceOf(beneficiary), 0, "Released balance should not be added to beneficiary main balance.");
-    }
-
-    // Token grant with 0 duration, release available immediately.
-    function testCanReleaseGrantedAmount() public {
-        
-        t.approve(address(c), 100);
-        id = c.grant(100, beneficiary, 0, now, 0, false);
-
-        c.release(id);
-        Assert.equal(t.balanceOf(beneficiary), 100, "Released balance should be added to beneficiary main balance.");
-        Assert.equal(c.unreleasedAmount(id), 0, "Unreleased granted amount should be 0 after release.");
-    }
+    c.release(id);
+    Assert.equal(t.balanceOf(beneficiary), 100, "Released balance should be added to beneficiary main balance.");
+    Assert.equal(c.unreleasedAmount(id), 0, "Unreleased granted amount should be 0 after release.");
+  }
 }