--- conflicted
+++ resolved
@@ -191,7 +191,6 @@
 	return unmarshalled, nil
 }
 
-<<<<<<< HEAD
 // Marshal converts this resultSignatureMessage to a byte array suitable
 // for network communication.
 func (rsm *resultSignatureMessage) Marshal() ([]byte, error) {
@@ -226,7 +225,10 @@
 	rsm.signature = pbMsg.Signature
 	rsm.publicKey = pbMsg.PublicKey
 	rsm.sessionID = pbMsg.SessionID
-=======
+
+	return nil
+}
+
 // Marshal converts the PreParams to a byte array.
 func (pp *PreParams) Marshal() ([]byte, error) {
 	localPreParams := &pb.PreParams_LocalPreParams{
@@ -260,7 +262,6 @@
 		P:       new(big.Int).SetBytes(pbPreParams.Data.GetP()),
 		Q:       new(big.Int).SetBytes(pbPreParams.Data.GetQ()),
 	}
->>>>>>> a7520cf8
 
 	return nil
 }