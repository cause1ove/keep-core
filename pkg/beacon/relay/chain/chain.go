--- conflicted
+++ resolved
@@ -3,11 +3,8 @@
 import (
 	"math/big"
 
-	"github.com/keep-network/keep-core/pkg/beacon/relay/gjkr"
-
 	"github.com/keep-network/keep-core/pkg/beacon/relay/config"
 	"github.com/keep-network/keep-core/pkg/beacon/relay/event"
-	"github.com/keep-network/keep-core/pkg/beacon/relay/result"
 	"github.com/keep-network/keep-core/pkg/gen/async"
 )
 
@@ -46,16 +43,6 @@
 	// RequestRelayEntry makes an on-chain request to start generation of a
 	// random signature.  An event is generated.
 	RequestRelayEntry(blockReward, seed *big.Int) *async.RelayRequestPromise
-<<<<<<< HEAD
-	// IsResultPublished checks if the result is already published to a chain.
-	// If so it returns the published result.
-	IsResultPublished(result *result.Result) *event.PublishedResult
-	// SubmitResult sends DKG result to a chain.
-	SubmitResult(publisherID gjkr.MemberID, result *result.Result) *async.PublishedResultPromise
-	// OnResultPublished is a callback that is invoked when an on-chain
-	// notification of a new, valid published result is seen.
-	OnResultPublished(func(publishedResult *event.PublishedResult))
-=======
 	// IsDKGResultPublished checks if the specific DKG result has already been
 	// published to a chain for given request ID.
 	IsDKGResultPublished(requestID *big.Int, dkgResult *DKGResult) bool
@@ -64,5 +51,4 @@
 	// OnDKGResultPublished is a callback that is invoked when an on-chain
 	// notification of a new, valid published result is seen.
 	OnDKGResultPublished(func(dkgResultPublication *event.DKGResultPublication))
->>>>>>> a9a734ba
 }