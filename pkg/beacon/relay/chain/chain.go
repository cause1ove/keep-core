package chain

import (
	"math/big"

	"github.com/keep-network/keep-core/pkg/beacon/relay/config"
	"github.com/keep-network/keep-core/pkg/beacon/relay/event"
	"github.com/keep-network/keep-core/pkg/gen/async"
	"github.com/keep-network/keep-core/pkg/operator"
	"github.com/keep-network/keep-core/pkg/subscription"
)

// StakerAddress represents chain-specific address of the staker.
type StakerAddress []byte

// GroupMemberIndex is an index of a threshold relay group member.
// Maximum value accepted by the chain is 255.
type GroupMemberIndex = uint8

// RelayEntryInterface defines the subset of the relay chain interface that
// pertains specifically to submission and retrieval of relay requests and
// entries.
type RelayEntryInterface interface {
	// SubmitRelayEntry submits an entry in the threshold relay and returns a
	// promise to track the submission progress. The promise is fulfilled when
	// the entry has been successfully submitted to the on-chain, or failed if
	// the entry submission failed.
	SubmitRelayEntry(entry []byte) *async.EventEntrySubmittedPromise
	// OnRelayEntrySubmitted is a callback that is invoked when an on-chain
	// notification of a new, valid relay entry is seen.
	OnRelayEntrySubmitted(
		func(entry *event.EntrySubmitted),
	) (subscription.EventSubscription, error)
	// OnRelayEntryRequested is a callback that is invoked when an on-chain
	// notification of a new, valid relay request is seen.
	OnRelayEntryRequested(
		func(request *event.Request),
	) (subscription.EventSubscription, error)
	// ReportRelayEntryTimeout notifies the chain when a selected group which was
	// supposed to submit a relay entry, did not deliver it within a specified
	// time frame (relayEntryTimeout) counted in blocks.
	ReportRelayEntryTimeout() error
	// IsEntryInProgress checks if a new relay entry is currently in progress.
	IsEntryInProgress() (bool, error)
<<<<<<< HEAD
=======
	// CurrentRequestStartBlock returns a start block of a current entry.
	CurrentRequestStartBlock() (*big.Int, error)
	// CurrentRequestPreviousEntry returns previous entry of a current request.
	CurrentRequestPreviousEntry() ([]byte, error)
	// CurrentRequestGroupPublicKey returns group public key for the current request.
	CurrentRequestGroupPublicKey() ([]byte, error)
>>>>>>> e39af8cf
}

// GroupSelectionInterface defines the subset of the relay chain interface that
// pertains to relay group selection activities.
type GroupSelectionInterface interface {
	// OnGroupSelectionStarted is a callback that is invoked when an on-chain
	// group selection started and the contract is ready to accept tickets.
	OnGroupSelectionStarted(
		func(groupSelectionStarted *event.GroupSelectionStart),
	) (subscription.EventSubscription, error)
	// SubmitTicket submits a ticket corresponding to the virtual staker to
	// the chain, and returns a promise to track the submission. The promise
	// is fulfilled with the entry as seen on-chain, or failed if there is an
	// error submitting the entry.
	SubmitTicket(ticket *Ticket) *async.EventGroupTicketSubmissionPromise
	// GetSubmittedTickets gets the submitted group candidate tickets so far.
	GetSubmittedTickets() ([]uint64, error)
	// GetSelectedParticipants returns `GroupSize` slice of addresses of
	// candidates which have been selected to the currently assembling group.
	GetSelectedParticipants() ([]StakerAddress, error)
}

// GroupRegistrationInterface defines the subset of the relay chain interface
// that pertains to relay group registration activities.
type GroupRegistrationInterface interface {
	// OnGroupRegistered is a callback that is invoked when an on-chain
	// notification of a new, valid group being registered is seen.
	OnGroupRegistered(
		func(groupRegistration *event.GroupRegistration),
	) (subscription.EventSubscription, error)
	// Checks if a group with the given public key is considered as
	// stale on-chain. Group is considered as stale if it is expired and when
	// its expiration time and potentially executed operation timeout are both
	// in the past. Stale group is never selected by the chain to any new
	// operation.
	IsStaleGroup(groupPublicKey []byte) (bool, error)
	// GetGroupMembers returns `GroupSize` slice of addresses of
	// participants which have been selected to the group with given public key.
	GetGroupMembers(groupPublicKey []byte) ([]StakerAddress, error)
}

// GroupInterface defines the subset of the relay chain interface that pertains
// specifically to relay group management.
type GroupInterface interface {
	GroupSelectionInterface
	GroupRegistrationInterface
}

// DistributedKeyGenerationInterface defines the subset of the relay chain
// interface that pertains specifically to group formation's distributed key
// generation process.
type DistributedKeyGenerationInterface interface {
	// SubmitDKGResult sends DKG result to a chain, along with signatures over
	// result hash from group participants supporting the result.
	// Signatures over DKG result hash are collected in a map keyed by signer's
	// member index.
	SubmitDKGResult(
		participantIndex GroupMemberIndex,
		dkgResult *DKGResult,
		signatures map[GroupMemberIndex][]byte,
	) *async.EventDKGResultSubmissionPromise
	// OnDKGResultSubmitted registers a callback that is invoked when an on-chain
	// notification of a new, valid submitted result is seen.
	OnDKGResultSubmitted(
		func(event *event.DKGResultSubmission),
	) (subscription.EventSubscription, error)
	// IsGroupRegistered checks if group with the given public key is registered
	// on-chain.
	IsGroupRegistered(groupPublicKey []byte) (bool, error)
	// CalculateDKGResultHash calculates 256-bit hash of DKG result in standard
	// specific for the chain. Operation is performed off-chain.
	CalculateDKGResultHash(dkgResult *DKGResult) (DKGResultHash, error)
}

// Interface represents the interface that the relay expects to interact with
// the anchoring blockchain on.
type Interface interface {
	// GetConfig returns the expected configuration of the threshold relay.
	GetConfig() (*config.Chain, error)
	// GetKeys returns the key pair used to attest for messages being sent to
	// the chain.
	GetKeys() (*operator.PrivateKey, *operator.PublicKey)

	GroupInterface
	RelayEntryInterface
	DistributedKeyGenerationInterface
}<|MERGE_RESOLUTION|>--- conflicted
+++ resolved
@@ -42,15 +42,12 @@
 	ReportRelayEntryTimeout() error
 	// IsEntryInProgress checks if a new relay entry is currently in progress.
 	IsEntryInProgress() (bool, error)
-<<<<<<< HEAD
-=======
 	// CurrentRequestStartBlock returns a start block of a current entry.
 	CurrentRequestStartBlock() (*big.Int, error)
 	// CurrentRequestPreviousEntry returns previous entry of a current request.
 	CurrentRequestPreviousEntry() ([]byte, error)
 	// CurrentRequestGroupPublicKey returns group public key for the current request.
 	CurrentRequestGroupPublicKey() ([]byte, error)
->>>>>>> e39af8cf
 }
 
 // GroupSelectionInterface defines the subset of the relay chain interface that
