package dkg

import (
	"bytes"
	"fmt"

	bn256 "github.com/ethereum/go-ethereum/crypto/bn256/cloudflare"

	"github.com/ipfs/go-log"

	"math/big"

	"github.com/keep-network/keep-core/pkg/beacon/relay/event"

	"github.com/ipfs/go-log"

	relayChain "github.com/keep-network/keep-core/pkg/beacon/relay/chain"
	dkgResult "github.com/keep-network/keep-core/pkg/beacon/relay/dkg/result"
	"github.com/keep-network/keep-core/pkg/beacon/relay/gjkr"
	"github.com/keep-network/keep-core/pkg/beacon/relay/group"
	"github.com/keep-network/keep-core/pkg/chain"
	"github.com/keep-network/keep-core/pkg/net"
)

var logger = log.Logger("keep-dkg")

<<<<<<< HEAD
const publicationDelayBlocks = 20

=======
>>>>>>> fdb57ac8
// ExecuteDKG runs the full distributed key generation lifecycle.
func ExecuteDKG(
	seed *big.Int,
	index uint8, // starts with 0
	groupSize int,
	dishonestThreshold int,
	startBlockHeight uint64,
	blockCounter chain.BlockCounter,
	relayChain relayChain.Interface,
	signing chain.Signing,
	channel net.BroadcastChannel,
) (*ThresholdSigner, error) {
	// The staker index should begin with 1
	playerIndex := group.MemberIndex(index + 1)

	gjkr.RegisterUnmarshallers(channel)
	dkgResult.RegisterUnmarshallers(channel)

	gjkrResult, gjkrEndBlockHeight, err := gjkr.Execute(
		playerIndex,
		groupSize,
		blockCounter,
		channel,
		dishonestThreshold,
		seed,
		startBlockHeight,
	)
	if err != nil {
		return nil, fmt.Errorf(
			"[member:%v] GJKR execution failed [%v]",
			playerIndex,
			err,
		)
	}

<<<<<<< HEAD
	logger.Debugf(
		"[member:%v] GJKR ended at block [%v]; "+
			"waiting [%v] blocks before DKG result publication",
		playerIndex,
		gjkrEndBlockHeight,
		publicationDelayBlocks,
	)

	// Calculation of group public key shares is time-expensive.
	// It takes around 3 minutes for each member when group size is 64.
	// To avoid desynchronization between members it is triggered in
	// a separate goroutine. Apart from that, result publication is delayed
	// to reduce the gap between successful on-chain group registration and
	// the moment when threshold signers are ready. This is important
	// because during this gap the group is blind for incoming relay entry
	// requests.
	groupPublicKeySharesChan := make(chan map[group.MemberIndex]*bn256.G2)
	go func() {
		logger.Debugf(
			"[member:%v] starting group public key shares calculation",
			playerIndex,
		)

		groupPublicKeyShares := gjkrResult.GroupPublicKeyShares()

		logger.Debugf(
			"[member:%v] group public key shares calculated",
			playerIndex,
		)

		groupPublicKeySharesChan <- groupPublicKeyShares
	}()

	startPublicationBlockHeight := gjkrEndBlockHeight + publicationDelayBlocks

	logger.Debugf(
		"[member:%v] DKG result publication scheduled for block [%v]",
		playerIndex,
		startPublicationBlockHeight,
	)
=======
	dkgResultChannel := make(chan *event.DKGResultSubmission)
	dkgResultSubscription, err := relayChain.OnDKGResultSubmitted(
		func(event *event.DKGResultSubmission) {
			dkgResultChannel <- event
		},
	)
	if err != nil {
		return nil, fmt.Errorf(
			"[member:%v] could not create DKG result subscription [%v]",
			playerIndex,
			err,
		)
	}
	defer dkgResultSubscription.Unsubscribe()

	startPublicationBlockHeight := gjkrEndBlockHeight
>>>>>>> fdb57ac8

	err = dkgResult.Publish(
		playerIndex,
		gjkrResult.Group,
		gjkrResult,
		channel,
		relayChain,
		signing,
		blockCounter,
		startPublicationBlockHeight,
	)
	if err != nil {
		// Result publication failed. It means that either the result this
		// member proposed is not supported by the majority of group members or
		// that the chain interaction failed. In either case, we observe the
		// chain for the result published by any other group member and based
		// on that, we decide whether we should stay in the final group
		// or drop our membership.
		logger.Warningf(
			"[member:%v] DKG result publication process failed [%v]",
			playerIndex,
			err,
		)

		if err := decideMemberFate(
			playerIndex,
			gjkrResult,
			dkgResultChannel,
			startPublicationBlockHeight,
			relayChain,
			blockCounter,
		); err != nil {
			return nil, err
		}
	}

	// Wait for group public key shares calculation outcome.
	groupPublicKeyShares := <-groupPublicKeySharesChan

	return &ThresholdSigner{
		memberIndex:          playerIndex,
		groupPublicKey:       gjkrResult.GroupPublicKey,
		groupPrivateKeyShare: gjkrResult.GroupPrivateKeyShare,
		groupPublicKeyShares: groupPublicKeyShares,
	}, nil
}

// decideMemberFate decides what the member will do in case it failed
// publishing its DKG result. Member can stay in the group if it
// supports the same group public key as the one registered on-chain and
// the member is not considered as misbehaving by the group.
func decideMemberFate(
	playerIndex group.MemberIndex,
	gjkrResult *gjkr.Result,
	dkgResultChannel chan *event.DKGResultSubmission,
	startPublicationBlockHeight uint64,
	relayChain relayChain.Interface,
	blockCounter chain.BlockCounter,
) error {
	dkgResultEvent, err := waitForDkgResultEvent(
		dkgResultChannel,
		startPublicationBlockHeight,
		relayChain,
		blockCounter,
	)
	if err != nil {
		return err
	}

	groupPublicKey, err := gjkrResult.GroupPublicKeyBytes()
	if err != nil {
		return err
	}

	// If member don't support the same group public key, it could not stay
	// in the group.
	if !bytes.Equal(groupPublicKey, dkgResultEvent.GroupPublicKey) {
		return fmt.Errorf(
			"[member:%v] could not stay in the group because "+
				"member do not support the same group public key",
			playerIndex,
		)
	}

	// If member is considered as misbehaved, it could not stay in the group.
	for _, misbehaved := range dkgResultEvent.Misbehaved {
		if playerIndex == misbehaved {
			return fmt.Errorf(
				"[member:%v] could not stay in the group because "+
					"member is considered as misbehaving",
				playerIndex,
			)
		}
	}

	return nil
}

func waitForDkgResultEvent(
	dkgResultChannel chan *event.DKGResultSubmission,
	startPublicationBlockHeight uint64,
	relayChain relayChain.Interface,
	blockCounter chain.BlockCounter,
) (*event.DKGResultSubmission, error) {
	config, err := relayChain.GetConfig()
	if err != nil {
		return nil, err
	}

	timeoutBlock := startPublicationBlockHeight +
		dkgResult.PrePublicationBlocks() +
		(uint64(config.GroupSize) * config.ResultPublicationBlockStep)

	timeoutBlockChannel, err := blockCounter.BlockHeightWaiter(timeoutBlock)
	if err != nil {
		return nil, err
	}

	select {
	case dkgResultEvent := <-dkgResultChannel:
		return dkgResultEvent, nil
	case <-timeoutBlockChannel:
		return nil, fmt.Errorf("DKG result publication timed out")
	}
}<|MERGE_RESOLUTION|>--- conflicted
+++ resolved
@@ -3,19 +3,15 @@
 import (
 	"bytes"
 	"fmt"
+	"math/big"
 
 	bn256 "github.com/ethereum/go-ethereum/crypto/bn256/cloudflare"
-
-	"github.com/ipfs/go-log"
-
-	"math/big"
-
-	"github.com/keep-network/keep-core/pkg/beacon/relay/event"
 
 	"github.com/ipfs/go-log"
 
 	relayChain "github.com/keep-network/keep-core/pkg/beacon/relay/chain"
 	dkgResult "github.com/keep-network/keep-core/pkg/beacon/relay/dkg/result"
+	"github.com/keep-network/keep-core/pkg/beacon/relay/event"
 	"github.com/keep-network/keep-core/pkg/beacon/relay/gjkr"
 	"github.com/keep-network/keep-core/pkg/beacon/relay/group"
 	"github.com/keep-network/keep-core/pkg/chain"
@@ -24,11 +20,8 @@
 
 var logger = log.Logger("keep-dkg")
 
-<<<<<<< HEAD
 const publicationDelayBlocks = 20
 
-=======
->>>>>>> fdb57ac8
 // ExecuteDKG runs the full distributed key generation lifecycle.
 func ExecuteDKG(
 	seed *big.Int,
@@ -64,7 +57,6 @@
 		)
 	}
 
-<<<<<<< HEAD
 	logger.Debugf(
 		"[member:%v] GJKR ended at block [%v]; "+
 			"waiting [%v] blocks before DKG result publication",
@@ -105,7 +97,7 @@
 		playerIndex,
 		startPublicationBlockHeight,
 	)
-=======
+
 	dkgResultChannel := make(chan *event.DKGResultSubmission)
 	dkgResultSubscription, err := relayChain.OnDKGResultSubmitted(
 		func(event *event.DKGResultSubmission) {
@@ -120,9 +112,6 @@
 		)
 	}
 	defer dkgResultSubscription.Unsubscribe()
-
-	startPublicationBlockHeight := gjkrEndBlockHeight
->>>>>>> fdb57ac8
 
 	err = dkgResult.Publish(
 		playerIndex,
