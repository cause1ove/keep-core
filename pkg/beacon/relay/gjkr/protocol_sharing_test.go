--- conflicted
+++ resolved
@@ -217,11 +217,7 @@
 					CommittingMember: cm,
 				},
 			},
-<<<<<<< HEAD
-			receivedGroupPublicKeyShares: make(map[int]*big.Int, groupSize-1),
-=======
 			receivedValidPeerPublicKeySharePoints: make(map[int][]*big.Int, groupSize-1),
->>>>>>> 9e139179
 		})
 	}
 
