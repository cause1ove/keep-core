--- conflicted
+++ resolved
@@ -454,11 +454,7 @@
 		commitments := make([]*bn256.G1, threshold+1)
 		for k := range memberCoefficientsA {
 
-<<<<<<< HEAD
-			commitments[k] = m.protocolConfig.vss.CalculateCommitment(
-=======
 			commitments[k] = m.calculateCommitment(
->>>>>>> 24ad949f
 				memberCoefficientsA[k],
 				memberCoefficientsB[k],
 			)
