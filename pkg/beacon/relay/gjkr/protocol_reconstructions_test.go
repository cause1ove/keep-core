--- conflicted
+++ resolved
@@ -62,7 +62,6 @@
 func TestCalculateReconstructedIndividualPublicKeys(t *testing.T) {
 	groupSize := 3
 	threshold := 2
-<<<<<<< HEAD
 
 	p := big.NewInt(179)
 	q := big.NewInt(89)
@@ -72,11 +71,8 @@
 		t.Fatal(err)
 	}
 
-	dkg := &DKG{p, q, vss, newDkgEvidenceLog()}
-
-=======
-	dkg := &DKG{P: big.NewInt(179), Q: big.NewInt(89)}
->>>>>>> f3ea23ab
+	dkg := &DKG{p, q, vss}
+
 	g := big.NewInt(7) // `g` value for public key calculation `y_m = g^{z_m} mod p`
 	vss.G = g
 
@@ -118,7 +114,6 @@
 func TestCombineGroupPublicKey(t *testing.T) {
 	threshold := 2
 	groupSize := 3
-<<<<<<< HEAD
 
 	p := big.NewInt(1907)
 	q := big.NewInt(953)
@@ -128,10 +123,7 @@
 		t.Fatal(err)
 	}
 
-	dkg := &DKG{p, q, vss, newDkgEvidenceLog()}
-=======
-	dkg := &DKG{P: big.NewInt(1907), Q: big.NewInt(953)}
->>>>>>> f3ea23ab
+	dkg := &DKG{p, q, vss}
 
 	expectedGroupPublicKey := big.NewInt(1620) // 10*20*30*91*92 mod 1620
 
