--- conflicted
+++ resolved
@@ -390,17 +390,13 @@
 	if !result {
 		return nil, fmt.Errorf("failed to initialize q")
 	}
-<<<<<<< HEAD
 
 	vss, err := pedersen.NewVSS(crand.Reader, p, q)
 	if err != nil {
 		return nil, fmt.Errorf("could not generate DKG paramters [%v]", err)
 	}
 
-	return &DKG{p, q, vss, newDkgEvidenceLog()}, nil
-=======
-	return &DKG{P: p, Q: q}, nil
->>>>>>> f3ea23ab
+	return &DKG{p, q, vss}, nil
 }
 
 func filterPeerSharesMessage(
