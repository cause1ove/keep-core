--- conflicted
+++ resolved
@@ -27,18 +27,8 @@
 
 	var commitmentVerifyingMembers []*CommitmentsVerifyingMember
 	for _, cm := range committingMembers {
-<<<<<<< HEAD
 		commitmentVerifyingMembers = append(commitmentVerifyingMembers,
 			cm.InitializeCommitmentsVerification())
-=======
-		commitmentsVerifyingMembers = append(commitmentsVerifyingMembers,
-			&CommitmentsVerifyingMember{CommittingMember: cm,
-				receivedValidSharesS:         make(map[MemberID]*big.Int),
-				receivedValidSharesT:         make(map[MemberID]*big.Int),
-				receivedValidPeerCommitments: make(map[MemberID][]*big.Int),
-			},
-		)
->>>>>>> b4f2030a
 	}
 
 	for _, member := range commitmentVerifyingMembers {
@@ -69,14 +59,7 @@
 
 	var sharingMembers []*SharingMember
 	for _, qm := range qualifiedMembers {
-<<<<<<< HEAD
 		sharingMembers = append(sharingMembers, qm.InitializeSharing())
-=======
-		sharingMembers = append(sharingMembers, &SharingMember{
-			QualifiedMember:                       qm,
-			receivedValidPeerPublicKeySharePoints: make(map[MemberID][]*big.Int, groupSize-1),
-		})
->>>>>>> b4f2030a
 	}
 
 	for _, member := range sharingMembers {
