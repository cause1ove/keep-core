/*
  Integration tests for the full DKG affecting GJKR-specific parts.
*/
package gjkr_test

import (
	"math/big"
	"testing"

	bn256 "github.com/ethereum/go-ethereum/crypto/bn256/cloudflare"
	"github.com/keep-network/keep-core/pkg/beacon/relay/gjkr"
	"github.com/keep-network/keep-core/pkg/beacon/relay/group"
	"github.com/keep-network/keep-core/pkg/internal/dkgtest"
	"github.com/keep-network/keep-core/pkg/net"
	"github.com/keep-network/keep-core/pkg/net/ephemeral"
)

func TestExecute_HappyPath(t *testing.T) {
	t.Parallel()

	groupSize := 5
	honestThreshold := 3

	interceptor := func(msg net.TaggedMarshaler) net.TaggedMarshaler {
		return msg
	}

	result, err := dkgtest.RunTest(groupSize, honestThreshold, interceptor)
	if err != nil {
		t.Fatal(err)
	}

	dkgtest.AssertDkgResultPublished(t, result)
	dkgtest.AssertSuccessfulSignersCount(t, result, groupSize)
	dkgtest.AssertMemberFailuresCount(t, result, 0)
	dkgtest.AssertSamePublicKey(t, result)
	dkgtest.AssertNoDisqualifiedMembers(t, result)
	dkgtest.AssertNoInactiveMembers(t, result)
	dkgtest.AssertValidGroupPublicKey(t, result)
}

func TestExecute_IA_member1_phase1(t *testing.T) {
	t.Parallel()

	groupSize := 5
	honestThreshold := 3

	interceptorRules := func(msg net.TaggedMarshaler) net.TaggedMarshaler {
		publicKeyMessage, ok := msg.(*gjkr.EphemeralPublicKeyMessage)
		if ok && publicKeyMessage.SenderID() == group.MemberIndex(1) {
			return nil
		}

		return msg
	}

	result, err := dkgtest.RunTest(groupSize, honestThreshold, interceptorRules)
	if err != nil {
		t.Fatal(err)
	}

	dkgtest.AssertDkgResultPublished(t, result)
	dkgtest.AssertSuccessfulSignersCount(t, result, groupSize-1)
	dkgtest.AssertSuccessfulSigners(t, result, []group.MemberIndex{2, 3, 4, 5}...)
	dkgtest.AssertMemberFailuresCount(t, result, 1)
	dkgtest.AssertSamePublicKey(t, result)
	dkgtest.AssertNoDisqualifiedMembers(t, result)
	dkgtest.AssertInactiveMembers(t, result, group.MemberIndex(1))
	dkgtest.AssertValidGroupPublicKey(t, result)
	dkgtest.AssertResultSupportingMembers(t, result, []group.MemberIndex{2, 3, 4, 5}...)
}

func TestExecute_IA_members12_phase3(t *testing.T) {
	t.Parallel()

	groupSize := 7
	honestThreshold := 4

	interceptorRules := func(msg net.TaggedMarshaler) net.TaggedMarshaler {
		// drop commitment message from member 1
		commitmentMessage, ok := msg.(*gjkr.MemberCommitmentsMessage)
		if ok && commitmentMessage.SenderID() == group.MemberIndex(1) {
			return nil
		}

		// drop shares message from member 2
		sharesMessage, ok := msg.(*gjkr.PeerSharesMessage)
		if ok && sharesMessage.SenderID() == group.MemberIndex(2) {
			return nil
		}

		return msg
	}

	result, err := dkgtest.RunTest(groupSize, honestThreshold, interceptorRules)
	if err != nil {
		t.Fatal(err)
	}

	dkgtest.AssertDkgResultPublished(t, result)
	dkgtest.AssertSuccessfulSignersCount(t, result, groupSize-2)
	dkgtest.AssertSuccessfulSigners(t, result, []group.MemberIndex{3, 4, 5, 6, 7}...)
	dkgtest.AssertMemberFailuresCount(t, result, 2)
	dkgtest.AssertSamePublicKey(t, result)
	dkgtest.AssertNoDisqualifiedMembers(t, result)
	dkgtest.AssertInactiveMembers(t, result, group.MemberIndex(1), group.MemberIndex(2))
	dkgtest.AssertValidGroupPublicKey(t, result)
	dkgtest.AssertResultSupportingMembers(t, result, []group.MemberIndex{3, 4, 5, 6, 7}...)
}

func TestExecute_IA_member1_phase4(t *testing.T) {
	t.Parallel()

	groupSize := 3
	honestThreshold := 2

	interceptorRules := func(msg net.TaggedMarshaler) net.TaggedMarshaler {
		accusationsMessage, ok := msg.(*gjkr.SecretSharesAccusationsMessage)
		if ok && accusationsMessage.SenderID() == group.MemberIndex(1) {
			return nil
		}

		return msg
	}

	result, err := dkgtest.RunTest(groupSize, honestThreshold, interceptorRules)
	if err != nil {
		t.Fatal(err)
	}

	dkgtest.AssertDkgResultPublished(t, result)
	dkgtest.AssertSuccessfulSignersCount(t, result, groupSize-1)
	dkgtest.AssertSuccessfulSigners(t, result, []group.MemberIndex{2, 3}...)
	dkgtest.AssertMemberFailuresCount(t, result, 1)
	dkgtest.AssertSamePublicKey(t, result)
	dkgtest.AssertNoDisqualifiedMembers(t, result)
	dkgtest.AssertInactiveMembers(t, result, group.MemberIndex(1))
	dkgtest.AssertValidGroupPublicKey(t, result)
	dkgtest.AssertResultSupportingMembers(t, result, []group.MemberIndex{2, 3}...)
}

func TestExecute_IA_member1_phase7(t *testing.T) {
	t.Parallel()

	groupSize := 5
	honestThreshold := 3

	interceptorRules := func(msg net.TaggedMarshaler) net.TaggedMarshaler {
		sharePointsMessage, ok := msg.(*gjkr.MemberPublicKeySharePointsMessage)
		if ok && sharePointsMessage.SenderID() == group.MemberIndex(1) {
			return nil
		}

		return msg
	}

	result, err := dkgtest.RunTest(groupSize, honestThreshold, interceptorRules)
	if err != nil {
		t.Fatal(err)
	}

	dkgtest.AssertDkgResultPublished(t, result)
	dkgtest.AssertSuccessfulSignersCount(t, result, groupSize-1)
	dkgtest.AssertSuccessfulSigners(t, result, []group.MemberIndex{2, 3, 4, 5}...)
	dkgtest.AssertMemberFailuresCount(t, result, 1)
	dkgtest.AssertSamePublicKey(t, result)
	dkgtest.AssertNoDisqualifiedMembers(t, result)
	dkgtest.AssertInactiveMembers(t, result, group.MemberIndex(1))
	dkgtest.AssertValidGroupPublicKey(t, result)
	dkgtest.AssertResultSupportingMembers(t, result, []group.MemberIndex{2, 3, 4, 5}...)
}

func TestExecute_IA_member1_phase8(t *testing.T) {
	t.Parallel()

	groupSize := 5
	honestThreshold := 3

	interceptorRules := func(msg net.TaggedMarshaler) net.TaggedMarshaler {
		accusationsMessage, ok := msg.(*gjkr.PointsAccusationsMessage)
		if ok && accusationsMessage.SenderID() == group.MemberIndex(1) {
			return nil
		}

		return msg
	}

	result, err := dkgtest.RunTest(groupSize, honestThreshold, interceptorRules)
	if err != nil {
		t.Fatal(err)
	}

	dkgtest.AssertDkgResultPublished(t, result)
	dkgtest.AssertSuccessfulSignersCount(t, result, groupSize-1)
	dkgtest.AssertSuccessfulSigners(t, result, []group.MemberIndex{2, 3, 4, 5}...)
	dkgtest.AssertMemberFailuresCount(t, result, 1)
	dkgtest.AssertSamePublicKey(t, result)
	dkgtest.AssertNoDisqualifiedMembers(t, result)
	dkgtest.AssertInactiveMembers(t, result, group.MemberIndex(1))
	dkgtest.AssertValidGroupPublicKey(t, result)
	dkgtest.AssertResultSupportingMembers(t, result, []group.MemberIndex{2, 3, 4, 5}...)
}

func TestExecute_IA_members35_phase10(t *testing.T) {
	t.Parallel()

	groupSize := 5
	honestThreshold := 3

	interceptorRules := func(msg net.TaggedMarshaler) net.TaggedMarshaler {
		disqualifiedKeysMessage, ok := msg.(*gjkr.DisqualifiedEphemeralKeysMessage)
		if ok && (disqualifiedKeysMessage.SenderID() == group.MemberIndex(3) ||
			disqualifiedKeysMessage.SenderID() == group.MemberIndex(5)) {
			return nil
		}

		return msg
	}

	result, err := dkgtest.RunTest(groupSize, honestThreshold, interceptorRules)
	if err != nil {
		t.Fatal(err)
	}

	dkgtest.AssertDkgResultPublished(t, result)
	dkgtest.AssertSuccessfulSignersCount(t, result, groupSize-2)
	dkgtest.AssertSuccessfulSigners(t, result, []group.MemberIndex{1, 2, 4}...)
	dkgtest.AssertMemberFailuresCount(t, result, 2)
	dkgtest.AssertSamePublicKey(t, result)
	dkgtest.AssertNoDisqualifiedMembers(t, result)
	dkgtest.AssertInactiveMembers(t, result, group.MemberIndex(3), group.MemberIndex(5))
	dkgtest.AssertValidGroupPublicKey(t, result)
	dkgtest.AssertResultSupportingMembers(t, result, []group.MemberIndex{1, 2, 4}...)
<<<<<<< HEAD
}

// Phase 5 test case - a member performs an accusation but reveals an
// ephemeral private key which doesn't correspond to the previously broadcast
// public key, generated for the sake of communication with the accused member.
// Due to such behaviour, the accuser is marked as disqualified in phase 5.
func TestExecute_DQ_member3_revealsWrongPrivateKey_phase5(t *testing.T) {
	t.Parallel()

	groupSize := 5
	threshold := 3

	interceptorRules := func(msg net.TaggedMarshaler) net.TaggedMarshaler {
		accusationsMessage, ok := msg.(*gjkr.SecretSharesAccusationsMessage)
		if ok && accusationsMessage.SenderID() == group.MemberIndex(3) {
			// accuser (member 3) reveals a random private key which doesn't
			// correspond to the previously broadcast public key
			// generated for the sake of communication with the member 1
			randomKeyPair, _ := ephemeral.GenerateKeyPair()
			accusationsMessage.SetAccusedMemberKey(
				group.MemberIndex(1),
				randomKeyPair.PrivateKey,
			)
			return accusationsMessage
		}

		return msg
	}

	result, err := dkgtest.RunTest(groupSize, threshold, interceptorRules)
	if err != nil {
		t.Fatal(err)
	}

	dkgtest.AssertDkgResultPublished(t, result)
	dkgtest.AssertSuccessfulSignersCount(t, result, groupSize-1)
	dkgtest.AssertSuccessfulSigners(t, result, []group.MemberIndex{1, 2, 4, 5}...)
	dkgtest.AssertMemberFailuresCount(t, result, 1)
	dkgtest.AssertSamePublicKey(t, result)
	dkgtest.AssertDisqualifiedMembers(t, result, group.MemberIndex(3))
	dkgtest.AssertInactiveMembers(t, result)
	dkgtest.AssertValidGroupPublicKey(t, result)
	dkgtest.AssertResultSupportingMembers(t, result, []group.MemberIndex{1, 2, 4, 5}...)
}

// Phase 5 test case - a member misbehaved by sending shares which
// cannot be decrypted by the receiver. The receiver makes an accusation
// which is confirmed by others so the misbehaving member is marked
// as disqualified in phase 5.
func TestExecute_DQ_member2_cannotDecryptTheirShares_phase5(t *testing.T) {
	t.Parallel()

	groupSize := 5
	threshold := 3

	interceptorRules := func(msg net.TaggedMarshaler) net.TaggedMarshaler {
		sharesMessage, ok := msg.(*gjkr.PeerSharesMessage)
		if ok && sharesMessage.SenderID() == group.MemberIndex(2) {
			sharesMessage.SetShares(
				1,
				[]byte{0x00},
				[]byte{0x00},
			)
			return sharesMessage
=======
}

// Phase 2 test case - a member sends an invalid ephemeral public key message.
// Message payload doesn't contain public keys for all other group members.
// Sender of the invalid message is disqualified by all of the receivers.
func TestExecute_DQ_member1_invalidMessage_phase2(t *testing.T) {
	t.Parallel()

	groupSize := 5
	honestThreshold := 3

	interceptorRules := func(msg net.TaggedMarshaler) net.TaggedMarshaler {
		publicKeyMessage, ok := msg.(*gjkr.EphemeralPublicKeyMessage)
		if ok && publicKeyMessage.SenderID() == group.MemberIndex(1) {
			publicKeyMessage.RemovePublicKey(group.MemberIndex(2))
			return publicKeyMessage
>>>>>>> 520d0f24
		}

		return msg
	}
<<<<<<< HEAD

	result, err := dkgtest.RunTest(groupSize, threshold, interceptorRules)
=======

	result, err := dkgtest.RunTest(groupSize, honestThreshold, interceptorRules)
	if err != nil {
		t.Fatal(err)
	}

	dkgtest.AssertDkgResultPublished(t, result)
	dkgtest.AssertSuccessfulSignersCount(t, result, groupSize-1)
	dkgtest.AssertSuccessfulSigners(t, result, []group.MemberIndex{2, 3, 4, 5}...)
	dkgtest.AssertMemberFailuresCount(t, result, 1)
	dkgtest.AssertSamePublicKey(t, result)
	dkgtest.AssertDisqualifiedMembers(t, result, group.MemberIndex(1))
	dkgtest.AssertInactiveMembers(t, result)
	dkgtest.AssertValidGroupPublicKey(t, result)
	dkgtest.AssertResultSupportingMembers(t, result, []group.MemberIndex{2, 3, 4, 5}...)
}

// Phase 4 test case - a member sends an invalid member commitments message.
// Message payload doesn't contain a correct number of commitments.
// Sender of the invalid message is disqualified by all of the receivers.
func TestExecute_DQ_member5_invalidCommitmentsMessage_phase4(t *testing.T) {
	t.Parallel()

	groupSize := 5
	honestThreshold := 3

	interceptorRules := func(msg net.TaggedMarshaler) net.TaggedMarshaler {
		commitmentsMessage, ok := msg.(*gjkr.MemberCommitmentsMessage)
		if ok && commitmentsMessage.SenderID() == group.MemberIndex(5) {
			commitmentsMessage.RemoveCommitment(1)
			return commitmentsMessage
		}

		return msg
	}

	result, err := dkgtest.RunTest(groupSize, honestThreshold, interceptorRules)
	if err != nil {
		t.Fatal(err)
	}

	dkgtest.AssertDkgResultPublished(t, result)
	dkgtest.AssertSuccessfulSignersCount(t, result, groupSize-1)
	dkgtest.AssertSuccessfulSigners(t, result, []group.MemberIndex{1, 2, 3, 4}...)
	dkgtest.AssertMemberFailuresCount(t, result, 1)
	dkgtest.AssertSamePublicKey(t, result)
	dkgtest.AssertDisqualifiedMembers(t, result, group.MemberIndex(5))
	dkgtest.AssertInactiveMembers(t, result)
	dkgtest.AssertValidGroupPublicKey(t, result)
	dkgtest.AssertResultSupportingMembers(t, result, []group.MemberIndex{1, 2, 3, 4}...)
}

// Phase 4 test case - a member sends an invalid peer shares message.
// Message payload doesn't contain shares for all other group members.
// Sender of the invalid message is disqualified by all of the receivers.
func TestExecute_DQ_member4_invalidSharesMessage_phase4(t *testing.T) {
	t.Parallel()

	groupSize := 5
	honestThreshold := 3

	interceptorRules := func(msg net.TaggedMarshaler) net.TaggedMarshaler {
		sharesMessage, ok := msg.(*gjkr.PeerSharesMessage)
		if ok && sharesMessage.SenderID() == group.MemberIndex(4) {
			sharesMessage.RemoveShares(group.MemberIndex(1))
			return sharesMessage
		}

		return msg
	}

	result, err := dkgtest.RunTest(groupSize, honestThreshold, interceptorRules)
	if err != nil {
		t.Fatal(err)
	}

	dkgtest.AssertDkgResultPublished(t, result)
	dkgtest.AssertSuccessfulSignersCount(t, result, groupSize-1)
	dkgtest.AssertSuccessfulSigners(t, result, []group.MemberIndex{1, 2, 3, 5}...)
	dkgtest.AssertMemberFailuresCount(t, result, 1)
	dkgtest.AssertSamePublicKey(t, result)
	dkgtest.AssertDisqualifiedMembers(t, result, group.MemberIndex(4))
	dkgtest.AssertInactiveMembers(t, result)
	dkgtest.AssertValidGroupPublicKey(t, result)
	dkgtest.AssertResultSupportingMembers(t, result, []group.MemberIndex{1, 2, 3, 5}...)
}

// Phase 5 test case - a member performs an accusation but reveals an
// ephemeral private key which doesn't correspond to the previously broadcast
// public key, generated for the sake of communication with the accused member.
// Due to such behaviour, the accuser is marked as disqualified in phase 5.
func TestExecute_DQ_member3_revealsWrongPrivateKey_phase5(t *testing.T) {
	t.Parallel()

	groupSize := 5
	honestThreshold := 3

	interceptorRules := func(msg net.TaggedMarshaler) net.TaggedMarshaler {
		accusationsMessage, ok := msg.(*gjkr.SecretSharesAccusationsMessage)
		if ok && accusationsMessage.SenderID() == group.MemberIndex(3) {
			// accuser (member 3) reveals a random private key which doesn't
			// correspond to the previously broadcast public key
			// generated for the sake of communication with the member 1
			randomKeyPair, _ := ephemeral.GenerateKeyPair()
			accusationsMessage.SetAccusedMemberKey(
				group.MemberIndex(1),
				randomKeyPair.PrivateKey,
			)
			return accusationsMessage
		}

		return msg
	}

	result, err := dkgtest.RunTest(groupSize, honestThreshold, interceptorRules)
	if err != nil {
		t.Fatal(err)
	}

	dkgtest.AssertDkgResultPublished(t, result)
	dkgtest.AssertSuccessfulSignersCount(t, result, groupSize-1)
	dkgtest.AssertSuccessfulSigners(t, result, []group.MemberIndex{1, 2, 4, 5}...)
	dkgtest.AssertMemberFailuresCount(t, result, 1)
	dkgtest.AssertSamePublicKey(t, result)
	dkgtest.AssertDisqualifiedMembers(t, result, group.MemberIndex(3))
	dkgtest.AssertInactiveMembers(t, result)
	dkgtest.AssertValidGroupPublicKey(t, result)
	dkgtest.AssertResultSupportingMembers(t, result, []group.MemberIndex{1, 2, 4, 5}...)
}

// Phase 5 test case - a member misbehaved by sending shares which
// cannot be decrypted by the receiver. The receiver makes an accusation
// which is confirmed by others so the misbehaving member is marked
// as disqualified in phase 5.
func TestExecute_DQ_member2_cannotDecryptTheirShares_phase5(t *testing.T) {
	t.Parallel()

	groupSize := 5
	honestThreshold := 3

	interceptorRules := func(msg net.TaggedMarshaler) net.TaggedMarshaler {
		sharesMessage, ok := msg.(*gjkr.PeerSharesMessage)
		if ok && sharesMessage.SenderID() == group.MemberIndex(2) {
			sharesMessage.SetShares(
				1,
				[]byte{0x00},
				[]byte{0x00},
			)
			return sharesMessage
		}

		return msg
	}

	result, err := dkgtest.RunTest(groupSize, honestThreshold, interceptorRules)
>>>>>>> 520d0f24
	if err != nil {
		t.Fatal(err)
	}

	dkgtest.AssertDkgResultPublished(t, result)
	dkgtest.AssertSuccessfulSignersCount(t, result, groupSize-1)
	dkgtest.AssertSuccessfulSigners(t, result, []group.MemberIndex{1, 3, 4, 5}...)
	dkgtest.AssertMemberFailuresCount(t, result, 1)
	dkgtest.AssertSamePublicKey(t, result)
	dkgtest.AssertDisqualifiedMembers(t, result, group.MemberIndex(2))
	dkgtest.AssertNoInactiveMembers(t, result)
	dkgtest.AssertValidGroupPublicKey(t, result)
	dkgtest.AssertResultSupportingMembers(t, result, []group.MemberIndex{1, 3, 4, 5}...)
}

// Phase 5 test case - a member misbehaved by sending invalid commitment
// to another member. It becomes accused by the receiver of the
// invalid commitment. The accuser is right and the misbehaving member
// is marked as disqualified in phase 5.
func TestExecute_DQ_member5_inconsistentShares_phase5(t *testing.T) {
	t.Parallel()

	groupSize := 5
	honestThreshold := 3

	interceptorRules := func(msg net.TaggedMarshaler) net.TaggedMarshaler {
		commitmentsMessage, ok := msg.(*gjkr.MemberCommitmentsMessage)
		if ok && commitmentsMessage.SenderID() == group.MemberIndex(5) {
			commitmentsMessage.SetCommitment(
				2,
				new(bn256.G1).ScalarBaseMult(big.NewInt(1337)),
			)
			return commitmentsMessage
		}

		return msg
	}

	result, err := dkgtest.RunTest(groupSize, honestThreshold, interceptorRules)
	if err != nil {
		t.Fatal(err)
	}

	dkgtest.AssertDkgResultPublished(t, result)
	dkgtest.AssertSuccessfulSignersCount(t, result, groupSize-1)
	dkgtest.AssertSuccessfulSigners(t, result, []group.MemberIndex{1, 2, 3, 4}...)
	dkgtest.AssertMemberFailuresCount(t, result, 1)
	dkgtest.AssertSamePublicKey(t, result)
	dkgtest.AssertDisqualifiedMembers(t, result, group.MemberIndex(5))
	dkgtest.AssertNoInactiveMembers(t, result)
	dkgtest.AssertValidGroupPublicKey(t, result)
	dkgtest.AssertResultSupportingMembers(t, result, []group.MemberIndex{1, 2, 3, 4}...)
<<<<<<< HEAD
}

// TODO Test case Phase 5: 'shares consistent ->
//  expected result: disqualify accuser'.
//  This case is difficult to implement for now because it needs
//  access to member internals. In order to make a false accusation
//  there is a need to obtain ephemeral private key for the accused member which
//  is stored in accuser internal map called 'ephemeralKeyPairs'.

// TODO Test case Phase 5: 'accuser accuse an inactive member ->
//  expected result: disqualify accuser'.
//  This case is difficult to implement for now because it needs
//  access to member internals. In order to make an accusation against inactive
//  member, there is a need to obtain ephemeral private key for the accused
//  member which is stored in accuser internal map called 'ephemeralKeyPairs'.

// TODO Test case Phase 9: 'presented private key does not correspond
//  to the published public key -> result: disqualify accuser'

// Phase 9 test case - some members misbehaved by sending in phase 7
// invalid public key shares to another members. They became accused in phase 8
// by the receivers of the invalid public key shares. The accusers are right
// and the misbehaving members are marked as disqualified in phase 9.
func TestExecute_DQ_members14_invalidPublicKeyShare_phase9(t *testing.T) {
	t.Parallel()

	groupSize := 5
	threshold := 3

	interceptorRules := func(msg net.TaggedMarshaler) net.TaggedMarshaler {

		publicKeyShareMessage, ok := msg.(*gjkr.MemberPublicKeySharePointsMessage)
		if ok && publicKeyShareMessage.SenderID() == group.MemberIndex(1) {
			publicKeyShareMessage.SetPublicKeyShare(
				1,
				new(bn256.G2).ScalarBaseMult(big.NewInt(5843)),
			)
			return publicKeyShareMessage
		}

		if ok && publicKeyShareMessage.SenderID() == group.MemberIndex(4) {
			publicKeyShareMessage.SetPublicKeyShare(
				2,
				new(bn256.G2).ScalarBaseMult(big.NewInt(7456)),
			)
			return publicKeyShareMessage
		}

		return msg
	}

	result, err := dkgtest.RunTest(groupSize, threshold, interceptorRules)
	if err != nil {
		t.Fatal(err)
	}

	dkgtest.AssertDkgResultPublished(t, result)
	dkgtest.AssertSuccessfulSignersCount(t, result, groupSize-2)
	dkgtest.AssertSuccessfulSigners(t, result, []group.MemberIndex{2, 3, 5}...)
	dkgtest.AssertMemberFailuresCount(t, result, 2)
	dkgtest.AssertSamePublicKey(t, result)
	dkgtest.AssertDisqualifiedMembers(t, result, []group.MemberIndex{1, 4}...)
	dkgtest.AssertNoInactiveMembers(t, result)
	dkgtest.AssertValidGroupPublicKey(t, result)
	dkgtest.AssertResultSupportingMembers(t, result, []group.MemberIndex{2, 3, 5}...)
}

// TODO Test case Phase 9: 'public key share valid ->
//  expected result: disqualify accuser'.
//  This case is difficult to implement for now because it needs
=======
}

// TODO Test case Phase 5: 'shares consistent ->
//  expected result: disqualify accuser'.
//  This case is difficult to implement for now because it needs
//  access to member internals. In order to make a false accusation
//  there is a need to obtain ephemeral private key for the accused member which
//  is stored in accuser internal map called 'ephemeralKeyPairs'.

// TODO Test case Phase 5: 'accuser accuse an inactive member ->
//  expected result: disqualify accuser'.
//  This case is difficult to implement for now because it needs
//  access to member internals. In order to make an accusation against inactive
//  member, there is a need to obtain ephemeral private key for the accused
//  member which is stored in accuser internal map called 'ephemeralKeyPairs'.

// Phase 8 test case - a member sends an invalid member public key share points
// message. Message payload doesn't contain correct number of public key share
// points. Sender of the invalid message is disqualified by all of the receivers.
func TestExecute_DQ_member2_invalidMessage_phase8(t *testing.T) {
	t.Parallel()

	groupSize := 5
	honestThreshold := 3

	interceptorRules := func(msg net.TaggedMarshaler) net.TaggedMarshaler {
		sharePointsMessage, ok := msg.(*gjkr.MemberPublicKeySharePointsMessage)
		if ok && sharePointsMessage.SenderID() == group.MemberIndex(2) {
			sharePointsMessage.RemovePublicKeyShare(0)
			return sharePointsMessage
		}

		return msg
	}

	result, err := dkgtest.RunTest(groupSize, honestThreshold, interceptorRules)
	if err != nil {
		t.Fatal(err)
	}

	dkgtest.AssertDkgResultPublished(t, result)
	dkgtest.AssertSuccessfulSignersCount(t, result, groupSize-1)
	dkgtest.AssertSuccessfulSigners(t, result, []group.MemberIndex{1, 3, 4, 5}...)
	dkgtest.AssertMemberFailuresCount(t, result, 1)
	dkgtest.AssertSamePublicKey(t, result)
	dkgtest.AssertDisqualifiedMembers(t, result, group.MemberIndex(2))
	dkgtest.AssertInactiveMembers(t, result)
	dkgtest.AssertValidGroupPublicKey(t, result)
	dkgtest.AssertResultSupportingMembers(t, result, []group.MemberIndex{1, 3, 4, 5}...)
}

// Phase 9 test case - some members perform an accusation but reveal
// ephemeral private keys which don't correspond to the previously broadcast
// public keys, generated for the sake of communication with the accused members.
// Due to such behaviour, the accusers are marked as disqualified in phase 9.
func TestExecute_DQ_members25_revealWrongPrivateKey_phase9(t *testing.T) {
	t.Parallel()

	groupSize := 7
	honestThreshold := 4

	interceptorRules := func(msg net.TaggedMarshaler) net.TaggedMarshaler {

		accusationsMessage, ok := msg.(*gjkr.PointsAccusationsMessage)
		if ok && accusationsMessage.SenderID() == group.MemberIndex(2) {
			randomKeyPair, _ := ephemeral.GenerateKeyPair()
			accusationsMessage.SetAccusedMemberKey(
				group.MemberIndex(1),
				randomKeyPair.PrivateKey,
			)
			accusationsMessage.SetAccusedMemberKey(
				group.MemberIndex(3),
				randomKeyPair.PrivateKey,
			)
			return accusationsMessage
		}

		if ok && accusationsMessage.SenderID() == group.MemberIndex(5) {
			randomKeyPair, _ := ephemeral.GenerateKeyPair()
			accusationsMessage.SetAccusedMemberKey(
				group.MemberIndex(4),
				randomKeyPair.PrivateKey,
			)
			return accusationsMessage
		}

		return msg
	}

	result, err := dkgtest.RunTest(groupSize, honestThreshold, interceptorRules)
	if err != nil {
		t.Fatal(err)
	}

	dkgtest.AssertDkgResultPublished(t, result)
	dkgtest.AssertSuccessfulSignersCount(t, result, groupSize-2)
	dkgtest.AssertSuccessfulSigners(t, result, []group.MemberIndex{1, 3, 4, 6, 7}...)
	dkgtest.AssertMemberFailuresCount(t, result, 2)
	dkgtest.AssertSamePublicKey(t, result)
	dkgtest.AssertDisqualifiedMembers(t, result, []group.MemberIndex{2, 5}...)
	dkgtest.AssertNoInactiveMembers(t, result)
	dkgtest.AssertValidGroupPublicKey(t, result)
	dkgtest.AssertResultSupportingMembers(t, result, []group.MemberIndex{1, 3, 4, 6, 7}...)
}

// Phase 9 test case - some members misbehaved by sending in phase 7
// invalid public key shares to another members. They became accused in phase 8
// by the receivers of the invalid public key shares. The accusers are right
// and the misbehaving members are marked as disqualified in phase 9.
func TestExecute_DQ_members14_invalidPublicKeyShare_phase9(t *testing.T) {
	t.Parallel()

	groupSize := 5
	honestThreshold := 3

	interceptorRules := func(msg net.TaggedMarshaler) net.TaggedMarshaler {

		publicKeyShareMessage, ok := msg.(*gjkr.MemberPublicKeySharePointsMessage)
		if ok && publicKeyShareMessage.SenderID() == group.MemberIndex(1) {
			publicKeyShareMessage.SetPublicKeyShare(
				1,
				new(bn256.G2).ScalarBaseMult(big.NewInt(5843)),
			)
			return publicKeyShareMessage
		}

		if ok && publicKeyShareMessage.SenderID() == group.MemberIndex(4) {
			publicKeyShareMessage.SetPublicKeyShare(
				2,
				new(bn256.G2).ScalarBaseMult(big.NewInt(7456)),
			)
			return publicKeyShareMessage
		}

		return msg
	}

	result, err := dkgtest.RunTest(groupSize, honestThreshold, interceptorRules)
	if err != nil {
		t.Fatal(err)
	}

	dkgtest.AssertDkgResultPublished(t, result)
	dkgtest.AssertSuccessfulSignersCount(t, result, groupSize-2)
	dkgtest.AssertSuccessfulSigners(t, result, []group.MemberIndex{2, 3, 5}...)
	dkgtest.AssertMemberFailuresCount(t, result, 2)
	dkgtest.AssertSamePublicKey(t, result)
	dkgtest.AssertDisqualifiedMembers(t, result, []group.MemberIndex{1, 4}...)
	dkgtest.AssertNoInactiveMembers(t, result)
	dkgtest.AssertValidGroupPublicKey(t, result)
	dkgtest.AssertResultSupportingMembers(t, result, []group.MemberIndex{2, 3, 5}...)
}

// TODO Test case Phase 9: 'public key share valid ->
//  expected result: disqualify accuser'.
//  This case is difficult to implement for now because it needs
>>>>>>> 520d0f24
//  access to member internals. In order to make a false accusation
//  there is a need to obtain ephemeral private key for the accused member which
//  is stored in accuser internal map called 'ephemeralKeyPairs'.

// Phase 11 test case - a member misbehaved by revealing key of an operating
// member. The revealing member becomes disqualified by all other members which
// consider the member for which the key has been revealed as normally operating.
// After phase 9, all group members should have the same view on who
// is disqualified. Revealing key of non-disqualified members is forbidden and
// leads to disqualifying the revealing member.
func TestExecute_DQ_member2_revealedKeyOfOperatingMember_phase11(t *testing.T) {
	t.Parallel()

	groupSize := 5
<<<<<<< HEAD
	threshold := 3
=======
	honestThreshold := 3
>>>>>>> 520d0f24

	interceptorRules := func(msg net.TaggedMarshaler) net.TaggedMarshaler {
		disqualifiedKeysMessage, ok := msg.(*gjkr.DisqualifiedEphemeralKeysMessage)
		if ok && disqualifiedKeysMessage.SenderID() == group.MemberIndex(2) {
			randomKeyPair, _ := ephemeral.GenerateKeyPair()
			disqualifiedKeysMessage.SetPrivateKey(
				group.MemberIndex(3),
				randomKeyPair.PrivateKey,
			)
			return disqualifiedKeysMessage
		}

		return msg
	}

<<<<<<< HEAD
	result, err := dkgtest.RunTest(groupSize, threshold, interceptorRules)
=======
	result, err := dkgtest.RunTest(groupSize, honestThreshold, interceptorRules)
>>>>>>> 520d0f24
	if err != nil {
		t.Fatal(err)
	}

	dkgtest.AssertDkgResultPublished(t, result)
	dkgtest.AssertSuccessfulSignersCount(t, result, groupSize-1)
	dkgtest.AssertSuccessfulSigners(t, result, []group.MemberIndex{1, 3, 4, 5}...)
	dkgtest.AssertMemberFailuresCount(t, result, 1)
	dkgtest.AssertSamePublicKey(t, result)
	dkgtest.AssertDisqualifiedMembers(t, result, group.MemberIndex(2))
	dkgtest.AssertNoInactiveMembers(t, result)
	dkgtest.AssertValidGroupPublicKey(t, result)
	dkgtest.AssertResultSupportingMembers(t, result, []group.MemberIndex{1, 3, 4, 5}...)
}<|MERGE_RESOLUTION|>--- conflicted
+++ resolved
@@ -231,7 +231,111 @@
 	dkgtest.AssertInactiveMembers(t, result, group.MemberIndex(3), group.MemberIndex(5))
 	dkgtest.AssertValidGroupPublicKey(t, result)
 	dkgtest.AssertResultSupportingMembers(t, result, []group.MemberIndex{1, 2, 4}...)
-<<<<<<< HEAD
+}
+
+// Phase 2 test case - a member sends an invalid ephemeral public key message.
+// Message payload doesn't contain public keys for all other group members.
+// Sender of the invalid message is disqualified by all of the receivers.
+func TestExecute_DQ_member1_invalidMessage_phase2(t *testing.T) {
+	t.Parallel()
+
+	groupSize := 5
+	honestThreshold := 3
+
+	interceptorRules := func(msg net.TaggedMarshaler) net.TaggedMarshaler {
+		publicKeyMessage, ok := msg.(*gjkr.EphemeralPublicKeyMessage)
+		if ok && publicKeyMessage.SenderID() == group.MemberIndex(1) {
+			publicKeyMessage.RemovePublicKey(group.MemberIndex(2))
+			return publicKeyMessage
+		}
+
+		return msg
+	}
+
+	result, err := dkgtest.RunTest(groupSize, honestThreshold, interceptorRules)
+	if err != nil {
+		t.Fatal(err)
+	}
+
+	dkgtest.AssertDkgResultPublished(t, result)
+	dkgtest.AssertSuccessfulSignersCount(t, result, groupSize-1)
+	dkgtest.AssertSuccessfulSigners(t, result, []group.MemberIndex{2, 3, 4, 5}...)
+	dkgtest.AssertMemberFailuresCount(t, result, 1)
+	dkgtest.AssertSamePublicKey(t, result)
+	dkgtest.AssertDisqualifiedMembers(t, result, group.MemberIndex(1))
+	dkgtest.AssertInactiveMembers(t, result)
+	dkgtest.AssertValidGroupPublicKey(t, result)
+	dkgtest.AssertResultSupportingMembers(t, result, []group.MemberIndex{2, 3, 4, 5}...)
+}
+
+// Phase 4 test case - a member sends an invalid member commitments message.
+// Message payload doesn't contain a correct number of commitments.
+// Sender of the invalid message is disqualified by all of the receivers.
+func TestExecute_DQ_member5_invalidCommitmentsMessage_phase4(t *testing.T) {
+	t.Parallel()
+
+	groupSize := 5
+	honestThreshold := 3
+
+	interceptorRules := func(msg net.TaggedMarshaler) net.TaggedMarshaler {
+		commitmentsMessage, ok := msg.(*gjkr.MemberCommitmentsMessage)
+		if ok && commitmentsMessage.SenderID() == group.MemberIndex(5) {
+			commitmentsMessage.RemoveCommitment(1)
+			return commitmentsMessage
+		}
+
+		return msg
+	}
+
+	result, err := dkgtest.RunTest(groupSize, honestThreshold, interceptorRules)
+	if err != nil {
+		t.Fatal(err)
+	}
+
+	dkgtest.AssertDkgResultPublished(t, result)
+	dkgtest.AssertSuccessfulSignersCount(t, result, groupSize-1)
+	dkgtest.AssertSuccessfulSigners(t, result, []group.MemberIndex{1, 2, 3, 4}...)
+	dkgtest.AssertMemberFailuresCount(t, result, 1)
+	dkgtest.AssertSamePublicKey(t, result)
+	dkgtest.AssertDisqualifiedMembers(t, result, group.MemberIndex(5))
+	dkgtest.AssertInactiveMembers(t, result)
+	dkgtest.AssertValidGroupPublicKey(t, result)
+	dkgtest.AssertResultSupportingMembers(t, result, []group.MemberIndex{1, 2, 3, 4}...)
+}
+
+// Phase 4 test case - a member sends an invalid peer shares message.
+// Message payload doesn't contain shares for all other group members.
+// Sender of the invalid message is disqualified by all of the receivers.
+func TestExecute_DQ_member4_invalidSharesMessage_phase4(t *testing.T) {
+	t.Parallel()
+
+	groupSize := 5
+	honestThreshold := 3
+
+	interceptorRules := func(msg net.TaggedMarshaler) net.TaggedMarshaler {
+		sharesMessage, ok := msg.(*gjkr.PeerSharesMessage)
+		if ok && sharesMessage.SenderID() == group.MemberIndex(4) {
+			sharesMessage.RemoveShares(group.MemberIndex(1))
+			return sharesMessage
+		}
+
+		return msg
+	}
+
+	result, err := dkgtest.RunTest(groupSize, honestThreshold, interceptorRules)
+	if err != nil {
+		t.Fatal(err)
+	}
+
+	dkgtest.AssertDkgResultPublished(t, result)
+	dkgtest.AssertSuccessfulSignersCount(t, result, groupSize-1)
+	dkgtest.AssertSuccessfulSigners(t, result, []group.MemberIndex{1, 2, 3, 5}...)
+	dkgtest.AssertMemberFailuresCount(t, result, 1)
+	dkgtest.AssertSamePublicKey(t, result)
+	dkgtest.AssertDisqualifiedMembers(t, result, group.MemberIndex(4))
+	dkgtest.AssertInactiveMembers(t, result)
+	dkgtest.AssertValidGroupPublicKey(t, result)
+	dkgtest.AssertResultSupportingMembers(t, result, []group.MemberIndex{1, 2, 3, 5}...)
 }
 
 // Phase 5 test case - a member performs an accusation but reveals an
@@ -242,7 +346,7 @@
 	t.Parallel()
 
 	groupSize := 5
-	threshold := 3
+	honestThreshold := 3
 
 	interceptorRules := func(msg net.TaggedMarshaler) net.TaggedMarshaler {
 		accusationsMessage, ok := msg.(*gjkr.SecretSharesAccusationsMessage)
@@ -261,7 +365,7 @@
 		return msg
 	}
 
-	result, err := dkgtest.RunTest(groupSize, threshold, interceptorRules)
+	result, err := dkgtest.RunTest(groupSize, honestThreshold, interceptorRules)
 	if err != nil {
 		t.Fatal(err)
 	}
@@ -285,7 +389,7 @@
 	t.Parallel()
 
 	groupSize := 5
-	threshold := 3
+	honestThreshold := 3
 
 	interceptorRules := func(msg net.TaggedMarshaler) net.TaggedMarshaler {
 		sharesMessage, ok := msg.(*gjkr.PeerSharesMessage)
@@ -296,188 +400,12 @@
 				[]byte{0x00},
 			)
 			return sharesMessage
-=======
-}
-
-// Phase 2 test case - a member sends an invalid ephemeral public key message.
-// Message payload doesn't contain public keys for all other group members.
-// Sender of the invalid message is disqualified by all of the receivers.
-func TestExecute_DQ_member1_invalidMessage_phase2(t *testing.T) {
-	t.Parallel()
-
-	groupSize := 5
-	honestThreshold := 3
-
-	interceptorRules := func(msg net.TaggedMarshaler) net.TaggedMarshaler {
-		publicKeyMessage, ok := msg.(*gjkr.EphemeralPublicKeyMessage)
-		if ok && publicKeyMessage.SenderID() == group.MemberIndex(1) {
-			publicKeyMessage.RemovePublicKey(group.MemberIndex(2))
-			return publicKeyMessage
->>>>>>> 520d0f24
-		}
-
-		return msg
-	}
-<<<<<<< HEAD
-
-	result, err := dkgtest.RunTest(groupSize, threshold, interceptorRules)
-=======
-
-	result, err := dkgtest.RunTest(groupSize, honestThreshold, interceptorRules)
-	if err != nil {
-		t.Fatal(err)
-	}
-
-	dkgtest.AssertDkgResultPublished(t, result)
-	dkgtest.AssertSuccessfulSignersCount(t, result, groupSize-1)
-	dkgtest.AssertSuccessfulSigners(t, result, []group.MemberIndex{2, 3, 4, 5}...)
-	dkgtest.AssertMemberFailuresCount(t, result, 1)
-	dkgtest.AssertSamePublicKey(t, result)
-	dkgtest.AssertDisqualifiedMembers(t, result, group.MemberIndex(1))
-	dkgtest.AssertInactiveMembers(t, result)
-	dkgtest.AssertValidGroupPublicKey(t, result)
-	dkgtest.AssertResultSupportingMembers(t, result, []group.MemberIndex{2, 3, 4, 5}...)
-}
-
-// Phase 4 test case - a member sends an invalid member commitments message.
-// Message payload doesn't contain a correct number of commitments.
-// Sender of the invalid message is disqualified by all of the receivers.
-func TestExecute_DQ_member5_invalidCommitmentsMessage_phase4(t *testing.T) {
-	t.Parallel()
-
-	groupSize := 5
-	honestThreshold := 3
-
-	interceptorRules := func(msg net.TaggedMarshaler) net.TaggedMarshaler {
-		commitmentsMessage, ok := msg.(*gjkr.MemberCommitmentsMessage)
-		if ok && commitmentsMessage.SenderID() == group.MemberIndex(5) {
-			commitmentsMessage.RemoveCommitment(1)
-			return commitmentsMessage
-		}
-
-		return msg
-	}
-
-	result, err := dkgtest.RunTest(groupSize, honestThreshold, interceptorRules)
-	if err != nil {
-		t.Fatal(err)
-	}
-
-	dkgtest.AssertDkgResultPublished(t, result)
-	dkgtest.AssertSuccessfulSignersCount(t, result, groupSize-1)
-	dkgtest.AssertSuccessfulSigners(t, result, []group.MemberIndex{1, 2, 3, 4}...)
-	dkgtest.AssertMemberFailuresCount(t, result, 1)
-	dkgtest.AssertSamePublicKey(t, result)
-	dkgtest.AssertDisqualifiedMembers(t, result, group.MemberIndex(5))
-	dkgtest.AssertInactiveMembers(t, result)
-	dkgtest.AssertValidGroupPublicKey(t, result)
-	dkgtest.AssertResultSupportingMembers(t, result, []group.MemberIndex{1, 2, 3, 4}...)
-}
-
-// Phase 4 test case - a member sends an invalid peer shares message.
-// Message payload doesn't contain shares for all other group members.
-// Sender of the invalid message is disqualified by all of the receivers.
-func TestExecute_DQ_member4_invalidSharesMessage_phase4(t *testing.T) {
-	t.Parallel()
-
-	groupSize := 5
-	honestThreshold := 3
-
-	interceptorRules := func(msg net.TaggedMarshaler) net.TaggedMarshaler {
-		sharesMessage, ok := msg.(*gjkr.PeerSharesMessage)
-		if ok && sharesMessage.SenderID() == group.MemberIndex(4) {
-			sharesMessage.RemoveShares(group.MemberIndex(1))
-			return sharesMessage
-		}
-
-		return msg
-	}
-
-	result, err := dkgtest.RunTest(groupSize, honestThreshold, interceptorRules)
-	if err != nil {
-		t.Fatal(err)
-	}
-
-	dkgtest.AssertDkgResultPublished(t, result)
-	dkgtest.AssertSuccessfulSignersCount(t, result, groupSize-1)
-	dkgtest.AssertSuccessfulSigners(t, result, []group.MemberIndex{1, 2, 3, 5}...)
-	dkgtest.AssertMemberFailuresCount(t, result, 1)
-	dkgtest.AssertSamePublicKey(t, result)
-	dkgtest.AssertDisqualifiedMembers(t, result, group.MemberIndex(4))
-	dkgtest.AssertInactiveMembers(t, result)
-	dkgtest.AssertValidGroupPublicKey(t, result)
-	dkgtest.AssertResultSupportingMembers(t, result, []group.MemberIndex{1, 2, 3, 5}...)
-}
-
-// Phase 5 test case - a member performs an accusation but reveals an
-// ephemeral private key which doesn't correspond to the previously broadcast
-// public key, generated for the sake of communication with the accused member.
-// Due to such behaviour, the accuser is marked as disqualified in phase 5.
-func TestExecute_DQ_member3_revealsWrongPrivateKey_phase5(t *testing.T) {
-	t.Parallel()
-
-	groupSize := 5
-	honestThreshold := 3
-
-	interceptorRules := func(msg net.TaggedMarshaler) net.TaggedMarshaler {
-		accusationsMessage, ok := msg.(*gjkr.SecretSharesAccusationsMessage)
-		if ok && accusationsMessage.SenderID() == group.MemberIndex(3) {
-			// accuser (member 3) reveals a random private key which doesn't
-			// correspond to the previously broadcast public key
-			// generated for the sake of communication with the member 1
-			randomKeyPair, _ := ephemeral.GenerateKeyPair()
-			accusationsMessage.SetAccusedMemberKey(
-				group.MemberIndex(1),
-				randomKeyPair.PrivateKey,
-			)
-			return accusationsMessage
-		}
-
-		return msg
-	}
-
-	result, err := dkgtest.RunTest(groupSize, honestThreshold, interceptorRules)
-	if err != nil {
-		t.Fatal(err)
-	}
-
-	dkgtest.AssertDkgResultPublished(t, result)
-	dkgtest.AssertSuccessfulSignersCount(t, result, groupSize-1)
-	dkgtest.AssertSuccessfulSigners(t, result, []group.MemberIndex{1, 2, 4, 5}...)
-	dkgtest.AssertMemberFailuresCount(t, result, 1)
-	dkgtest.AssertSamePublicKey(t, result)
-	dkgtest.AssertDisqualifiedMembers(t, result, group.MemberIndex(3))
-	dkgtest.AssertInactiveMembers(t, result)
-	dkgtest.AssertValidGroupPublicKey(t, result)
-	dkgtest.AssertResultSupportingMembers(t, result, []group.MemberIndex{1, 2, 4, 5}...)
-}
-
-// Phase 5 test case - a member misbehaved by sending shares which
-// cannot be decrypted by the receiver. The receiver makes an accusation
-// which is confirmed by others so the misbehaving member is marked
-// as disqualified in phase 5.
-func TestExecute_DQ_member2_cannotDecryptTheirShares_phase5(t *testing.T) {
-	t.Parallel()
-
-	groupSize := 5
-	honestThreshold := 3
-
-	interceptorRules := func(msg net.TaggedMarshaler) net.TaggedMarshaler {
-		sharesMessage, ok := msg.(*gjkr.PeerSharesMessage)
-		if ok && sharesMessage.SenderID() == group.MemberIndex(2) {
-			sharesMessage.SetShares(
-				1,
-				[]byte{0x00},
-				[]byte{0x00},
-			)
-			return sharesMessage
-		}
-
-		return msg
-	}
-
-	result, err := dkgtest.RunTest(groupSize, honestThreshold, interceptorRules)
->>>>>>> 520d0f24
+		}
+
+		return msg
+	}
+
+	result, err := dkgtest.RunTest(groupSize, honestThreshold, interceptorRules)
 	if err != nil {
 		t.Fatal(err)
 	}
@@ -530,7 +458,6 @@
 	dkgtest.AssertNoInactiveMembers(t, result)
 	dkgtest.AssertValidGroupPublicKey(t, result)
 	dkgtest.AssertResultSupportingMembers(t, result, []group.MemberIndex{1, 2, 3, 4}...)
-<<<<<<< HEAD
 }
 
 // TODO Test case Phase 5: 'shares consistent ->
@@ -547,77 +474,6 @@
 //  member, there is a need to obtain ephemeral private key for the accused
 //  member which is stored in accuser internal map called 'ephemeralKeyPairs'.
 
-// TODO Test case Phase 9: 'presented private key does not correspond
-//  to the published public key -> result: disqualify accuser'
-
-// Phase 9 test case - some members misbehaved by sending in phase 7
-// invalid public key shares to another members. They became accused in phase 8
-// by the receivers of the invalid public key shares. The accusers are right
-// and the misbehaving members are marked as disqualified in phase 9.
-func TestExecute_DQ_members14_invalidPublicKeyShare_phase9(t *testing.T) {
-	t.Parallel()
-
-	groupSize := 5
-	threshold := 3
-
-	interceptorRules := func(msg net.TaggedMarshaler) net.TaggedMarshaler {
-
-		publicKeyShareMessage, ok := msg.(*gjkr.MemberPublicKeySharePointsMessage)
-		if ok && publicKeyShareMessage.SenderID() == group.MemberIndex(1) {
-			publicKeyShareMessage.SetPublicKeyShare(
-				1,
-				new(bn256.G2).ScalarBaseMult(big.NewInt(5843)),
-			)
-			return publicKeyShareMessage
-		}
-
-		if ok && publicKeyShareMessage.SenderID() == group.MemberIndex(4) {
-			publicKeyShareMessage.SetPublicKeyShare(
-				2,
-				new(bn256.G2).ScalarBaseMult(big.NewInt(7456)),
-			)
-			return publicKeyShareMessage
-		}
-
-		return msg
-	}
-
-	result, err := dkgtest.RunTest(groupSize, threshold, interceptorRules)
-	if err != nil {
-		t.Fatal(err)
-	}
-
-	dkgtest.AssertDkgResultPublished(t, result)
-	dkgtest.AssertSuccessfulSignersCount(t, result, groupSize-2)
-	dkgtest.AssertSuccessfulSigners(t, result, []group.MemberIndex{2, 3, 5}...)
-	dkgtest.AssertMemberFailuresCount(t, result, 2)
-	dkgtest.AssertSamePublicKey(t, result)
-	dkgtest.AssertDisqualifiedMembers(t, result, []group.MemberIndex{1, 4}...)
-	dkgtest.AssertNoInactiveMembers(t, result)
-	dkgtest.AssertValidGroupPublicKey(t, result)
-	dkgtest.AssertResultSupportingMembers(t, result, []group.MemberIndex{2, 3, 5}...)
-}
-
-// TODO Test case Phase 9: 'public key share valid ->
-//  expected result: disqualify accuser'.
-//  This case is difficult to implement for now because it needs
-=======
-}
-
-// TODO Test case Phase 5: 'shares consistent ->
-//  expected result: disqualify accuser'.
-//  This case is difficult to implement for now because it needs
-//  access to member internals. In order to make a false accusation
-//  there is a need to obtain ephemeral private key for the accused member which
-//  is stored in accuser internal map called 'ephemeralKeyPairs'.
-
-// TODO Test case Phase 5: 'accuser accuse an inactive member ->
-//  expected result: disqualify accuser'.
-//  This case is difficult to implement for now because it needs
-//  access to member internals. In order to make an accusation against inactive
-//  member, there is a need to obtain ephemeral private key for the accused
-//  member which is stored in accuser internal map called 'ephemeralKeyPairs'.
-
 // Phase 8 test case - a member sends an invalid member public key share points
 // message. Message payload doesn't contain correct number of public key share
 // points. Sender of the invalid message is disqualified by all of the receivers.
@@ -758,7 +614,6 @@
 // TODO Test case Phase 9: 'public key share valid ->
 //  expected result: disqualify accuser'.
 //  This case is difficult to implement for now because it needs
->>>>>>> 520d0f24
 //  access to member internals. In order to make a false accusation
 //  there is a need to obtain ephemeral private key for the accused member which
 //  is stored in accuser internal map called 'ephemeralKeyPairs'.
@@ -773,11 +628,7 @@
 	t.Parallel()
 
 	groupSize := 5
-<<<<<<< HEAD
-	threshold := 3
-=======
-	honestThreshold := 3
->>>>>>> 520d0f24
+	honestThreshold := 3
 
 	interceptorRules := func(msg net.TaggedMarshaler) net.TaggedMarshaler {
 		disqualifiedKeysMessage, ok := msg.(*gjkr.DisqualifiedEphemeralKeysMessage)
@@ -793,11 +644,7 @@
 		return msg
 	}
 
-<<<<<<< HEAD
-	result, err := dkgtest.RunTest(groupSize, threshold, interceptorRules)
-=======
-	result, err := dkgtest.RunTest(groupSize, honestThreshold, interceptorRules)
->>>>>>> 520d0f24
+	result, err := dkgtest.RunTest(groupSize, honestThreshold, interceptorRules)
 	if err != nil {
 		t.Fatal(err)
 	}
