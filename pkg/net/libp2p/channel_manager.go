--- conflicted
+++ resolved
@@ -64,6 +64,7 @@
 	var (
 		channel *channel
 		exists  bool
+		err     error
 	)
 
 	cm.channelsMutex.Lock()
@@ -71,9 +72,6 @@
 	cm.channelsMutex.Unlock()
 
 	if !exists {
-<<<<<<< HEAD
-		newChannel, err := cm.newChannel(name)
-=======
 		// Ensure we update our cache of known channels
 		cm.channelsMutex.Lock()
 		defer cm.channelsMutex.Unlock()
@@ -84,24 +82,11 @@
 		}
 
 		channel, err = cm.newChannel(name)
->>>>>>> 3a2264f6
 		if err != nil {
 			return nil, err
 		}
 
-<<<<<<< HEAD
-		// Creating a new channel can take some time. One should double-check
-		// if some other channel wasn't created and cached in the same time.
-		cm.channelsMutex.Lock()
-		channel, exists = cm.channels[name]
-		if !exists {
-			channel = newChannel
-			cm.channels[name] = newChannel
-		}
-		cm.channelsMutex.Unlock()
-=======
 		cm.channels[name] = channel
->>>>>>> 3a2264f6
 	}
 
 	return channel, nil
