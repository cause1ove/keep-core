--- conflicted
+++ resolved
@@ -50,7 +50,111 @@
 		Usage:       `Provides access to the KeepRandomBeaconOperator contract.`,
 		Description: keepRandomBeaconOperatorDescription,
 		Subcommands: []cli.Command{{
-<<<<<<< HEAD
+			Name:      "current-entry-start-block",
+			Usage:     "Calls the constant method currentEntryStartBlock on the KeepRandomBeaconOperator contract.",
+			ArgsUsage: "",
+			Action:    krboCurrentEntryStartBlock,
+			Before:    cmd.ArgCountChecker(0),
+			Flags:     cmd.ConstFlags,
+		}, {
+			Name:      "group-profit-fee",
+			Usage:     "Calls the constant method groupProfitFee on the KeepRandomBeaconOperator contract.",
+			ArgsUsage: "",
+			Action:    krboGroupProfitFee,
+			Before:    cmd.ArgCountChecker(0),
+			Flags:     cmd.ConstFlags,
+		}, {
+			Name:      "result-publication-block-step",
+			Usage:     "Calls the constant method resultPublicationBlockStep on the KeepRandomBeaconOperator contract.",
+			ArgsUsage: "",
+			Action:    krboResultPublicationBlockStep,
+			Before:    cmd.ArgCountChecker(0),
+			Flags:     cmd.ConstFlags,
+		}, {
+			Name:      "gas-price-ceiling",
+			Usage:     "Calls the constant method gasPriceCeiling on the KeepRandomBeaconOperator contract.",
+			ArgsUsage: "",
+			Action:    krboGasPriceCeiling,
+			Before:    cmd.ArgCountChecker(0),
+			Flags:     cmd.ConstFlags,
+		}, {
+			Name:      "get-group-public-key",
+			Usage:     "Calls the constant method getGroupPublicKey on the KeepRandomBeaconOperator contract.",
+			ArgsUsage: "[groupIndex] ",
+			Action:    krboGetGroupPublicKey,
+			Before:    cmd.ArgCountChecker(1),
+			Flags:     cmd.ConstFlags,
+		}, {
+			Name:      "group-threshold",
+			Usage:     "Calls the constant method groupThreshold on the KeepRandomBeaconOperator contract.",
+			ArgsUsage: "",
+			Action:    krboGroupThreshold,
+			Before:    cmd.ArgCountChecker(0),
+			Flags:     cmd.ConstFlags,
+		}, {
+			Name:      "group-selection-gas-estimate",
+			Usage:     "Calls the constant method groupSelectionGasEstimate on the KeepRandomBeaconOperator contract.",
+			ArgsUsage: "",
+			Action:    krboGroupSelectionGasEstimate,
+			Before:    cmd.ArgCountChecker(0),
+			Flags:     cmd.ConstFlags,
+		}, {
+			Name:      "current-request-previous-entry",
+			Usage:     "Calls the constant method currentRequestPreviousEntry on the KeepRandomBeaconOperator contract.",
+			ArgsUsage: "",
+			Action:    krboCurrentRequestPreviousEntry,
+			Before:    cmd.ArgCountChecker(0),
+			Flags:     cmd.ConstFlags,
+		}, {
+			Name:      "get-group-member-rewards",
+			Usage:     "Calls the constant method getGroupMemberRewards on the KeepRandomBeaconOperator contract.",
+			ArgsUsage: "[groupPubKey] ",
+			Action:    krboGetGroupMemberRewards,
+			Before:    cmd.ArgCountChecker(1),
+			Flags:     cmd.ConstFlags,
+		}, {
+			Name:      "is-group-selection-possible",
+			Usage:     "Calls the constant method isGroupSelectionPossible on the KeepRandomBeaconOperator contract.",
+			ArgsUsage: "",
+			Action:    krboIsGroupSelectionPossible,
+			Before:    cmd.ArgCountChecker(0),
+			Flags:     cmd.ConstFlags,
+		}, {
+			Name:      "relay-entry-timeout",
+			Usage:     "Calls the constant method relayEntryTimeout on the KeepRandomBeaconOperator contract.",
+			ArgsUsage: "",
+			Action:    krboRelayEntryTimeout,
+			Before:    cmd.ArgCountChecker(0),
+			Flags:     cmd.ConstFlags,
+		}, {
+			Name:      "submitted-tickets",
+			Usage:     "Calls the constant method submittedTickets on the KeepRandomBeaconOperator contract.",
+			ArgsUsage: "",
+			Action:    krboSubmittedTickets,
+			Before:    cmd.ArgCountChecker(0),
+			Flags:     cmd.ConstFlags,
+		}, {
+			Name:      "group-size",
+			Usage:     "Calls the constant method groupSize on the KeepRandomBeaconOperator contract.",
+			ArgsUsage: "",
+			Action:    krboGroupSize,
+			Before:    cmd.ArgCountChecker(0),
+			Flags:     cmd.ConstFlags,
+		}, {
+			Name:      "has-minimum-stake",
+			Usage:     "Calls the constant method hasMinimumStake on the KeepRandomBeaconOperator contract.",
+			ArgsUsage: "[staker] ",
+			Action:    krboHasMinimumStake,
+			Before:    cmd.ArgCountChecker(1),
+			Flags:     cmd.ConstFlags,
+		}, {
+			Name:      "is-group-registered",
+			Usage:     "Calls the constant method isGroupRegistered on the KeepRandomBeaconOperator contract.",
+			ArgsUsage: "[groupPubKey] ",
+			Action:    krboIsGroupRegistered,
+			Before:    cmd.ArgCountChecker(1),
+			Flags:     cmd.ConstFlags,
+		}, {
 			Name:      "ticket-submission-timeout",
 			Usage:     "Calls the constant method ticketSubmissionTimeout on the KeepRandomBeaconOperator contract.",
 			ArgsUsage: "",
@@ -58,10 +162,80 @@
 			Before:    cmd.ArgCountChecker(0),
 			Flags:     cmd.ConstFlags,
 		}, {
+			Name:      "entry-verification-fee",
+			Usage:     "Calls the constant method entryVerificationFee on the KeepRandomBeaconOperator contract.",
+			ArgsUsage: "",
+			Action:    krboEntryVerificationFee,
+			Before:    cmd.ArgCountChecker(0),
+			Flags:     cmd.ConstFlags,
+		}, {
+			Name:      "get-first-active-group-index",
+			Usage:     "Calls the constant method getFirstActiveGroupIndex on the KeepRandomBeaconOperator contract.",
+			ArgsUsage: "",
+			Action:    krboGetFirstActiveGroupIndex,
+			Before:    cmd.ArgCountChecker(0),
+			Flags:     cmd.ConstFlags,
+		}, {
+			Name:      "group-creation-fee",
+			Usage:     "Calls the constant method groupCreationFee on the KeepRandomBeaconOperator contract.",
+			ArgsUsage: "",
+			Action:    krboGroupCreationFee,
+			Before:    cmd.ArgCountChecker(0),
+			Flags:     cmd.ConstFlags,
+		}, {
+			Name:      "is-stale-group",
+			Usage:     "Calls the constant method isStaleGroup on the KeepRandomBeaconOperator contract.",
+			ArgsUsage: "[groupPubKey] ",
+			Action:    krboIsStaleGroup,
+			Before:    cmd.ArgCountChecker(1),
+			Flags:     cmd.ConstFlags,
+		}, {
+			Name:      "number-of-groups",
+			Usage:     "Calls the constant method numberOfGroups on the KeepRandomBeaconOperator contract.",
+			ArgsUsage: "",
+			Action:    krboNumberOfGroups,
+			Before:    cmd.ArgCountChecker(0),
+			Flags:     cmd.ConstFlags,
+		}, {
+			Name:      "dkg-submitter-reimbursement-fee",
+			Usage:     "Calls the constant method dkgSubmitterReimbursementFee on the KeepRandomBeaconOperator contract.",
+			ArgsUsage: "",
+			Action:    krboDkgSubmitterReimbursementFee,
+			Before:    cmd.ArgCountChecker(0),
+			Flags:     cmd.ConstFlags,
+		}, {
+			Name:      "is-entry-in-progress",
+			Usage:     "Calls the constant method isEntryInProgress on the KeepRandomBeaconOperator contract.",
+			ArgsUsage: "",
+			Action:    krboIsEntryInProgress,
+			Before:    cmd.ArgCountChecker(0),
+			Flags:     cmd.ConstFlags,
+		}, {
+			Name:      "selected-participants",
+			Usage:     "Calls the constant method selectedParticipants on the KeepRandomBeaconOperator contract.",
+			ArgsUsage: "",
+			Action:    krboSelectedParticipants,
+			Before:    cmd.ArgCountChecker(0),
+			Flags:     cmd.ConstFlags,
+		}, {
 			Name:      "current-request-group-index",
 			Usage:     "Calls the constant method currentRequestGroupIndex on the KeepRandomBeaconOperator contract.",
 			ArgsUsage: "",
 			Action:    krboCurrentRequestGroupIndex,
+			Before:    cmd.ArgCountChecker(0),
+			Flags:     cmd.ConstFlags,
+		}, {
+			Name:      "dkg-gas-estimate",
+			Usage:     "Calls the constant method dkgGasEstimate on the KeepRandomBeaconOperator contract.",
+			ArgsUsage: "",
+			Action:    krboDkgGasEstimate,
+			Before:    cmd.ArgCountChecker(0),
+			Flags:     cmd.ConstFlags,
+		}, {
+			Name:      "entry-verification-gas-estimate",
+			Usage:     "Calls the constant method entryVerificationGasEstimate on the KeepRandomBeaconOperator contract.",
+			ArgsUsage: "",
+			Action:    krboEntryVerificationGasEstimate,
 			Before:    cmd.ArgCountChecker(0),
 			Flags:     cmd.ConstFlags,
 		}, {
@@ -72,286 +246,10 @@
 			Before:    cmd.ArgCountChecker(1),
 			Flags:     cmd.ConstFlags,
 		}, {
-			Name:      "group-selection-gas-estimate",
-			Usage:     "Calls the constant method groupSelectionGasEstimate on the KeepRandomBeaconOperator contract.",
-			ArgsUsage: "",
-			Action:    krboGroupSelectionGasEstimate,
-=======
-			Name:      "current-entry-start-block",
-			Usage:     "Calls the constant method currentEntryStartBlock on the KeepRandomBeaconOperator contract.",
-			ArgsUsage: "",
-			Action:    krboCurrentEntryStartBlock,
-			Before:    cmd.ArgCountChecker(0),
-			Flags:     cmd.ConstFlags,
-		}, {
-			Name:      "group-profit-fee",
-			Usage:     "Calls the constant method groupProfitFee on the KeepRandomBeaconOperator contract.",
-			ArgsUsage: "",
-			Action:    krboGroupProfitFee,
-			Before:    cmd.ArgCountChecker(0),
-			Flags:     cmd.ConstFlags,
-		}, {
-			Name:      "result-publication-block-step",
-			Usage:     "Calls the constant method resultPublicationBlockStep on the KeepRandomBeaconOperator contract.",
-			ArgsUsage: "",
-			Action:    krboResultPublicationBlockStep,
->>>>>>> 0424e615
-			Before:    cmd.ArgCountChecker(0),
-			Flags:     cmd.ConstFlags,
-		}, {
-			Name:      "entry-verification-fee",
-			Usage:     "Calls the constant method entryVerificationFee on the KeepRandomBeaconOperator contract.",
-			ArgsUsage: "",
-			Action:    krboEntryVerificationFee,
-			Before:    cmd.ArgCountChecker(0),
-			Flags:     cmd.ConstFlags,
-		}, {
-			Name:      "get-group-public-key",
-			Usage:     "Calls the constant method getGroupPublicKey on the KeepRandomBeaconOperator contract.",
-			ArgsUsage: "[groupIndex] ",
-			Action:    krboGetGroupPublicKey,
-			Before:    cmd.ArgCountChecker(1),
-			Flags:     cmd.ConstFlags,
-		}, {
-<<<<<<< HEAD
 			Name:      "group-member-base-reward",
 			Usage:     "Calls the constant method groupMemberBaseReward on the KeepRandomBeaconOperator contract.",
 			ArgsUsage: "",
 			Action:    krboGroupMemberBaseReward,
-			Before:    cmd.ArgCountChecker(0),
-			Flags:     cmd.ConstFlags,
-		}, {
-			Name:      "group-profit-fee",
-			Usage:     "Calls the constant method groupProfitFee on the KeepRandomBeaconOperator contract.",
-			ArgsUsage: "",
-			Action:    krboGroupProfitFee,
-			Before:    cmd.ArgCountChecker(0),
-			Flags:     cmd.ConstFlags,
-		}, {
-			Name:      "result-publication-block-step",
-			Usage:     "Calls the constant method resultPublicationBlockStep on the KeepRandomBeaconOperator contract.",
-			ArgsUsage: "",
-			Action:    krboResultPublicationBlockStep,
-			Before:    cmd.ArgCountChecker(0),
-			Flags:     cmd.ConstFlags,
-		}, {
-			Name:      "entry-verification-gas-estimate",
-			Usage:     "Calls the constant method entryVerificationGasEstimate on the KeepRandomBeaconOperator contract.",
-=======
-			Name:      "group-threshold",
-			Usage:     "Calls the constant method groupThreshold on the KeepRandomBeaconOperator contract.",
-			ArgsUsage: "",
-			Action:    krboGroupThreshold,
-			Before:    cmd.ArgCountChecker(0),
-			Flags:     cmd.ConstFlags,
-		}, {
-			Name:      "group-selection-gas-estimate",
-			Usage:     "Calls the constant method groupSelectionGasEstimate on the KeepRandomBeaconOperator contract.",
-			ArgsUsage: "",
-			Action:    krboGroupSelectionGasEstimate,
-			Before:    cmd.ArgCountChecker(0),
-			Flags:     cmd.ConstFlags,
-		}, {
-			Name:      "current-request-previous-entry",
-			Usage:     "Calls the constant method currentRequestPreviousEntry on the KeepRandomBeaconOperator contract.",
-			ArgsUsage: "",
-			Action:    krboCurrentRequestPreviousEntry,
-			Before:    cmd.ArgCountChecker(0),
-			Flags:     cmd.ConstFlags,
-		}, {
-			Name:      "get-group-member-rewards",
-			Usage:     "Calls the constant method getGroupMemberRewards on the KeepRandomBeaconOperator contract.",
-			ArgsUsage: "[groupPubKey] ",
-			Action:    krboGetGroupMemberRewards,
-			Before:    cmd.ArgCountChecker(1),
-			Flags:     cmd.ConstFlags,
-		}, {
-			Name:      "is-group-selection-possible",
-			Usage:     "Calls the constant method isGroupSelectionPossible on the KeepRandomBeaconOperator contract.",
->>>>>>> 0424e615
-			ArgsUsage: "",
-			Action:    krboEntryVerificationGasEstimate,
-			Before:    cmd.ArgCountChecker(0),
-			Flags:     cmd.ConstFlags,
-		}, {
-			Name:      "gas-price-ceiling",
-			Usage:     "Calls the constant method gasPriceCeiling on the KeepRandomBeaconOperator contract.",
-			ArgsUsage: "",
-			Action:    krboGasPriceCeiling,
-			Before:    cmd.ArgCountChecker(0),
-			Flags:     cmd.ConstFlags,
-		}, {
-<<<<<<< HEAD
-			Name:      "get-first-active-group-index",
-			Usage:     "Calls the constant method getFirstActiveGroupIndex on the KeepRandomBeaconOperator contract.",
-			ArgsUsage: "",
-			Action:    krboGetFirstActiveGroupIndex,
-=======
-			Name:      "submitted-tickets",
-			Usage:     "Calls the constant method submittedTickets on the KeepRandomBeaconOperator contract.",
-			ArgsUsage: "",
-			Action:    krboSubmittedTickets,
-			Before:    cmd.ArgCountChecker(0),
-			Flags:     cmd.ConstFlags,
-		}, {
-			Name:      "group-size",
-			Usage:     "Calls the constant method groupSize on the KeepRandomBeaconOperator contract.",
-			ArgsUsage: "",
-			Action:    krboGroupSize,
->>>>>>> 0424e615
-			Before:    cmd.ArgCountChecker(0),
-			Flags:     cmd.ConstFlags,
-		}, {
-			Name:      "get-group-member-rewards",
-			Usage:     "Calls the constant method getGroupMemberRewards on the KeepRandomBeaconOperator contract.",
-			ArgsUsage: "[groupPubKey] ",
-			Action:    krboGetGroupMemberRewards,
-			Before:    cmd.ArgCountChecker(1),
-			Flags:     cmd.ConstFlags,
-		}, {
-			Name:      "is-group-registered",
-			Usage:     "Calls the constant method isGroupRegistered on the KeepRandomBeaconOperator contract.",
-			ArgsUsage: "[groupPubKey] ",
-			Action:    krboIsGroupRegistered,
-			Before:    cmd.ArgCountChecker(1),
-			Flags:     cmd.ConstFlags,
-		}, {
-<<<<<<< HEAD
-			Name:      "is-entry-in-progress",
-			Usage:     "Calls the constant method isEntryInProgress on the KeepRandomBeaconOperator contract.",
-			ArgsUsage: "",
-			Action:    krboIsEntryInProgress,
-			Before:    cmd.ArgCountChecker(0),
-			Flags:     cmd.ConstFlags,
-		}, {
-			Name:      "relay-entry-timeout",
-			Usage:     "Calls the constant method relayEntryTimeout on the KeepRandomBeaconOperator contract.",
-			ArgsUsage: "",
-			Action:    krboRelayEntryTimeout,
-			Before:    cmd.ArgCountChecker(0),
-			Flags:     cmd.ConstFlags,
-		}, {
-			Name:      "dkg-gas-estimate",
-			Usage:     "Calls the constant method dkgGasEstimate on the KeepRandomBeaconOperator contract.",
-=======
-			Name:      "ticket-submission-timeout",
-			Usage:     "Calls the constant method ticketSubmissionTimeout on the KeepRandomBeaconOperator contract.",
->>>>>>> 0424e615
-			ArgsUsage: "",
-			Action:    krboTicketSubmissionTimeout,
-			Before:    cmd.ArgCountChecker(0),
-			Flags:     cmd.ConstFlags,
-		}, {
-			Name:      "entry-verification-fee",
-			Usage:     "Calls the constant method entryVerificationFee on the KeepRandomBeaconOperator contract.",
-			ArgsUsage: "",
-			Action:    krboEntryVerificationFee,
-			Before:    cmd.ArgCountChecker(0),
-			Flags:     cmd.ConstFlags,
-		}, {
-			Name:      "get-first-active-group-index",
-			Usage:     "Calls the constant method getFirstActiveGroupIndex on the KeepRandomBeaconOperator contract.",
-			ArgsUsage: "",
-			Action:    krboGetFirstActiveGroupIndex,
-			Before:    cmd.ArgCountChecker(0),
-			Flags:     cmd.ConstFlags,
-		}, {
-			Name:      "dkg-submitter-reimbursement-fee",
-			Usage:     "Calls the constant method dkgSubmitterReimbursementFee on the KeepRandomBeaconOperator contract.",
-			ArgsUsage: "",
-			Action:    krboDkgSubmitterReimbursementFee,
-			Before:    cmd.ArgCountChecker(0),
-			Flags:     cmd.ConstFlags,
-		}, {
-			Name:      "group-creation-fee",
-			Usage:     "Calls the constant method groupCreationFee on the KeepRandomBeaconOperator contract.",
-			ArgsUsage: "",
-			Action:    krboGroupCreationFee,
-			Before:    cmd.ArgCountChecker(0),
-			Flags:     cmd.ConstFlags,
-		}, {
-<<<<<<< HEAD
-			Name:      "selected-participants",
-			Usage:     "Calls the constant method selectedParticipants on the KeepRandomBeaconOperator contract.",
-			ArgsUsage: "",
-			Action:    krboSelectedParticipants,
-			Before:    cmd.ArgCountChecker(0),
-			Flags:     cmd.ConstFlags,
-		}, {
-			Name:      "current-request-previous-entry",
-			Usage:     "Calls the constant method currentRequestPreviousEntry on the KeepRandomBeaconOperator contract.",
-			ArgsUsage: "",
-			Action:    krboCurrentRequestPreviousEntry,
-=======
-			Name:      "is-stale-group",
-			Usage:     "Calls the constant method isStaleGroup on the KeepRandomBeaconOperator contract.",
-			ArgsUsage: "[groupPubKey] ",
-			Action:    krboIsStaleGroup,
-			Before:    cmd.ArgCountChecker(1),
-			Flags:     cmd.ConstFlags,
-		}, {
-			Name:      "number-of-groups",
-			Usage:     "Calls the constant method numberOfGroups on the KeepRandomBeaconOperator contract.",
-			ArgsUsage: "",
-			Action:    krboNumberOfGroups,
-			Before:    cmd.ArgCountChecker(0),
-			Flags:     cmd.ConstFlags,
-		}, {
-			Name:      "dkg-submitter-reimbursement-fee",
-			Usage:     "Calls the constant method dkgSubmitterReimbursementFee on the KeepRandomBeaconOperator contract.",
-			ArgsUsage: "",
-			Action:    krboDkgSubmitterReimbursementFee,
-			Before:    cmd.ArgCountChecker(0),
-			Flags:     cmd.ConstFlags,
-		}, {
-			Name:      "is-entry-in-progress",
-			Usage:     "Calls the constant method isEntryInProgress on the KeepRandomBeaconOperator contract.",
-			ArgsUsage: "",
-			Action:    krboIsEntryInProgress,
->>>>>>> 0424e615
-			Before:    cmd.ArgCountChecker(0),
-			Flags:     cmd.ConstFlags,
-		}, {
-			Name:      "selected-participants",
-			Usage:     "Calls the constant method selectedParticipants on the KeepRandomBeaconOperator contract.",
-			ArgsUsage: "",
-			Action:    krboSelectedParticipants,
-			Before:    cmd.ArgCountChecker(0),
-			Flags:     cmd.ConstFlags,
-		}, {
-<<<<<<< HEAD
-			Name:      "is-group-selection-possible",
-			Usage:     "Calls the constant method isGroupSelectionPossible on the KeepRandomBeaconOperator contract.",
-			ArgsUsage: "",
-			Action:    krboIsGroupSelectionPossible,
-			Before:    cmd.ArgCountChecker(0),
-			Flags:     cmd.ConstFlags,
-		}, {
-			Name:      "group-size",
-			Usage:     "Calls the constant method groupSize on the KeepRandomBeaconOperator contract.",
-			ArgsUsage: "",
-			Action:    krboGroupSize,
-			Before:    cmd.ArgCountChecker(0),
-			Flags:     cmd.ConstFlags,
-		}, {
-			Name:      "number-of-groups",
-			Usage:     "Calls the constant method numberOfGroups on the KeepRandomBeaconOperator contract.",
-			ArgsUsage: "",
-			Action:    krboNumberOfGroups,
-			Before:    cmd.ArgCountChecker(0),
-			Flags:     cmd.ConstFlags,
-		}, {
-			Name:      "submitted-tickets",
-			Usage:     "Calls the constant method submittedTickets on the KeepRandomBeaconOperator contract.",
-			ArgsUsage: "",
-			Action:    krboSubmittedTickets,
-			Before:    cmd.ArgCountChecker(0),
-			Flags:     cmd.ConstFlags,
-		}, {
-			Name:      "current-entry-start-block",
-			Usage:     "Calls the constant method currentEntryStartBlock on the KeepRandomBeaconOperator contract.",
-			ArgsUsage: "",
-			Action:    krboCurrentEntryStartBlock,
 			Before:    cmd.ArgCountChecker(0),
 			Flags:     cmd.ConstFlags,
 		}, {
@@ -362,74 +260,11 @@
 			Before:    cmd.ArgCountChecker(2),
 			Flags:     cmd.ConstFlags,
 		}, {
-			Name:      "has-minimum-stake",
-			Usage:     "Calls the constant method hasMinimumStake on the KeepRandomBeaconOperator contract.",
-			ArgsUsage: "[staker] ",
-			Action:    krboHasMinimumStake,
-			Before:    cmd.ArgCountChecker(1),
-			Flags:     cmd.ConstFlags,
-		}, {
-			Name:      "is-group-registered",
-			Usage:     "Calls the constant method isGroupRegistered on the KeepRandomBeaconOperator contract.",
-			ArgsUsage: "[groupPubKey] ",
-			Action:    krboIsGroupRegistered,
-			Before:    cmd.ArgCountChecker(1),
-			Flags:     cmd.ConstFlags,
-		}, {
-			Name:      "report-relay-entry-timeout",
-			Usage:     "Calls the method reportRelayEntryTimeout on the KeepRandomBeaconOperator contract.",
-			ArgsUsage: "",
-			Action:    krboReportRelayEntryTimeout,
-			Before:    cli.BeforeFunc(cmd.NonConstArgsChecker.AndThen(cmd.ArgCountChecker(0))),
-=======
-			Name:      "current-request-group-index",
-			Usage:     "Calls the constant method currentRequestGroupIndex on the KeepRandomBeaconOperator contract.",
-			ArgsUsage: "",
-			Action:    krboCurrentRequestGroupIndex,
-			Before:    cmd.ArgCountChecker(0),
-			Flags:     cmd.ConstFlags,
-		}, {
-			Name:      "dkg-gas-estimate",
-			Usage:     "Calls the constant method dkgGasEstimate on the KeepRandomBeaconOperator contract.",
-			ArgsUsage: "",
-			Action:    krboDkgGasEstimate,
-			Before:    cmd.ArgCountChecker(0),
-			Flags:     cmd.ConstFlags,
-		}, {
-			Name:      "entry-verification-gas-estimate",
-			Usage:     "Calls the constant method entryVerificationGasEstimate on the KeepRandomBeaconOperator contract.",
-			ArgsUsage: "",
-			Action:    krboEntryVerificationGasEstimate,
-			Before:    cmd.ArgCountChecker(0),
-			Flags:     cmd.ConstFlags,
-		}, {
-			Name:      "get-group-members",
-			Usage:     "Calls the constant method getGroupMembers on the KeepRandomBeaconOperator contract.",
-			ArgsUsage: "[groupPubKey] ",
-			Action:    krboGetGroupMembers,
-			Before:    cmd.ArgCountChecker(1),
-			Flags:     cmd.ConstFlags,
-		}, {
-			Name:      "group-member-base-reward",
-			Usage:     "Calls the constant method groupMemberBaseReward on the KeepRandomBeaconOperator contract.",
-			ArgsUsage: "",
-			Action:    krboGroupMemberBaseReward,
-			Before:    cmd.ArgCountChecker(0),
-			Flags:     cmd.ConstFlags,
-		}, {
-			Name:      "has-withdrawn-rewards",
-			Usage:     "Calls the constant method hasWithdrawnRewards on the KeepRandomBeaconOperator contract.",
-			ArgsUsage: "[operator] [groupIndex] ",
-			Action:    krboHasWithdrawnRewards,
-			Before:    cmd.ArgCountChecker(2),
-			Flags:     cmd.ConstFlags,
-		}, {
 			Name:      "remove-service-contract",
 			Usage:     "Calls the method removeServiceContract on the KeepRandomBeaconOperator contract.",
 			ArgsUsage: "[serviceContract] ",
 			Action:    krboRemoveServiceContract,
 			Before:    cli.BeforeFunc(cmd.NonConstArgsChecker.AndThen(cmd.ArgCountChecker(1))),
->>>>>>> 0424e615
 			Flags:     cmd.NonConstFlags,
 		}, {
 			Name:      "report-unauthorized-signing",
@@ -439,7 +274,13 @@
 			Before:    cli.BeforeFunc(cmd.NonConstArgsChecker.AndThen(cmd.ArgCountChecker(2))),
 			Flags:     cmd.NonConstFlags,
 		}, {
-<<<<<<< HEAD
+			Name:      "create-group",
+			Usage:     "Calls the payable method createGroup on the KeepRandomBeaconOperator contract.",
+			ArgsUsage: "[_newEntry] [submitter] ",
+			Action:    krboCreateGroup,
+			Before:    cli.BeforeFunc(cmd.PayableArgsChecker.AndThen(cmd.ArgCountChecker(2))),
+			Flags:     cmd.PayableFlags,
+		}, {
 			Name:      "relay-entry",
 			Usage:     "Calls the method relayEntry on the KeepRandomBeaconOperator contract.",
 			ArgsUsage: "[_groupSignature] ",
@@ -447,33 +288,6 @@
 			Before:    cli.BeforeFunc(cmd.NonConstArgsChecker.AndThen(cmd.ArgCountChecker(1))),
 			Flags:     cmd.NonConstFlags,
 		}, {
-			Name:      "remove-service-contract",
-			Usage:     "Calls the method removeServiceContract on the KeepRandomBeaconOperator contract.",
-			ArgsUsage: "[serviceContract] ",
-			Action:    krboRemoveServiceContract,
-			Before:    cli.BeforeFunc(cmd.NonConstArgsChecker.AndThen(cmd.ArgCountChecker(1))),
-			Flags:     cmd.NonConstFlags,
-		}, {
-			Name:      "add-service-contract",
-			Usage:     "Calls the method addServiceContract on the KeepRandomBeaconOperator contract.",
-			ArgsUsage: "[serviceContract] ",
-			Action:    krboAddServiceContract,
-=======
-			Name:      "create-group",
-			Usage:     "Calls the payable method createGroup on the KeepRandomBeaconOperator contract.",
-			ArgsUsage: "[_newEntry] [submitter] ",
-			Action:    krboCreateGroup,
-			Before:    cli.BeforeFunc(cmd.PayableArgsChecker.AndThen(cmd.ArgCountChecker(2))),
-			Flags:     cmd.PayableFlags,
-		}, {
-			Name:      "relay-entry",
-			Usage:     "Calls the method relayEntry on the KeepRandomBeaconOperator contract.",
-			ArgsUsage: "[_groupSignature] ",
-			Action:    krboRelayEntry,
->>>>>>> 0424e615
-			Before:    cli.BeforeFunc(cmd.NonConstArgsChecker.AndThen(cmd.ArgCountChecker(1))),
-			Flags:     cmd.NonConstFlags,
-		}, {
 			Name:      "genesis",
 			Usage:     "Calls the payable method genesis on the KeepRandomBeaconOperator contract.",
 			ArgsUsage: "",
@@ -486,16 +300,6 @@
 			ArgsUsage: "[operator] [groupIndex] ",
 			Action:    krboWithdrawGroupMemberRewards,
 			Before:    cli.BeforeFunc(cmd.NonConstArgsChecker.AndThen(cmd.ArgCountChecker(2))),
-<<<<<<< HEAD
-			Flags:     cmd.NonConstFlags,
-		}, {
-			Name:      "create-group",
-			Usage:     "Calls the payable method createGroup on the KeepRandomBeaconOperator contract.",
-			ArgsUsage: "[_newEntry] [submitter] ",
-			Action:    krboCreateGroup,
-			Before:    cli.BeforeFunc(cmd.PayableArgsChecker.AndThen(cmd.ArgCountChecker(2))),
-			Flags:     cmd.PayableFlags,
-=======
 			Flags:     cmd.NonConstFlags,
 		}, {
 			Name:      "add-service-contract",
@@ -511,7 +315,6 @@
 			Action:    krboReportRelayEntryTimeout,
 			Before:    cli.BeforeFunc(cmd.NonConstArgsChecker.AndThen(cmd.ArgCountChecker(0))),
 			Flags:     cmd.NonConstFlags,
->>>>>>> 0424e615
 		}, {
 			Name:      "sign",
 			Usage:     "Calls the payable method sign on the KeepRandomBeaconOperator contract.",
@@ -525,7 +328,338 @@
 
 /// ------------------- Const methods -------------------
 
-<<<<<<< HEAD
+func krboCurrentEntryStartBlock(c *cli.Context) error {
+	contract, err := initializeKeepRandomBeaconOperator(c)
+	if err != nil {
+		return err
+	}
+
+	result, err := contract.CurrentEntryStartBlockAtBlock(
+
+		cmd.BlockFlagValue.Uint,
+	)
+
+	if err != nil {
+		return err
+	}
+
+	cmd.PrintOutput(result)
+
+	return nil
+}
+
+func krboGroupProfitFee(c *cli.Context) error {
+	contract, err := initializeKeepRandomBeaconOperator(c)
+	if err != nil {
+		return err
+	}
+
+	result, err := contract.GroupProfitFeeAtBlock(
+
+		cmd.BlockFlagValue.Uint,
+	)
+
+	if err != nil {
+		return err
+	}
+
+	cmd.PrintOutput(result)
+
+	return nil
+}
+
+func krboResultPublicationBlockStep(c *cli.Context) error {
+	contract, err := initializeKeepRandomBeaconOperator(c)
+	if err != nil {
+		return err
+	}
+
+	result, err := contract.ResultPublicationBlockStepAtBlock(
+
+		cmd.BlockFlagValue.Uint,
+	)
+
+	if err != nil {
+		return err
+	}
+
+	cmd.PrintOutput(result)
+
+	return nil
+}
+
+func krboGasPriceCeiling(c *cli.Context) error {
+	contract, err := initializeKeepRandomBeaconOperator(c)
+	if err != nil {
+		return err
+	}
+
+	result, err := contract.GasPriceCeilingAtBlock(
+
+		cmd.BlockFlagValue.Uint,
+	)
+
+	if err != nil {
+		return err
+	}
+
+	cmd.PrintOutput(result)
+
+	return nil
+}
+
+func krboGetGroupPublicKey(c *cli.Context) error {
+	contract, err := initializeKeepRandomBeaconOperator(c)
+	if err != nil {
+		return err
+	}
+	groupIndex, err := hexutil.DecodeBig(c.Args()[0])
+	if err != nil {
+		return fmt.Errorf(
+			"couldn't parse parameter groupIndex, a uint256, from passed value %v",
+			c.Args()[0],
+		)
+	}
+
+	result, err := contract.GetGroupPublicKeyAtBlock(
+		groupIndex,
+
+		cmd.BlockFlagValue.Uint,
+	)
+
+	if err != nil {
+		return err
+	}
+
+	cmd.PrintOutput(result)
+
+	return nil
+}
+
+func krboGroupThreshold(c *cli.Context) error {
+	contract, err := initializeKeepRandomBeaconOperator(c)
+	if err != nil {
+		return err
+	}
+
+	result, err := contract.GroupThresholdAtBlock(
+
+		cmd.BlockFlagValue.Uint,
+	)
+
+	if err != nil {
+		return err
+	}
+
+	cmd.PrintOutput(result)
+
+	return nil
+}
+
+func krboGroupSelectionGasEstimate(c *cli.Context) error {
+	contract, err := initializeKeepRandomBeaconOperator(c)
+	if err != nil {
+		return err
+	}
+
+	result, err := contract.GroupSelectionGasEstimateAtBlock(
+
+		cmd.BlockFlagValue.Uint,
+	)
+
+	if err != nil {
+		return err
+	}
+
+	cmd.PrintOutput(result)
+
+	return nil
+}
+
+func krboCurrentRequestPreviousEntry(c *cli.Context) error {
+	contract, err := initializeKeepRandomBeaconOperator(c)
+	if err != nil {
+		return err
+	}
+
+	result, err := contract.CurrentRequestPreviousEntryAtBlock(
+
+		cmd.BlockFlagValue.Uint,
+	)
+
+	if err != nil {
+		return err
+	}
+
+	cmd.PrintOutput(result)
+
+	return nil
+}
+
+func krboGetGroupMemberRewards(c *cli.Context) error {
+	contract, err := initializeKeepRandomBeaconOperator(c)
+	if err != nil {
+		return err
+	}
+	groupPubKey, err := hexutil.Decode(c.Args()[0])
+	if err != nil {
+		return fmt.Errorf(
+			"couldn't parse parameter groupPubKey, a bytes, from passed value %v",
+			c.Args()[0],
+		)
+	}
+
+	result, err := contract.GetGroupMemberRewardsAtBlock(
+		groupPubKey,
+
+		cmd.BlockFlagValue.Uint,
+	)
+
+	if err != nil {
+		return err
+	}
+
+	cmd.PrintOutput(result)
+
+	return nil
+}
+
+func krboIsGroupSelectionPossible(c *cli.Context) error {
+	contract, err := initializeKeepRandomBeaconOperator(c)
+	if err != nil {
+		return err
+	}
+
+	result, err := contract.IsGroupSelectionPossibleAtBlock(
+
+		cmd.BlockFlagValue.Uint,
+	)
+
+	if err != nil {
+		return err
+	}
+
+	cmd.PrintOutput(result)
+
+	return nil
+}
+
+func krboRelayEntryTimeout(c *cli.Context) error {
+	contract, err := initializeKeepRandomBeaconOperator(c)
+	if err != nil {
+		return err
+	}
+
+	result, err := contract.RelayEntryTimeoutAtBlock(
+
+		cmd.BlockFlagValue.Uint,
+	)
+
+	if err != nil {
+		return err
+	}
+
+	cmd.PrintOutput(result)
+
+	return nil
+}
+
+func krboSubmittedTickets(c *cli.Context) error {
+	contract, err := initializeKeepRandomBeaconOperator(c)
+	if err != nil {
+		return err
+	}
+
+	result, err := contract.SubmittedTicketsAtBlock(
+
+		cmd.BlockFlagValue.Uint,
+	)
+
+	if err != nil {
+		return err
+	}
+
+	cmd.PrintOutput(result)
+
+	return nil
+}
+
+func krboGroupSize(c *cli.Context) error {
+	contract, err := initializeKeepRandomBeaconOperator(c)
+	if err != nil {
+		return err
+	}
+
+	result, err := contract.GroupSizeAtBlock(
+
+		cmd.BlockFlagValue.Uint,
+	)
+
+	if err != nil {
+		return err
+	}
+
+	cmd.PrintOutput(result)
+
+	return nil
+}
+
+func krboHasMinimumStake(c *cli.Context) error {
+	contract, err := initializeKeepRandomBeaconOperator(c)
+	if err != nil {
+		return err
+	}
+	staker, err := ethutil.AddressFromHex(c.Args()[0])
+	if err != nil {
+		return fmt.Errorf(
+			"couldn't parse parameter staker, a address, from passed value %v",
+			c.Args()[0],
+		)
+	}
+
+	result, err := contract.HasMinimumStakeAtBlock(
+		staker,
+
+		cmd.BlockFlagValue.Uint,
+	)
+
+	if err != nil {
+		return err
+	}
+
+	cmd.PrintOutput(result)
+
+	return nil
+}
+
+func krboIsGroupRegistered(c *cli.Context) error {
+	contract, err := initializeKeepRandomBeaconOperator(c)
+	if err != nil {
+		return err
+	}
+	groupPubKey, err := hexutil.Decode(c.Args()[0])
+	if err != nil {
+		return fmt.Errorf(
+			"couldn't parse parameter groupPubKey, a bytes, from passed value %v",
+			c.Args()[0],
+		)
+	}
+
+	result, err := contract.IsGroupRegisteredAtBlock(
+		groupPubKey,
+
+		cmd.BlockFlagValue.Uint,
+	)
+
+	if err != nil {
+		return err
+	}
+
+	cmd.PrintOutput(result)
+
+	return nil
+}
+
 func krboTicketSubmissionTimeout(c *cli.Context) error {
 	contract, err := initializeKeepRandomBeaconOperator(c)
 	if err != nil {
@@ -546,6 +680,174 @@
 	return nil
 }
 
+func krboEntryVerificationFee(c *cli.Context) error {
+	contract, err := initializeKeepRandomBeaconOperator(c)
+	if err != nil {
+		return err
+	}
+
+	result, err := contract.EntryVerificationFeeAtBlock(
+
+		cmd.BlockFlagValue.Uint,
+	)
+
+	if err != nil {
+		return err
+	}
+
+	cmd.PrintOutput(result)
+
+	return nil
+}
+
+func krboGetFirstActiveGroupIndex(c *cli.Context) error {
+	contract, err := initializeKeepRandomBeaconOperator(c)
+	if err != nil {
+		return err
+	}
+
+	result, err := contract.GetFirstActiveGroupIndexAtBlock(
+
+		cmd.BlockFlagValue.Uint,
+	)
+
+	if err != nil {
+		return err
+	}
+
+	cmd.PrintOutput(result)
+
+	return nil
+}
+
+func krboGroupCreationFee(c *cli.Context) error {
+	contract, err := initializeKeepRandomBeaconOperator(c)
+	if err != nil {
+		return err
+	}
+
+	result, err := contract.GroupCreationFeeAtBlock(
+
+		cmd.BlockFlagValue.Uint,
+	)
+
+	if err != nil {
+		return err
+	}
+
+	cmd.PrintOutput(result)
+
+	return nil
+}
+
+func krboIsStaleGroup(c *cli.Context) error {
+	contract, err := initializeKeepRandomBeaconOperator(c)
+	if err != nil {
+		return err
+	}
+	groupPubKey, err := hexutil.Decode(c.Args()[0])
+	if err != nil {
+		return fmt.Errorf(
+			"couldn't parse parameter groupPubKey, a bytes, from passed value %v",
+			c.Args()[0],
+		)
+	}
+
+	result, err := contract.IsStaleGroupAtBlock(
+		groupPubKey,
+
+		cmd.BlockFlagValue.Uint,
+	)
+
+	if err != nil {
+		return err
+	}
+
+	cmd.PrintOutput(result)
+
+	return nil
+}
+
+func krboNumberOfGroups(c *cli.Context) error {
+	contract, err := initializeKeepRandomBeaconOperator(c)
+	if err != nil {
+		return err
+	}
+
+	result, err := contract.NumberOfGroupsAtBlock(
+
+		cmd.BlockFlagValue.Uint,
+	)
+
+	if err != nil {
+		return err
+	}
+
+	cmd.PrintOutput(result)
+
+	return nil
+}
+
+func krboDkgSubmitterReimbursementFee(c *cli.Context) error {
+	contract, err := initializeKeepRandomBeaconOperator(c)
+	if err != nil {
+		return err
+	}
+
+	result, err := contract.DkgSubmitterReimbursementFeeAtBlock(
+
+		cmd.BlockFlagValue.Uint,
+	)
+
+	if err != nil {
+		return err
+	}
+
+	cmd.PrintOutput(result)
+
+	return nil
+}
+
+func krboIsEntryInProgress(c *cli.Context) error {
+	contract, err := initializeKeepRandomBeaconOperator(c)
+	if err != nil {
+		return err
+	}
+
+	result, err := contract.IsEntryInProgressAtBlock(
+
+		cmd.BlockFlagValue.Uint,
+	)
+
+	if err != nil {
+		return err
+	}
+
+	cmd.PrintOutput(result)
+
+	return nil
+}
+
+func krboSelectedParticipants(c *cli.Context) error {
+	contract, err := initializeKeepRandomBeaconOperator(c)
+	if err != nil {
+		return err
+	}
+
+	result, err := contract.SelectedParticipantsAtBlock(
+
+		cmd.BlockFlagValue.Uint,
+	)
+
+	if err != nil {
+		return err
+	}
+
+	cmd.PrintOutput(result)
+
+	return nil
+}
+
 func krboCurrentRequestGroupIndex(c *cli.Context) error {
 	contract, err := initializeKeepRandomBeaconOperator(c)
 	if err != nil {
@@ -566,771 +868,107 @@
 	return nil
 }
 
+func krboDkgGasEstimate(c *cli.Context) error {
+	contract, err := initializeKeepRandomBeaconOperator(c)
+	if err != nil {
+		return err
+	}
+
+	result, err := contract.DkgGasEstimateAtBlock(
+
+		cmd.BlockFlagValue.Uint,
+	)
+
+	if err != nil {
+		return err
+	}
+
+	cmd.PrintOutput(result)
+
+	return nil
+}
+
+func krboEntryVerificationGasEstimate(c *cli.Context) error {
+	contract, err := initializeKeepRandomBeaconOperator(c)
+	if err != nil {
+		return err
+	}
+
+	result, err := contract.EntryVerificationGasEstimateAtBlock(
+
+		cmd.BlockFlagValue.Uint,
+	)
+
+	if err != nil {
+		return err
+	}
+
+	cmd.PrintOutput(result)
+
+	return nil
+}
+
 func krboGetGroupMembers(c *cli.Context) error {
-=======
-func krboCurrentEntryStartBlock(c *cli.Context) error {
->>>>>>> 0424e615
-	contract, err := initializeKeepRandomBeaconOperator(c)
-	if err != nil {
-		return err
-	}
-
-	result, err := contract.CurrentEntryStartBlockAtBlock(
-
-		cmd.BlockFlagValue.Uint,
-	)
-
-	if err != nil {
-		return err
-	}
-
-<<<<<<< HEAD
+	contract, err := initializeKeepRandomBeaconOperator(c)
+	if err != nil {
+		return err
+	}
+	groupPubKey, err := hexutil.Decode(c.Args()[0])
+	if err != nil {
+		return fmt.Errorf(
+			"couldn't parse parameter groupPubKey, a bytes, from passed value %v",
+			c.Args()[0],
+		)
+	}
+
 	result, err := contract.GetGroupMembersAtBlock(
 		groupPubKey,
-=======
-	cmd.PrintOutput(result)
-
-	return nil
-}
-
-func krboGroupProfitFee(c *cli.Context) error {
-	contract, err := initializeKeepRandomBeaconOperator(c)
-	if err != nil {
-		return err
-	}
-
-	result, err := contract.GroupProfitFeeAtBlock(
->>>>>>> 0424e615
-
-		cmd.BlockFlagValue.Uint,
-	)
-
-	if err != nil {
-		return err
-	}
-
-	cmd.PrintOutput(result)
-
-	return nil
-}
-
-<<<<<<< HEAD
-func krboGroupSelectionGasEstimate(c *cli.Context) error {
-=======
-func krboResultPublicationBlockStep(c *cli.Context) error {
->>>>>>> 0424e615
-	contract, err := initializeKeepRandomBeaconOperator(c)
-	if err != nil {
-		return err
-	}
-
-<<<<<<< HEAD
-	result, err := contract.GroupSelectionGasEstimateAtBlock(
-=======
-	result, err := contract.ResultPublicationBlockStepAtBlock(
->>>>>>> 0424e615
-
-		cmd.BlockFlagValue.Uint,
-	)
-
-	if err != nil {
-		return err
-	}
-
-	cmd.PrintOutput(result)
-
-	return nil
-}
-
-func krboEntryVerificationFee(c *cli.Context) error {
-	contract, err := initializeKeepRandomBeaconOperator(c)
-	if err != nil {
-		return err
-	}
-
-	result, err := contract.EntryVerificationFeeAtBlock(
-
-		cmd.BlockFlagValue.Uint,
-	)
-
-	if err != nil {
-		return err
-	}
-
-	cmd.PrintOutput(result)
-
-	return nil
-}
-
-func krboGetGroupPublicKey(c *cli.Context) error {
-	contract, err := initializeKeepRandomBeaconOperator(c)
-	if err != nil {
-		return err
-	}
-	groupIndex, err := hexutil.DecodeBig(c.Args()[0])
-	if err != nil {
-		return fmt.Errorf(
-			"couldn't parse parameter groupIndex, a uint256, from passed value %v",
+
+		cmd.BlockFlagValue.Uint,
+	)
+
+	if err != nil {
+		return err
+	}
+
+	cmd.PrintOutput(result)
+
+	return nil
+}
+
+func krboGroupMemberBaseReward(c *cli.Context) error {
+	contract, err := initializeKeepRandomBeaconOperator(c)
+	if err != nil {
+		return err
+	}
+
+	result, err := contract.GroupMemberBaseRewardAtBlock(
+
+		cmd.BlockFlagValue.Uint,
+	)
+
+	if err != nil {
+		return err
+	}
+
+	cmd.PrintOutput(result)
+
+	return nil
+}
+
+func krboHasWithdrawnRewards(c *cli.Context) error {
+	contract, err := initializeKeepRandomBeaconOperator(c)
+	if err != nil {
+		return err
+	}
+	operator, err := ethutil.AddressFromHex(c.Args()[0])
+	if err != nil {
+		return fmt.Errorf(
+			"couldn't parse parameter operator, a address, from passed value %v",
 			c.Args()[0],
 		)
 	}
 
-	result, err := contract.GetGroupPublicKeyAtBlock(
-		groupIndex,
-
-		cmd.BlockFlagValue.Uint,
-	)
-
-	if err != nil {
-		return err
-	}
-
-	cmd.PrintOutput(result)
-
-	return nil
-}
-
-<<<<<<< HEAD
-func krboGroupMemberBaseReward(c *cli.Context) error {
-=======
-func krboGroupThreshold(c *cli.Context) error {
->>>>>>> 0424e615
-	contract, err := initializeKeepRandomBeaconOperator(c)
-	if err != nil {
-		return err
-	}
-
-<<<<<<< HEAD
-	result, err := contract.GroupMemberBaseRewardAtBlock(
-=======
-	result, err := contract.GroupThresholdAtBlock(
->>>>>>> 0424e615
-
-		cmd.BlockFlagValue.Uint,
-	)
-
-	if err != nil {
-		return err
-	}
-
-	cmd.PrintOutput(result)
-
-	return nil
-}
-
-<<<<<<< HEAD
-func krboGroupProfitFee(c *cli.Context) error {
-=======
-func krboGroupSelectionGasEstimate(c *cli.Context) error {
->>>>>>> 0424e615
-	contract, err := initializeKeepRandomBeaconOperator(c)
-	if err != nil {
-		return err
-	}
-
-<<<<<<< HEAD
-	result, err := contract.GroupProfitFeeAtBlock(
-=======
-	result, err := contract.GroupSelectionGasEstimateAtBlock(
-
-		cmd.BlockFlagValue.Uint,
-	)
-
-	if err != nil {
-		return err
-	}
-
-	cmd.PrintOutput(result)
-
-	return nil
-}
-
-func krboCurrentRequestPreviousEntry(c *cli.Context) error {
-	contract, err := initializeKeepRandomBeaconOperator(c)
-	if err != nil {
-		return err
-	}
-
-	result, err := contract.CurrentRequestPreviousEntryAtBlock(
-
-		cmd.BlockFlagValue.Uint,
-	)
-
-	if err != nil {
-		return err
-	}
-
-	cmd.PrintOutput(result)
-
-	return nil
-}
-
-func krboGetGroupMemberRewards(c *cli.Context) error {
-	contract, err := initializeKeepRandomBeaconOperator(c)
-	if err != nil {
-		return err
-	}
-	groupPubKey, err := hexutil.Decode(c.Args()[0])
-	if err != nil {
-		return fmt.Errorf(
-			"couldn't parse parameter groupPubKey, a bytes, from passed value %v",
-			c.Args()[0],
-		)
-	}
-
-	result, err := contract.GetGroupMemberRewardsAtBlock(
-		groupPubKey,
->>>>>>> 0424e615
-
-		cmd.BlockFlagValue.Uint,
-	)
-
-	if err != nil {
-		return err
-	}
-
-	cmd.PrintOutput(result)
-
-	return nil
-}
-
-func krboResultPublicationBlockStep(c *cli.Context) error {
-	contract, err := initializeKeepRandomBeaconOperator(c)
-	if err != nil {
-		return err
-	}
-
-	result, err := contract.ResultPublicationBlockStepAtBlock(
-
-		cmd.BlockFlagValue.Uint,
-	)
-
-	if err != nil {
-		return err
-	}
-
-	cmd.PrintOutput(result)
-
-	return nil
-}
-
-func krboEntryVerificationGasEstimate(c *cli.Context) error {
-	contract, err := initializeKeepRandomBeaconOperator(c)
-	if err != nil {
-		return err
-	}
-
-	result, err := contract.EntryVerificationGasEstimateAtBlock(
-
-		cmd.BlockFlagValue.Uint,
-	)
-
-	if err != nil {
-		return err
-	}
-
-	cmd.PrintOutput(result)
-
-	return nil
-}
-
-<<<<<<< HEAD
-func krboGasPriceCeiling(c *cli.Context) error {
-=======
-func krboSubmittedTickets(c *cli.Context) error {
->>>>>>> 0424e615
-	contract, err := initializeKeepRandomBeaconOperator(c)
-	if err != nil {
-		return err
-	}
-
-<<<<<<< HEAD
-	result, err := contract.GasPriceCeilingAtBlock(
-=======
-	result, err := contract.SubmittedTicketsAtBlock(
-
-		cmd.BlockFlagValue.Uint,
-	)
-
-	if err != nil {
-		return err
-	}
-
-	cmd.PrintOutput(result)
-
-	return nil
-}
-
-func krboGroupSize(c *cli.Context) error {
-	contract, err := initializeKeepRandomBeaconOperator(c)
-	if err != nil {
-		return err
-	}
-
-	result, err := contract.GroupSizeAtBlock(
->>>>>>> 0424e615
-
-		cmd.BlockFlagValue.Uint,
-	)
-
-	if err != nil {
-		return err
-	}
-
-	cmd.PrintOutput(result)
-
-	return nil
-}
-
-func krboGetFirstActiveGroupIndex(c *cli.Context) error {
-	contract, err := initializeKeepRandomBeaconOperator(c)
-	if err != nil {
-		return err
-	}
-
-	result, err := contract.GetFirstActiveGroupIndexAtBlock(
-
-		cmd.BlockFlagValue.Uint,
-	)
-
-	if err != nil {
-		return err
-	}
-
-	cmd.PrintOutput(result)
-
-	return nil
-}
-
-func krboGetGroupMemberRewards(c *cli.Context) error {
-	contract, err := initializeKeepRandomBeaconOperator(c)
-	if err != nil {
-		return err
-	}
-	groupPubKey, err := hexutil.Decode(c.Args()[0])
-	if err != nil {
-		return fmt.Errorf(
-			"couldn't parse parameter groupPubKey, a bytes, from passed value %v",
-			c.Args()[0],
-		)
-	}
-
-	result, err := contract.GetGroupMemberRewardsAtBlock(
-		groupPubKey,
-
-		cmd.BlockFlagValue.Uint,
-	)
-
-	if err != nil {
-		return err
-	}
-
-	cmd.PrintOutput(result)
-
-	return nil
-}
-
-func krboIsGroupRegistered(c *cli.Context) error {
-	contract, err := initializeKeepRandomBeaconOperator(c)
-	if err != nil {
-		return err
-	}
-	groupPubKey, err := hexutil.Decode(c.Args()[0])
-	if err != nil {
-		return fmt.Errorf(
-			"couldn't parse parameter groupPubKey, a bytes, from passed value %v",
-			c.Args()[0],
-		)
-	}
-
-	result, err := contract.IsGroupRegisteredAtBlock(
-		groupPubKey,
-
-		cmd.BlockFlagValue.Uint,
-	)
-
-	if err != nil {
-		return err
-	}
-
-	cmd.PrintOutput(result)
-
-	return nil
-}
-
-<<<<<<< HEAD
-func krboIsEntryInProgress(c *cli.Context) error {
-=======
-func krboTicketSubmissionTimeout(c *cli.Context) error {
->>>>>>> 0424e615
-	contract, err := initializeKeepRandomBeaconOperator(c)
-	if err != nil {
-		return err
-	}
-
-<<<<<<< HEAD
-	result, err := contract.IsEntryInProgressAtBlock(
-=======
-	result, err := contract.TicketSubmissionTimeoutAtBlock(
->>>>>>> 0424e615
-
-		cmd.BlockFlagValue.Uint,
-	)
-
-	if err != nil {
-		return err
-	}
-
-	cmd.PrintOutput(result)
-
-	return nil
-}
-
-<<<<<<< HEAD
-func krboRelayEntryTimeout(c *cli.Context) error {
-=======
-func krboEntryVerificationFee(c *cli.Context) error {
->>>>>>> 0424e615
-	contract, err := initializeKeepRandomBeaconOperator(c)
-	if err != nil {
-		return err
-	}
-
-<<<<<<< HEAD
-	result, err := contract.RelayEntryTimeoutAtBlock(
-=======
-	result, err := contract.EntryVerificationFeeAtBlock(
->>>>>>> 0424e615
-
-		cmd.BlockFlagValue.Uint,
-	)
-
-	if err != nil {
-		return err
-	}
-
-	cmd.PrintOutput(result)
-
-	return nil
-}
-
-<<<<<<< HEAD
-func krboDkgGasEstimate(c *cli.Context) error {
-=======
-func krboGetFirstActiveGroupIndex(c *cli.Context) error {
->>>>>>> 0424e615
-	contract, err := initializeKeepRandomBeaconOperator(c)
-	if err != nil {
-		return err
-	}
-
-<<<<<<< HEAD
-	result, err := contract.DkgGasEstimateAtBlock(
-=======
-	result, err := contract.GetFirstActiveGroupIndexAtBlock(
->>>>>>> 0424e615
-
-		cmd.BlockFlagValue.Uint,
-	)
-
-	if err != nil {
-		return err
-	}
-
-	cmd.PrintOutput(result)
-
-	return nil
-}
-
-<<<<<<< HEAD
-func krboDkgSubmitterReimbursementFee(c *cli.Context) error {
-=======
-func krboGroupCreationFee(c *cli.Context) error {
->>>>>>> 0424e615
-	contract, err := initializeKeepRandomBeaconOperator(c)
-	if err != nil {
-		return err
-	}
-<<<<<<< HEAD
-
-	result, err := contract.DkgSubmitterReimbursementFeeAtBlock(
-
-		cmd.BlockFlagValue.Uint,
-	)
-
-	if err != nil {
-		return err
-	}
-
-	cmd.PrintOutput(result)
-
-	return nil
-}
-
-func krboGroupCreationFee(c *cli.Context) error {
-	contract, err := initializeKeepRandomBeaconOperator(c)
-	if err != nil {
-		return err
-	}
-
-=======
-
->>>>>>> 0424e615
-	result, err := contract.GroupCreationFeeAtBlock(
-
-		cmd.BlockFlagValue.Uint,
-	)
-
-	if err != nil {
-		return err
-	}
-
-	cmd.PrintOutput(result)
-
-	return nil
-}
-
-<<<<<<< HEAD
-func krboSelectedParticipants(c *cli.Context) error {
-=======
-func krboIsStaleGroup(c *cli.Context) error {
->>>>>>> 0424e615
-	contract, err := initializeKeepRandomBeaconOperator(c)
-	if err != nil {
-		return err
-	}
-	groupPubKey, err := hexutil.Decode(c.Args()[0])
-	if err != nil {
-		return fmt.Errorf(
-			"couldn't parse parameter groupPubKey, a bytes, from passed value %v",
-			c.Args()[0],
-		)
-	}
-
-<<<<<<< HEAD
-	result, err := contract.SelectedParticipantsAtBlock(
-=======
-	result, err := contract.IsStaleGroupAtBlock(
-		groupPubKey,
->>>>>>> 0424e615
-
-		cmd.BlockFlagValue.Uint,
-	)
-
-	if err != nil {
-		return err
-	}
-
-	cmd.PrintOutput(result)
-
-	return nil
-}
-
-<<<<<<< HEAD
-func krboCurrentRequestPreviousEntry(c *cli.Context) error {
-=======
-func krboNumberOfGroups(c *cli.Context) error {
->>>>>>> 0424e615
-	contract, err := initializeKeepRandomBeaconOperator(c)
-	if err != nil {
-		return err
-	}
-
-<<<<<<< HEAD
-	result, err := contract.CurrentRequestPreviousEntryAtBlock(
-=======
-	result, err := contract.NumberOfGroupsAtBlock(
->>>>>>> 0424e615
-
-		cmd.BlockFlagValue.Uint,
-	)
-
-	if err != nil {
-		return err
-	}
-
-	cmd.PrintOutput(result)
-
-	return nil
-}
-
-func krboDkgSubmitterReimbursementFee(c *cli.Context) error {
-	contract, err := initializeKeepRandomBeaconOperator(c)
-	if err != nil {
-		return err
-	}
-
-	result, err := contract.DkgSubmitterReimbursementFeeAtBlock(
-
-		cmd.BlockFlagValue.Uint,
-	)
-
-	if err != nil {
-		return err
-	}
-
-	cmd.PrintOutput(result)
-
-	return nil
-}
-
-<<<<<<< HEAD
-func krboIsGroupSelectionPossible(c *cli.Context) error {
-=======
-func krboIsEntryInProgress(c *cli.Context) error {
->>>>>>> 0424e615
-	contract, err := initializeKeepRandomBeaconOperator(c)
-	if err != nil {
-		return err
-	}
-
-<<<<<<< HEAD
-	result, err := contract.IsGroupSelectionPossibleAtBlock(
-=======
-	result, err := contract.IsEntryInProgressAtBlock(
->>>>>>> 0424e615
-
-		cmd.BlockFlagValue.Uint,
-	)
-
-	if err != nil {
-		return err
-	}
-
-	cmd.PrintOutput(result)
-
-	return nil
-}
-
-func krboGroupSize(c *cli.Context) error {
-	contract, err := initializeKeepRandomBeaconOperator(c)
-	if err != nil {
-		return err
-	}
-
-	result, err := contract.GroupSizeAtBlock(
-
-		cmd.BlockFlagValue.Uint,
-	)
-
-	if err != nil {
-		return err
-	}
-
-	cmd.PrintOutput(result)
-
-	return nil
-}
-
-<<<<<<< HEAD
-func krboNumberOfGroups(c *cli.Context) error {
-=======
-func krboCurrentRequestGroupIndex(c *cli.Context) error {
->>>>>>> 0424e615
-	contract, err := initializeKeepRandomBeaconOperator(c)
-	if err != nil {
-		return err
-	}
-
-<<<<<<< HEAD
-	result, err := contract.NumberOfGroupsAtBlock(
-=======
-	result, err := contract.CurrentRequestGroupIndexAtBlock(
->>>>>>> 0424e615
-
-		cmd.BlockFlagValue.Uint,
-	)
-
-	if err != nil {
-		return err
-	}
-
-	cmd.PrintOutput(result)
-
-	return nil
-}
-
-<<<<<<< HEAD
-func krboSubmittedTickets(c *cli.Context) error {
-=======
-func krboDkgGasEstimate(c *cli.Context) error {
->>>>>>> 0424e615
-	contract, err := initializeKeepRandomBeaconOperator(c)
-	if err != nil {
-		return err
-	}
-
-<<<<<<< HEAD
-	result, err := contract.SubmittedTicketsAtBlock(
-=======
-	result, err := contract.DkgGasEstimateAtBlock(
->>>>>>> 0424e615
-
-		cmd.BlockFlagValue.Uint,
-	)
-
-	if err != nil {
-		return err
-	}
-
-	cmd.PrintOutput(result)
-
-	return nil
-}
-
-<<<<<<< HEAD
-func krboCurrentEntryStartBlock(c *cli.Context) error {
-=======
-func krboEntryVerificationGasEstimate(c *cli.Context) error {
->>>>>>> 0424e615
-	contract, err := initializeKeepRandomBeaconOperator(c)
-	if err != nil {
-		return err
-	}
-
-<<<<<<< HEAD
-	result, err := contract.CurrentEntryStartBlockAtBlock(
-=======
-	result, err := contract.EntryVerificationGasEstimateAtBlock(
->>>>>>> 0424e615
-
-		cmd.BlockFlagValue.Uint,
-	)
-
-	if err != nil {
-		return err
-	}
-
-	cmd.PrintOutput(result)
-
-	return nil
-}
-
-<<<<<<< HEAD
-func krboHasWithdrawnRewards(c *cli.Context) error {
-=======
-func krboGetGroupMembers(c *cli.Context) error {
->>>>>>> 0424e615
-	contract, err := initializeKeepRandomBeaconOperator(c)
-	if err != nil {
-		return err
-	}
-<<<<<<< HEAD
-	operator, err := ethutil.AddressFromHex(c.Args()[0])
-	if err != nil {
-		return fmt.Errorf(
-			"couldn't parse parameter operator, a address, from passed value %v",
-=======
-	groupPubKey, err := hexutil.Decode(c.Args()[0])
-	if err != nil {
-		return fmt.Errorf(
-			"couldn't parse parameter groupPubKey, a bytes, from passed value %v",
->>>>>>> 0424e615
-			c.Args()[0],
-		)
-	}
-
-<<<<<<< HEAD
 	groupIndex, err := hexutil.DecodeBig(c.Args()[1])
 	if err != nil {
 		return fmt.Errorf(
@@ -1342,99 +980,6 @@
 	result, err := contract.HasWithdrawnRewardsAtBlock(
 		operator,
 		groupIndex,
-=======
-	result, err := contract.GetGroupMembersAtBlock(
-		groupPubKey,
->>>>>>> 0424e615
-
-		cmd.BlockFlagValue.Uint,
-	)
-
-	if err != nil {
-		return err
-	}
-
-	cmd.PrintOutput(result)
-
-	return nil
-}
-
-<<<<<<< HEAD
-func krboHasMinimumStake(c *cli.Context) error {
-=======
-func krboGroupMemberBaseReward(c *cli.Context) error {
->>>>>>> 0424e615
-	contract, err := initializeKeepRandomBeaconOperator(c)
-	if err != nil {
-		return err
-	}
-	staker, err := ethutil.AddressFromHex(c.Args()[0])
-	if err != nil {
-		return fmt.Errorf(
-			"couldn't parse parameter staker, a address, from passed value %v",
-			c.Args()[0],
-		)
-	}
-
-<<<<<<< HEAD
-	result, err := contract.HasMinimumStakeAtBlock(
-		staker,
-=======
-	result, err := contract.GroupMemberBaseRewardAtBlock(
->>>>>>> 0424e615
-
-		cmd.BlockFlagValue.Uint,
-	)
-
-	if err != nil {
-		return err
-	}
-
-	cmd.PrintOutput(result)
-
-	return nil
-}
-
-<<<<<<< HEAD
-func krboIsGroupRegistered(c *cli.Context) error {
-=======
-func krboHasWithdrawnRewards(c *cli.Context) error {
->>>>>>> 0424e615
-	contract, err := initializeKeepRandomBeaconOperator(c)
-	if err != nil {
-		return err
-	}
-<<<<<<< HEAD
-	groupPubKey, err := hexutil.Decode(c.Args()[0])
-	if err != nil {
-		return fmt.Errorf(
-			"couldn't parse parameter groupPubKey, a bytes, from passed value %v",
-=======
-	operator, err := ethutil.AddressFromHex(c.Args()[0])
-	if err != nil {
-		return fmt.Errorf(
-			"couldn't parse parameter operator, a address, from passed value %v",
->>>>>>> 0424e615
-			c.Args()[0],
-		)
-	}
-
-<<<<<<< HEAD
-	result, err := contract.IsGroupRegisteredAtBlock(
-		groupPubKey,
-=======
-	groupIndex, err := hexutil.DecodeBig(c.Args()[1])
-	if err != nil {
-		return fmt.Errorf(
-			"couldn't parse parameter groupIndex, a uint256, from passed value %v",
-			c.Args()[1],
-		)
-	}
-
-	result, err := contract.HasWithdrawnRewardsAtBlock(
-		operator,
-		groupIndex,
->>>>>>> 0424e615
 
 		cmd.BlockFlagValue.Uint,
 	)
@@ -1450,18 +995,12 @@
 
 /// ------------------- Non-const methods -------------------
 
-<<<<<<< HEAD
-func krboReportRelayEntryTimeout(c *cli.Context) error {
-=======
 func krboRemoveServiceContract(c *cli.Context) error {
->>>>>>> 0424e615
-	contract, err := initializeKeepRandomBeaconOperator(c)
-	if err != nil {
-		return err
-	}
-
-<<<<<<< HEAD
-=======
+	contract, err := initializeKeepRandomBeaconOperator(c)
+	if err != nil {
+		return err
+	}
+
 	serviceContract, err := ethutil.AddressFromHex(c.Args()[0])
 	if err != nil {
 		return fmt.Errorf(
@@ -1470,20 +1009,15 @@
 		)
 	}
 
->>>>>>> 0424e615
 	var (
 		transaction *types.Transaction
 	)
 
 	if c.Bool(cmd.SubmitFlag) {
 		// Do a regular submission. Take payable into account.
-<<<<<<< HEAD
-		transaction, err = contract.ReportRelayEntryTimeout()
-=======
 		transaction, err = contract.RemoveServiceContract(
 			serviceContract,
 		)
->>>>>>> 0424e615
 		if err != nil {
 			return err
 		}
@@ -1491,12 +1025,8 @@
 		cmd.PrintOutput(transaction.Hash)
 	} else {
 		// Do a call.
-<<<<<<< HEAD
-		err = contract.CallReportRelayEntryTimeout(
-=======
 		err = contract.CallRemoveServiceContract(
 			serviceContract,
->>>>>>> 0424e615
 			cmd.BlockFlagValue.Uint,
 		)
 		if err != nil {
@@ -1563,33 +1093,20 @@
 	return nil
 }
 
-<<<<<<< HEAD
-func krboRelayEntry(c *cli.Context) error {
-=======
 func krboCreateGroup(c *cli.Context) error {
->>>>>>> 0424e615
-	contract, err := initializeKeepRandomBeaconOperator(c)
-	if err != nil {
-		return err
-	}
-
-<<<<<<< HEAD
-	_groupSignature, err := hexutil.Decode(c.Args()[0])
-	if err != nil {
-		return fmt.Errorf(
-			"couldn't parse parameter _groupSignature, a bytes, from passed value %v",
-=======
+	contract, err := initializeKeepRandomBeaconOperator(c)
+	if err != nil {
+		return err
+	}
+
 	_newEntry, err := hexutil.DecodeBig(c.Args()[0])
 	if err != nil {
 		return fmt.Errorf(
 			"couldn't parse parameter _newEntry, a uint256, from passed value %v",
->>>>>>> 0424e615
 			c.Args()[0],
 		)
 	}
 
-<<<<<<< HEAD
-=======
 	submitter, err := ethutil.AddressFromHex(c.Args()[1])
 	if err != nil {
 		return fmt.Errorf(
@@ -1598,23 +1115,16 @@
 		)
 	}
 
->>>>>>> 0424e615
 	var (
 		transaction *types.Transaction
 	)
 
 	if c.Bool(cmd.SubmitFlag) {
 		// Do a regular submission. Take payable into account.
-<<<<<<< HEAD
-		transaction, err = contract.RelayEntry(
-			_groupSignature,
-		)
-=======
 		transaction, err = contract.CreateGroup(
 			_newEntry,
 			submitter,
 			cmd.ValueFlagValue.Uint)
->>>>>>> 0424e615
 		if err != nil {
 			return err
 		}
@@ -1622,16 +1132,10 @@
 		cmd.PrintOutput(transaction.Hash)
 	} else {
 		// Do a call.
-<<<<<<< HEAD
-		err = contract.CallRelayEntry(
-			_groupSignature,
-			cmd.BlockFlagValue.Uint,
-=======
 		err = contract.CallCreateGroup(
 			_newEntry,
 			submitter,
 			cmd.ValueFlagValue.Uint, cmd.BlockFlagValue.Uint,
->>>>>>> 0424e615
 		)
 		if err != nil {
 			return err
@@ -1643,27 +1147,16 @@
 	return nil
 }
 
-<<<<<<< HEAD
-func krboRemoveServiceContract(c *cli.Context) error {
-=======
 func krboRelayEntry(c *cli.Context) error {
->>>>>>> 0424e615
-	contract, err := initializeKeepRandomBeaconOperator(c)
-	if err != nil {
-		return err
-	}
-
-<<<<<<< HEAD
-	serviceContract, err := ethutil.AddressFromHex(c.Args()[0])
-	if err != nil {
-		return fmt.Errorf(
-			"couldn't parse parameter serviceContract, a address, from passed value %v",
-=======
+	contract, err := initializeKeepRandomBeaconOperator(c)
+	if err != nil {
+		return err
+	}
+
 	_groupSignature, err := hexutil.Decode(c.Args()[0])
 	if err != nil {
 		return fmt.Errorf(
 			"couldn't parse parameter _groupSignature, a bytes, from passed value %v",
->>>>>>> 0424e615
 			c.Args()[0],
 		)
 	}
@@ -1674,13 +1167,8 @@
 
 	if c.Bool(cmd.SubmitFlag) {
 		// Do a regular submission. Take payable into account.
-<<<<<<< HEAD
-		transaction, err = contract.RemoveServiceContract(
-			serviceContract,
-=======
 		transaction, err = contract.RelayEntry(
 			_groupSignature,
->>>>>>> 0424e615
 		)
 		if err != nil {
 			return err
@@ -1689,13 +1177,8 @@
 		cmd.PrintOutput(transaction.Hash)
 	} else {
 		// Do a call.
-<<<<<<< HEAD
-		err = contract.CallRemoveServiceContract(
-			serviceContract,
-=======
 		err = contract.CallRelayEntry(
 			_groupSignature,
->>>>>>> 0424e615
 			cmd.BlockFlagValue.Uint,
 		)
 		if err != nil {
@@ -1708,22 +1191,10 @@
 	return nil
 }
 
-<<<<<<< HEAD
-func krboAddServiceContract(c *cli.Context) error {
-=======
 func krboGenesis(c *cli.Context) error {
->>>>>>> 0424e615
-	contract, err := initializeKeepRandomBeaconOperator(c)
-	if err != nil {
-		return err
-	}
-
-	serviceContract, err := ethutil.AddressFromHex(c.Args()[0])
-	if err != nil {
-		return fmt.Errorf(
-			"couldn't parse parameter serviceContract, a address, from passed value %v",
-			c.Args()[0],
-		)
+	contract, err := initializeKeepRandomBeaconOperator(c)
+	if err != nil {
+		return err
 	}
 
 	var (
@@ -1732,14 +1203,8 @@
 
 	if c.Bool(cmd.SubmitFlag) {
 		// Do a regular submission. Take payable into account.
-<<<<<<< HEAD
-		transaction, err = contract.AddServiceContract(
-			serviceContract,
-		)
-=======
 		transaction, err = contract.Genesis(
 			cmd.ValueFlagValue.Uint)
->>>>>>> 0424e615
 		if err != nil {
 			return err
 		}
@@ -1747,14 +1212,8 @@
 		cmd.PrintOutput(transaction.Hash)
 	} else {
 		// Do a call.
-<<<<<<< HEAD
-		err = contract.CallAddServiceContract(
-			serviceContract,
-			cmd.BlockFlagValue.Uint,
-=======
 		err = contract.CallGenesis(
 			cmd.ValueFlagValue.Uint, cmd.BlockFlagValue.Uint,
->>>>>>> 0424e615
 		)
 		if err != nil {
 			return err
@@ -1820,25 +1279,17 @@
 	return nil
 }
 
-func krboWithdrawGroupMemberRewards(c *cli.Context) error {
-	contract, err := initializeKeepRandomBeaconOperator(c)
-	if err != nil {
-		return err
-	}
-
-	operator, err := ethutil.AddressFromHex(c.Args()[0])
-	if err != nil {
-		return fmt.Errorf(
-			"couldn't parse parameter operator, a address, from passed value %v",
+func krboAddServiceContract(c *cli.Context) error {
+	contract, err := initializeKeepRandomBeaconOperator(c)
+	if err != nil {
+		return err
+	}
+
+	serviceContract, err := ethutil.AddressFromHex(c.Args()[0])
+	if err != nil {
+		return fmt.Errorf(
+			"couldn't parse parameter serviceContract, a address, from passed value %v",
 			c.Args()[0],
-		)
-	}
-
-	groupIndex, err := hexutil.DecodeBig(c.Args()[1])
-	if err != nil {
-		return fmt.Errorf(
-			"couldn't parse parameter groupIndex, a uint256, from passed value %v",
-			c.Args()[1],
 		)
 	}
 
@@ -1848,9 +1299,8 @@
 
 	if c.Bool(cmd.SubmitFlag) {
 		// Do a regular submission. Take payable into account.
-		transaction, err = contract.WithdrawGroupMemberRewards(
-			operator,
-			groupIndex,
+		transaction, err = contract.AddServiceContract(
+			serviceContract,
 		)
 		if err != nil {
 			return err
@@ -1859,9 +1309,8 @@
 		cmd.PrintOutput(transaction.Hash)
 	} else {
 		// Do a call.
-		err = contract.CallWithdrawGroupMemberRewards(
-			operator,
-			groupIndex,
+		err = contract.CallAddServiceContract(
+			serviceContract,
 			cmd.BlockFlagValue.Uint,
 		)
 		if err != nil {
@@ -1874,22 +1323,12 @@
 	return nil
 }
 
-<<<<<<< HEAD
-func krboCreateGroup(c *cli.Context) error {
-=======
 func krboReportRelayEntryTimeout(c *cli.Context) error {
->>>>>>> 0424e615
-	contract, err := initializeKeepRandomBeaconOperator(c)
-	if err != nil {
-		return err
-	}
-
-<<<<<<< HEAD
-	_newEntry, err := hexutil.DecodeBig(c.Args()[0])
-	if err != nil {
-		return fmt.Errorf(
-			"couldn't parse parameter _newEntry, a uint256, from passed value %v",
-=======
+	contract, err := initializeKeepRandomBeaconOperator(c)
+	if err != nil {
+		return err
+	}
+
 	var (
 		transaction *types.Transaction
 	)
@@ -1927,22 +1366,14 @@
 	if err != nil {
 		return fmt.Errorf(
 			"couldn't parse parameter requestId, a uint256, from passed value %v",
->>>>>>> 0424e615
 			c.Args()[0],
 		)
 	}
 
-<<<<<<< HEAD
-	submitter, err := ethutil.AddressFromHex(c.Args()[1])
-	if err != nil {
-		return fmt.Errorf(
-			"couldn't parse parameter submitter, a address, from passed value %v",
-=======
 	previousEntry, err := hexutil.Decode(c.Args()[1])
 	if err != nil {
 		return fmt.Errorf(
 			"couldn't parse parameter previousEntry, a bytes, from passed value %v",
->>>>>>> 0424e615
 			c.Args()[1],
 		)
 	}
@@ -1953,63 +1384,6 @@
 
 	if c.Bool(cmd.SubmitFlag) {
 		// Do a regular submission. Take payable into account.
-<<<<<<< HEAD
-		transaction, err = contract.CreateGroup(
-			_newEntry,
-			submitter,
-			cmd.ValueFlagValue.Uint)
-		if err != nil {
-			return err
-		}
-
-		cmd.PrintOutput(transaction.Hash)
-	} else {
-		// Do a call.
-		err = contract.CallCreateGroup(
-			_newEntry,
-			submitter,
-			cmd.ValueFlagValue.Uint, cmd.BlockFlagValue.Uint,
-		)
-		if err != nil {
-			return err
-		}
-
-		cmd.PrintOutput(nil)
-	}
-
-	return nil
-}
-
-func krboSign(c *cli.Context) error {
-	contract, err := initializeKeepRandomBeaconOperator(c)
-	if err != nil {
-		return err
-	}
-
-	requestId, err := hexutil.DecodeBig(c.Args()[0])
-	if err != nil {
-		return fmt.Errorf(
-			"couldn't parse parameter requestId, a uint256, from passed value %v",
-			c.Args()[0],
-		)
-	}
-
-	previousEntry, err := hexutil.Decode(c.Args()[1])
-	if err != nil {
-		return fmt.Errorf(
-			"couldn't parse parameter previousEntry, a bytes, from passed value %v",
-			c.Args()[1],
-		)
-	}
-
-	var (
-		transaction *types.Transaction
-	)
-
-	if c.Bool(cmd.SubmitFlag) {
-		// Do a regular submission. Take payable into account.
-=======
->>>>>>> 0424e615
 		transaction, err = contract.Sign(
 			requestId,
 			previousEntry,
