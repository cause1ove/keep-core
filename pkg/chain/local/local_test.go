package local

import (
	"context"
	"math/big"
	"reflect"
	"testing"
	"time"

	"github.com/ethereum/go-ethereum/common"
	"github.com/keep-network/keep-core/pkg/beacon/relay/event"
	"github.com/keep-network/keep-core/pkg/beacon/relay/group"
	"github.com/keep-network/keep-core/pkg/operator"

	relaychain "github.com/keep-network/keep-core/pkg/beacon/relay/chain"
)

func TestSubmitTicketAndGetSelectedParticipants(t *testing.T) {
	groupSize := 4

	generateTicket := func(index int64) *relaychain.Ticket {
		return &relaychain.Ticket{
			Value: big.NewInt(10 * index),
			Proof: &relaychain.TicketProof{
				StakerValue:        big.NewInt(100 * index),
				VirtualStakerIndex: big.NewInt(index),
			},
		}
	}

	ticket1 := generateTicket(1)
	ticket2 := generateTicket(2)
	ticket3 := generateTicket(3)
	ticket4 := generateTicket(4)
	ticket5 := generateTicket(5)
	ticket6 := generateTicket(6)

	var tests = map[string]struct {
		submitTickets           func(chain relaychain.Interface)
		expectedSelectedTickets []*relaychain.Ticket
	}{
		"number of tickets is less than group size": {
			submitTickets: func(chain relaychain.Interface) {
				chain.SubmitTicket(ticket3)
				chain.SubmitTicket(ticket1)
				chain.SubmitTicket(ticket2)
			},
			expectedSelectedTickets: []*relaychain.Ticket{
				ticket1, ticket2, ticket3,
			},
		},
		"number of tickets is same as group size": {
			submitTickets: func(chain relaychain.Interface) {
				chain.SubmitTicket(ticket3)
				chain.SubmitTicket(ticket1)
				chain.SubmitTicket(ticket4)
				chain.SubmitTicket(ticket2)
			},
			expectedSelectedTickets: []*relaychain.Ticket{
				ticket1, ticket2, ticket3, ticket4,
			},
		},
		"number of tickets is greater than group size": {
			submitTickets: func(chain relaychain.Interface) {
				chain.SubmitTicket(ticket3)
				chain.SubmitTicket(ticket1)
				chain.SubmitTicket(ticket4)
				chain.SubmitTicket(ticket6)
				chain.SubmitTicket(ticket5)
				chain.SubmitTicket(ticket2)
			},
			expectedSelectedTickets: []*relaychain.Ticket{
				ticket1, ticket2, ticket3, ticket4,
			},
		},
	}

	for testName, test := range tests {
		t.Run(testName, func(t *testing.T) {
			c := Connect(groupSize, 4, big.NewInt(200))
			chain := c.ThresholdRelay()

			test.submitTickets(chain)

			actualSelectedParticipants, err := chain.GetSelectedParticipants()
			if err != nil {
				t.Fatal(err)
			}

			expectedSelectedParticipants := make(
				[]relaychain.StakerAddress,
				len(test.expectedSelectedTickets),
			)
			for i, ticket := range test.expectedSelectedTickets {
				expectedSelectedParticipants[i] = ticket.Proof.StakerValue.Bytes()
			}

			if !reflect.DeepEqual(expectedSelectedParticipants, actualSelectedParticipants) {
				t.Fatalf(
					"\nexpected: %v\nactual:   %v\n",
					expectedSelectedParticipants,
					actualSelectedParticipants,
				)
			}
		})
	}
}

func TestLocalSubmitRelayEntry(t *testing.T) {
	ctx, cancel := context.WithTimeout(context.Background(), 1*time.Second)
	defer cancel()

	chainHandle := Connect(10, 4, big.NewInt(200)).ThresholdRelay()
	signingId := int64(19)
	relayEntryPromise := chainHandle.SubmitRelayEntry(
		&event.Entry{
			SigningId:   big.NewInt(signingId),
			GroupPubKey: []byte("1"),
		},
	)

	done := make(chan *event.Entry)
	relayEntryPromise.OnSuccess(func(entry *event.Entry) {
		done <- entry
	}).OnFailure(func(err error) {
		if err != nil {
			t.Fatal(err)
		}
	})

	select {
	case entry := <-done:
		if entry.SigningId.Int64() != signingId {
			t.Fatalf(
				"Unexpected relay entry request id\nExpected: [%v]\nActual:  [%v]",
				signingId,
				entry.SigningId.Int64(),
			)
		}
	case <-ctx.Done():
		t.Fatal(ctx.Err())
	}

}

func TestLocalOnSignatureSubmitted(t *testing.T) {
	ctx, cancel := context.WithTimeout(context.Background(), 1*time.Second)
	defer cancel()

	chainHandle := Connect(10, 4, big.NewInt(200)).ThresholdRelay()

	eventFired := make(chan *event.Entry)

	subscription, err := chainHandle.OnSignatureSubmitted(
		func(entry *event.Entry) {
			eventFired <- entry
		},
	)
	if err != nil {
		t.Fatal(err)
	}

	defer subscription.Unsubscribe()

	expectedEntry := &event.Entry{
		SigningId:   big.NewInt(42),
		Value:       big.NewInt(19),
		GroupPubKey: []byte("1"),
		Seed:        big.NewInt(30),
		BlockNumber: 123,
	}

	chainHandle.SubmitRelayEntry(expectedEntry)

	select {
	case event := <-eventFired:
		if !reflect.DeepEqual(event, expectedEntry) {
			t.Fatalf(
				"Unexpected relay entry\nExpected: [%v]\nActual:   [%v]",
				expectedEntry,
				event,
			)
		}
	case <-ctx.Done():
		t.Fatal(ctx.Err())
	}
}

func TestLocalOnSignatureSubmittedUnsubscribed(t *testing.T) {
	ctx, cancel := context.WithTimeout(context.Background(), 1*time.Second)
	defer cancel()

	chainHandle := Connect(10, 4, big.NewInt(200)).ThresholdRelay()

	eventFired := make(chan *event.Entry)

	subscription, err := chainHandle.OnSignatureSubmitted(
		func(entry *event.Entry) {
			eventFired <- entry
		},
	)
	if err != nil {
		t.Fatal(err)
	}

	subscription.Unsubscribe()

	chainHandle.SubmitRelayEntry(
		&event.Entry{},
	)

	select {
	case event := <-eventFired:
		t.Fatalf("Event should have not been received due to the cancelled subscription: [%v]", event)
	case <-ctx.Done():
		// expected execution of goroutine
	}
}

func TestLocalOnGroupRegistered(t *testing.T) {
	ctx, cancel := context.WithTimeout(context.Background(), 1*time.Second)
	defer cancel()

	chainHandle := Connect(10, 4, big.NewInt(200)).ThresholdRelay()

	eventFired := make(chan *event.GroupRegistration)

	subscription, err := chainHandle.OnGroupRegistered(
		func(entry *event.GroupRegistration) {
			eventFired <- entry
		},
	)
	if err != nil {
		t.Fatal(err)
	}

	defer subscription.Unsubscribe()

	groupPublicKey := []byte("1")
	memberIndex := group.MemberIndex(1)
	dkgResult := &relaychain.DKGResult{GroupPublicKey: groupPublicKey}
	signatures := map[group.MemberIndex]operator.Signature{
		1: operator.Signature{101},
		2: operator.Signature{102},
		3: operator.Signature{103},
		4: operator.Signature{104},
	}

	chainHandle.SubmitDKGResult(memberIndex, dkgResult, signatures)

	expectedGroupRegistrationEvent := &event.GroupRegistration{
		GroupPublicKey: groupPublicKey,
	}

	select {
	case event := <-eventFired:
		if !reflect.DeepEqual(event, expectedGroupRegistrationEvent) {
			t.Fatalf(
				"Unexpected group registration entry\nExpected: [%v]\nActual:   [%v]",
				expectedGroupRegistrationEvent,
				event,
			)
		}
	case <-ctx.Done():
		t.Fatal(ctx.Err())
	}
}

func TestLocalOnGroupRegisteredUnsubscribed(t *testing.T) {
	ctx, cancel := context.WithTimeout(context.Background(), 1*time.Second)
	defer cancel()

	chainHandle := Connect(10, 4, big.NewInt(200)).ThresholdRelay()

	eventFired := make(chan *event.GroupRegistration)

	subscription, err := chainHandle.OnGroupRegistered(
		func(entry *event.GroupRegistration) {
			eventFired <- entry
		},
	)
	if err != nil {
		t.Fatal(err)
	}

	subscription.Unsubscribe()

	groupPublicKey := []byte("1")
	memberIndex := group.MemberIndex(1)
	dkgResult := &relaychain.DKGResult{GroupPublicKey: groupPublicKey}
	signatures := map[group.MemberIndex]operator.Signature{
		1: operator.Signature{101},
		2: operator.Signature{102},
		3: operator.Signature{103},
		4: operator.Signature{104},
	}

	chainHandle.SubmitDKGResult(memberIndex, dkgResult, signatures)

	select {
	case event := <-eventFired:
		t.Fatalf("Event should have not been received due to the cancelled subscription: [%v]", event)
	case <-ctx.Done():
		// expected execution of goroutine
	}
}

func TestLocalOnDKGResultSubmitted(t *testing.T) {
	ctx, cancel := context.WithTimeout(context.Background(), 1*time.Second)
	defer cancel()

	chainHandle := Connect(10, 4, big.NewInt(200)).ThresholdRelay()

	eventFired := make(chan *event.DKGResultSubmission)

	subscription, err := chainHandle.OnDKGResultSubmitted(
		func(request *event.DKGResultSubmission) {
			eventFired <- request
		},
	)
	if err != nil {
		t.Fatal(err)
	}

	defer subscription.Unsubscribe()

	groupPublicKey := []byte("1")
	memberIndex := group.MemberIndex(1)
	dkgResult := &relaychain.DKGResult{GroupPublicKey: groupPublicKey}
	signatures := map[group.MemberIndex]operator.Signature{
		1: operator.Signature{101},
		2: operator.Signature{102},
		3: operator.Signature{103},
		4: operator.Signature{104},
	}

	chainHandle.SubmitDKGResult(memberIndex, dkgResult, signatures)

	expectedResultSubmissionEvent := &event.DKGResultSubmission{
		MemberIndex:    uint32(memberIndex),
		GroupPublicKey: groupPublicKey,
	}

	select {
	case event := <-eventFired:
		if !reflect.DeepEqual(event, expectedResultSubmissionEvent) {
			t.Fatalf(
				"Unexpected DKG result submission event\nExpected: [%v]\nActual:   [%v]",
				expectedResultSubmissionEvent,
				event,
			)
		}
	case <-ctx.Done():
		t.Fatal(ctx.Err())
	}
}

func TestLocalOnDKGResultSubmittedUnsubscribed(t *testing.T) {
	ctx, cancel := newTestContext()
	defer cancel()

	chainHandle := Connect(10, 4, big.NewInt(200)).ThresholdRelay()

	eventFired := make(chan *event.DKGResultSubmission)

	subscription, err := chainHandle.OnDKGResultSubmitted(
		func(event *event.DKGResultSubmission) {
			eventFired <- event
		},
	)
	if err != nil {
		t.Fatal(err)
	}

	subscription.Unsubscribe()

	groupPublicKey := []byte("1")
	memberIndex := group.MemberIndex(1)
	dkgResult := &relaychain.DKGResult{GroupPublicKey: groupPublicKey}
	signatures := map[group.MemberIndex]operator.Signature{
		1: operator.Signature{101},
		2: operator.Signature{102},
		3: operator.Signature{103},
		4: operator.Signature{104},
	}

	chainHandle.SubmitDKGResult(memberIndex, dkgResult, signatures)

	select {
	case event := <-eventFired:
		t.Fatalf("Event should have not been received due to the cancelled subscription: [%v]", event)
	case <-ctx.Done():
		// expected execution of goroutine
	}
}

func TestLocalBlockHeightWaiter(t *testing.T) {
	var tests = map[string]struct {
		blockHeight      uint64
		initialDelay     time.Duration
		expectedWaitTime time.Duration
	}{
		"returns immediately for genesis block": {
			blockHeight:      0,
			expectedWaitTime: 0,
		},
		"returns immediately for block height already reached": {
			blockHeight:      2,
			initialDelay:     3 * blockTime,
			expectedWaitTime: 0,
		},
		"waits for block height not yet reached": {
			blockHeight:      5,
			initialDelay:     2 * blockTime,
			expectedWaitTime: 3 * blockTime,
		},
	}

	for testName, test := range tests {
		test := test
		t.Run(testName, func(t *testing.T) {
			t.Parallel()
			c := Connect(10, 4, big.NewInt(100))

			blockCounter, err := c.BlockCounter()
			if err != nil {
				t.Fatalf("failed to set up block counter: [%v]", err)
			}

			time.Sleep(test.initialDelay)

			start := time.Now().UTC()
			blockCounter.WaitForBlockHeight(test.blockHeight)
			end := time.Now().UTC()

			elapsed := end.Sub(start)

			// Block waiter should wait for test.expectedWaitTime minus some
			// margin at minimum; the margin is needed because clock is not
			// always that precise. Setting it to 5ms for this test.
			minMargin := time.Duration(5) * time.Millisecond
			if elapsed < (test.expectedWaitTime - minMargin) {
				t.Errorf(
					"waited less than expected; expected [%v] at min, waited [%v]",
					test.expectedWaitTime,
					elapsed,
				)
			}

			// Block waiter should wait for test.expectedWaitTime plus some
			// margin at maximum; the margin is the time needed for the return
			// instructions to execute, setting it to 25ms for this test.
			maxMargin := time.Duration(25) * time.Millisecond
			if elapsed > (test.expectedWaitTime + maxMargin) {
				t.Errorf(
					"waited longer than expected; expected %v at max, waited %v",
					test.expectedWaitTime,
					elapsed,
				)
			}
		})
	}
}

func TestLocalIsGroupStale(t *testing.T) {
	group1 := localGroup{
		groupPublicKey:          []byte{'v'},
		registrationBlockHeight: 1,
	}

	group2 := localGroup{
		groupPublicKey:          []byte{'i'},
		registrationBlockHeight: 1,
	}

	group3 := localGroup{
		groupPublicKey:          []byte{'d'},
		registrationBlockHeight: 1,
	}

	availableGroups := []localGroup{group1, group2, group3}

	var tests = map[string]struct {
		group           localGroup
		expectedResult  bool
		simulatedHeight uint64
	}{
		"found a first group": {
			group: localGroup{
				groupPublicKey: group1.groupPublicKey,
			},
			simulatedHeight: group1.registrationBlockHeight + 2,
			expectedResult:  false,
		},
		"found a second group": {
			group: localGroup{
				groupPublicKey: group2.groupPublicKey,
			},
			simulatedHeight: group2.registrationBlockHeight + 3,
			expectedResult:  false,
		},
		"group was not found": {
			group: localGroup{
				groupPublicKey: []byte{'z'},
			},
			simulatedHeight: 1,
			expectedResult:  true,
		},
		"a third group was found and current block has passed the expiration and operation timeout": {
			group: localGroup{
				groupPublicKey: group3.groupPublicKey,
			},
			simulatedHeight: group3.registrationBlockHeight +
				groupActiveTime +
				relayRequestTimeout +
				1,
			expectedResult: true,
		},
		"a second group was found and current block is the same as an active time and operation timeout": {
			group: localGroup{
				groupPublicKey: group2.groupPublicKey,
			},
			simulatedHeight: group2.registrationBlockHeight +
				groupActiveTime +
				relayRequestTimeout,
			expectedResult: false,
		},
	}

	for testName, test := range tests {
		t.Run(testName, func(t *testing.T) {
			localChain := &localChain{
				groups:          availableGroups,
				simulatedHeight: test.simulatedHeight,
			}
			chainHandle := localChain.ThresholdRelay()
			actualResult, err := chainHandle.IsStaleGroup(test.group.groupPublicKey)
			if err != nil {
				t.Fatal(err)
			}

			if actualResult != test.expectedResult {
				t.Fatalf("\nCheck for a group removal eligibility failed. \nexpected: %v\nactual:   %v\n", test.expectedResult, actualResult)
			}
		})
	}
}

<<<<<<< HEAD
func TestLocalIsDKGResultSubmitted(t *testing.T) {
	submittedResults := make(map[*big.Int][]*relaychain.DKGResult)

	submittedRequestID := big.NewInt(1)
	submittedResult := &relaychain.DKGResult{
		GroupPublicKey: []byte{11},
	}

	submittedResults[submittedRequestID] = append(
		submittedResults[submittedRequestID],
		submittedResult,
	)

	chainHandle := Connect(10, 4, big.NewInt(100)).ThresholdRelay()
	signatures := map[group.MemberIndex]operator.Signature{
		1: operator.Signature{101},
		2: operator.Signature{102},
		3: operator.Signature{103},
		4: operator.Signature{104},
	}

	chainHandle.SubmitDKGResult(
		submittedRequestID,
		group.MemberIndex(1),
		submittedResult,
		signatures,
	)

	var tests = map[string]struct {
		requestID      *big.Int
		expectedResult bool
	}{
		"result for the request ID submitted": {
			requestID:      submittedRequestID,
			expectedResult: true,
		},
		"result for the given request ID not yet submitted": {
			requestID:      big.NewInt(3),
			expectedResult: false,
		},
	}

	for testName, test := range tests {
		t.Run(testName, func(t *testing.T) {
			actualResult, err := chainHandle.IsDKGResultSubmitted(test.requestID)
			if err != nil {
				t.Fatal(err)
			}

			if actualResult != test.expectedResult {
				t.Fatalf("\nexpected: %v\nactual:   %v\n", test.expectedResult, actualResult)
			}
		})
	}
}

=======
>>>>>>> 5d8dee26
func TestLocalSubmitDKGResult(t *testing.T) {
	localChain := Connect(10, 4, big.NewInt(200)).(*localChain)

	chainHandle := localChain.ThresholdRelay()

	memberIndex := group.MemberIndex(1)
	result := &relaychain.DKGResult{
		GroupPublicKey: []byte{11},
	}

	signatures := map[group.MemberIndex]operator.Signature{
		1: operator.Signature{101},
		2: operator.Signature{102},
		3: operator.Signature{103},
		4: operator.Signature{104},
	}

	chainHandle.SubmitDKGResult(memberIndex, result, signatures)

	groupRegistered, err := chainHandle.IsGroupRegistered(result.GroupPublicKey)
	if err != nil {
		t.Fatal(err)
	}

	if !groupRegistered {
		t.Fatalf("Group not registered")
	}
}

func TestLocalSubmitDKGResultWithSignatures(t *testing.T) {
	groupSize := 5
	threshold := 3

	localChain := Connect(groupSize, threshold, big.NewInt(200)).(*localChain)
	chainHandle := localChain.ThresholdRelay()

	var tests = map[string]struct {
		requestID     *big.Int
		signatures    map[group.MemberIndex]operator.Signature
		expectedError error
	}{
		"no signatures": {
			requestID:     big.NewInt(1),
			signatures:    map[group.MemberIndex]operator.Signature{},
			expectedError: fmt.Errorf("failed to submit result with [0] signatures for threshold [3]"),
		},
		"one signature": {
			requestID: big.NewInt(2),
			signatures: map[group.MemberIndex]operator.Signature{
				1: operator.Signature{101},
			},
			expectedError: fmt.Errorf("failed to submit result with [1] signatures for threshold [3]"),
		},
		"one less signature than threshold": {
			requestID: big.NewInt(3),
			signatures: map[group.MemberIndex]operator.Signature{
				1: operator.Signature{101},
				2: operator.Signature{102},
			},
			expectedError: fmt.Errorf("failed to submit result with [2] signatures for threshold [3]"),
		},
		"threshold signatures": {
			requestID: big.NewInt(4),
			signatures: map[group.MemberIndex]operator.Signature{
				1: operator.Signature{101},
				2: operator.Signature{102},
				3: operator.Signature{103},
			},
			expectedError: nil,
		},
		"one more signature than threshold": {
			requestID: big.NewInt(5),
			signatures: map[group.MemberIndex]operator.Signature{
				1: operator.Signature{101},
				2: operator.Signature{102},
				3: operator.Signature{103},
				4: operator.Signature{104},
			},
			expectedError: nil,
		},
		"signatures from all group members": {
			requestID: big.NewInt(6),
			signatures: map[group.MemberIndex]operator.Signature{
				1: operator.Signature{101},
				2: operator.Signature{102},
				3: operator.Signature{103},
				4: operator.Signature{104},
				5: operator.Signature{105},
			},
			expectedError: nil,
		},
	}

	for testName, test := range tests {
		t.Run(testName, func(t *testing.T) {
			ctx, cancel := newTestContext()
			defer cancel()

			errorChan := make(chan error)

			memberIndex := group.MemberIndex(1)
			result := &relaychain.DKGResult{
				GroupPublicKey: []byte{11},
			}

			promise := chainHandle.SubmitDKGResult(
				test.requestID,
				memberIndex,
				result,
				test.signatures,
			)
			promise.OnComplete(func(event *event.DKGResultSubmission, err error) {
				errorChan <- err
			})

			select {
			case err := <-errorChan:
				if !reflect.DeepEqual(test.expectedError, err) {
					t.Fatalf(
						"Unexpected error\nExpected: [%v]\nActual:   [%v]\n",
						test.expectedError,
						err,
					)
				}

			case <-ctx.Done():
				t.Fatalf("promise timed out")
			}
		})
	}
}

func TestCalculateDKGResultHash(t *testing.T) {
	localChain := &localChain{}

	dkgResult := &relaychain.DKGResult{
		GroupPublicKey: []byte{3, 40, 200},
		Disqualified:   []byte{1, 0, 1, 0},
		Inactive:       []byte{0, 1, 1, 0},
	}
	expectedHashString := "f65d6c5e938537224bbd2716d2f24895746a756978d29e1eaaf46fb97a555716"

	actualHash, err := localChain.CalculateDKGResultHash(dkgResult)
	if err != nil {
		t.Fatal(err)
	}

	expectedHash := relaychain.DKGResultHash{}
	copy(
		expectedHash[:],
		common.Hex2Bytes(expectedHashString)[:32],
	)

	if expectedHash != actualHash {
		t.Fatalf("\nexpected: %x\nactual:   %x\n",
			expectedHash,
			actualHash,
		)
	}
}

func newTestContext(timeout ...time.Duration) (context.Context, context.CancelFunc) {
	defaultTimeout := 3 * time.Second
	if len(timeout) > 0 {
		defaultTimeout = timeout[0]
	}
	return context.WithTimeout(context.Background(), defaultTimeout)
}

func TestNextGroupIndex(t *testing.T) {
	var tests = map[string]struct {
		previousEntry  int
		numberOfGroups int
		expectedIndex  int
	}{
		"zero groups": {
			previousEntry:  12,
			numberOfGroups: 0,
			expectedIndex:  0,
		},
		"fewer groups than the previous entry value": {
			previousEntry:  13,
			numberOfGroups: 4,
			expectedIndex:  1,
		},
		"more groups than the previous entry value": {
			previousEntry:  3,
			numberOfGroups: 12,
			expectedIndex:  3,
		},
	}

	for nextGroupIndexTest, test := range tests {
		t.Run(nextGroupIndexTest, func(t *testing.T) {
			bigPreviousEntry := big.NewInt(int64(test.previousEntry))
			bigNumberOfGroups := test.numberOfGroups
			expectedIndex := test.expectedIndex

			actualIndex := selectGroup(bigPreviousEntry, bigNumberOfGroups)

			if actualIndex != expectedIndex {
				t.Fatalf(
					"Unexpected group index selected\nexpected: [%v]\nactual:   [%v]\n",
					expectedIndex,
					actualIndex,
				)
			}
		})
	}
}<|MERGE_RESOLUTION|>--- conflicted
+++ resolved
@@ -2,6 +2,7 @@
 
 import (
 	"context"
+	"fmt"
 	"math/big"
 	"reflect"
 	"testing"
@@ -546,21 +547,16 @@
 	}
 }
 
-<<<<<<< HEAD
-func TestLocalIsDKGResultSubmitted(t *testing.T) {
-	submittedResults := make(map[*big.Int][]*relaychain.DKGResult)
-
-	submittedRequestID := big.NewInt(1)
-	submittedResult := &relaychain.DKGResult{
+func TestLocalSubmitDKGResult(t *testing.T) {
+	localChain := Connect(10, 4, big.NewInt(200))
+
+	chainHandle := localChain.ThresholdRelay()
+
+	memberIndex := group.MemberIndex(1)
+	result := &relaychain.DKGResult{
 		GroupPublicKey: []byte{11},
 	}
 
-	submittedResults[submittedRequestID] = append(
-		submittedResults[submittedRequestID],
-		submittedResult,
-	)
-
-	chainHandle := Connect(10, 4, big.NewInt(100)).ThresholdRelay()
 	signatures := map[group.MemberIndex]operator.Signature{
 		1: operator.Signature{101},
 		2: operator.Signature{102},
@@ -568,62 +564,7 @@
 		4: operator.Signature{104},
 	}
 
-	chainHandle.SubmitDKGResult(
-		submittedRequestID,
-		group.MemberIndex(1),
-		submittedResult,
-		signatures,
-	)
-
-	var tests = map[string]struct {
-		requestID      *big.Int
-		expectedResult bool
-	}{
-		"result for the request ID submitted": {
-			requestID:      submittedRequestID,
-			expectedResult: true,
-		},
-		"result for the given request ID not yet submitted": {
-			requestID:      big.NewInt(3),
-			expectedResult: false,
-		},
-	}
-
-	for testName, test := range tests {
-		t.Run(testName, func(t *testing.T) {
-			actualResult, err := chainHandle.IsDKGResultSubmitted(test.requestID)
-			if err != nil {
-				t.Fatal(err)
-			}
-
-			if actualResult != test.expectedResult {
-				t.Fatalf("\nexpected: %v\nactual:   %v\n", test.expectedResult, actualResult)
-			}
-		})
-	}
-}
-
-=======
->>>>>>> 5d8dee26
-func TestLocalSubmitDKGResult(t *testing.T) {
-	localChain := Connect(10, 4, big.NewInt(200)).(*localChain)
-
-	chainHandle := localChain.ThresholdRelay()
-
-	memberIndex := group.MemberIndex(1)
-	result := &relaychain.DKGResult{
-		GroupPublicKey: []byte{11},
-	}
-
-	signatures := map[group.MemberIndex]operator.Signature{
-		1: operator.Signature{101},
-		2: operator.Signature{102},
-		3: operator.Signature{103},
-		4: operator.Signature{104},
-	}
-
 	chainHandle.SubmitDKGResult(memberIndex, result, signatures)
-
 	groupRegistered, err := chainHandle.IsGroupRegistered(result.GroupPublicKey)
 	if err != nil {
 		t.Fatal(err)
@@ -642,24 +583,20 @@
 	chainHandle := localChain.ThresholdRelay()
 
 	var tests = map[string]struct {
-		requestID     *big.Int
 		signatures    map[group.MemberIndex]operator.Signature
 		expectedError error
 	}{
 		"no signatures": {
-			requestID:     big.NewInt(1),
 			signatures:    map[group.MemberIndex]operator.Signature{},
 			expectedError: fmt.Errorf("failed to submit result with [0] signatures for threshold [3]"),
 		},
 		"one signature": {
-			requestID: big.NewInt(2),
 			signatures: map[group.MemberIndex]operator.Signature{
 				1: operator.Signature{101},
 			},
 			expectedError: fmt.Errorf("failed to submit result with [1] signatures for threshold [3]"),
 		},
 		"one less signature than threshold": {
-			requestID: big.NewInt(3),
 			signatures: map[group.MemberIndex]operator.Signature{
 				1: operator.Signature{101},
 				2: operator.Signature{102},
@@ -667,7 +604,6 @@
 			expectedError: fmt.Errorf("failed to submit result with [2] signatures for threshold [3]"),
 		},
 		"threshold signatures": {
-			requestID: big.NewInt(4),
 			signatures: map[group.MemberIndex]operator.Signature{
 				1: operator.Signature{101},
 				2: operator.Signature{102},
@@ -676,7 +612,6 @@
 			expectedError: nil,
 		},
 		"one more signature than threshold": {
-			requestID: big.NewInt(5),
 			signatures: map[group.MemberIndex]operator.Signature{
 				1: operator.Signature{101},
 				2: operator.Signature{102},
@@ -686,7 +621,6 @@
 			expectedError: nil,
 		},
 		"signatures from all group members": {
-			requestID: big.NewInt(6),
 			signatures: map[group.MemberIndex]operator.Signature{
 				1: operator.Signature{101},
 				2: operator.Signature{102},
@@ -711,7 +645,6 @@
 			}
 
 			promise := chainHandle.SubmitDKGResult(
-				test.requestID,
 				memberIndex,
 				result,
 				test.signatures,
