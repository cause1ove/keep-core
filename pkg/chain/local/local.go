--- conflicted
+++ resolved
@@ -195,11 +195,7 @@
 		groupRelayEntries:       make(map[string]*big.Int),
 		groupRegistrations:      make(map[string][96]byte),
 		blockCounter:            bc,
-<<<<<<< HEAD
-		stakeMonitoring:         NewStakeMonitoring(),
-=======
-		stakeMonitor:            &localStakeMonitor{},
->>>>>>> 99f5d251
+		stakeMonitor:            NewStakeMonitoring(),
 	}
 }
 
