package ethereum

import (
	"fmt"
	"math/big"

	"github.com/ethereum/go-ethereum/accounts/keystore"
	"github.com/ethereum/go-ethereum/common"
	"github.com/ethereum/go-ethereum/ethclient"
	"github.com/ethereum/go-ethereum/rpc"
	"github.com/keep-network/keep-core/pkg/chain"
	"github.com/keep-network/keep-core/pkg/chain/ethereum/ethutil"
	"github.com/keep-network/keep-core/pkg/chain/gen/contract"
)

type ethereumChain struct {
<<<<<<< HEAD
	config                           Config
	client                           *ethclient.Client
	clientRPC                        *rpc.Client
	clientWS                         *rpc.Client
	requestID                        *big.Int
	keepRandomBeaconBackendContract  *keepRandomBeaconBackend
	keepRandomBeaconFrontendContract *KeepRandomBeaconFrontend
	stakingContract                  *staking
	accountKey                       *keystore.Key
=======
	config                   Config
	client                   *ethclient.Client
	clientRPC                *rpc.Client
	clientWS                 *rpc.Client
	requestID                *big.Int
	keepGroupContract        *contract.KeepGroup
	keepRandomBeaconContract *contract.KeepRandomBeacon
	stakingContract          *contract.StakingProxy
	accountKey               *keystore.Key
>>>>>>> dfded6a5
}

// Connect makes the network connection to the Ethereum network. Note: for
// other things to work correctly the configuration will need to reference a
// websocket, "ws://", or local IPC connection.
func Connect(config Config) (chain.Handle, error) {
	client, err := ethclient.Dial(config.URL)
	if err != nil {
		return nil, fmt.Errorf(
			"error Connecting to Geth Server: %s [%v]",
			config.URL,
			err,
		)
	}

	clientws, err := rpc.Dial(config.URL)
	if err != nil {
		return nil, fmt.Errorf(
			"error Connecting to Geth Server: %s [%v]",
			config.URL,
			err,
		)
	}

	clientrpc, err := rpc.Dial(config.URLRPC)
	if err != nil {
		return nil, fmt.Errorf(
			"error Connecting to Geth Server: %s [%v]",
			config.URL,
			err,
		)
	}

	pv := &ethereumChain{
		config:    config,
		client:    client,
		clientRPC: clientrpc,
		clientWS:  clientws,
	}

<<<<<<< HEAD
	keepRandomBeaconFrontendContract, err := newKeepRandomBeaconFrontend(pv)
=======
	if pv.accountKey == nil {
		key, err := ethutil.DecryptKeyFile(
			config.Account.KeyFile,
			config.Account.KeyFilePassword,
		)
		if err != nil {
			return nil, fmt.Errorf(
				"failed to read KeyFile: %s: [%v]",
				config.Account.KeyFile,
				err,
			)
		}
		pv.accountKey = key
	}

	address, err := addressForContract(config, "KeepRandomBeacon")
	if err != nil {
		return nil, fmt.Errorf("error resolving KeepRandomBeacon contract: [%v]", err)
	}

	keepRandomBeaconContract, err :=
		contract.NewKeepRandomBeacon(
			*address,
			pv.accountKey,
			pv.client,
		)
>>>>>>> dfded6a5
	if err != nil {
		return nil, fmt.Errorf(
			"error attaching to KeepRandomBeaconFrontend contract: [%v]",
			err,
		)
	}
	pv.keepRandomBeaconFrontendContract = keepRandomBeaconFrontendContract

<<<<<<< HEAD
	keepRandomBeaconBackendContract, err := newKeepRandomBeaconBackend(pv)
=======
	address, err = addressForContract(config, "KeepGroup")
	if err != nil {
		return nil, fmt.Errorf("error resolving KeepGroup contract: [%v]", err)
	}

	keepGroupContract, err :=
		contract.NewKeepGroup(
			*address,
			pv.accountKey,
			pv.client,
		)
>>>>>>> dfded6a5
	if err != nil {
		return nil, fmt.Errorf("error attaching to keepRandomBeaconBackend contract: [%v]", err)
	}
	pv.keepRandomBeaconBackendContract = keepRandomBeaconBackendContract

	address, err = addressForContract(config, "Staking")
	if err != nil {
		return nil, fmt.Errorf("error resolving TokenStaking contract: [%v]", err)
	}

	stakingContract, err :=
		contract.NewStakingProxy(
			*address,
			pv.accountKey,
			pv.client,
		)
	if err != nil {
		return nil, fmt.Errorf("error attaching to TokenStaking contract: [%v]", err)
	}
	pv.stakingContract = stakingContract

	return pv, nil
}

func addressForContract(config Config, contractName string) (*common.Address, error) {
	addressString, exists := config.ContractAddresses[contractName]
	if !exists {
		return nil, fmt.Errorf(
			"no address information for [%v] in configuration",
			contractName,
		)
	}

	if !common.IsHexAddress(addressString) {
		return nil, fmt.Errorf(
			"configured address [%v] for contract [%v] is not valid hex address",
			addressString,
			contractName,
		)
	}

	address := common.HexToAddress(addressString)
	return &address, nil
}<|MERGE_RESOLUTION|>--- conflicted
+++ resolved
@@ -14,17 +14,6 @@
 )
 
 type ethereumChain struct {
-<<<<<<< HEAD
-	config                           Config
-	client                           *ethclient.Client
-	clientRPC                        *rpc.Client
-	clientWS                         *rpc.Client
-	requestID                        *big.Int
-	keepRandomBeaconBackendContract  *keepRandomBeaconBackend
-	keepRandomBeaconFrontendContract *KeepRandomBeaconFrontend
-	stakingContract                  *staking
-	accountKey                       *keystore.Key
-=======
 	config                   Config
 	client                   *ethclient.Client
 	clientRPC                *rpc.Client
@@ -34,10 +23,9 @@
 	keepRandomBeaconContract *contract.KeepRandomBeacon
 	stakingContract          *contract.StakingProxy
 	accountKey               *keystore.Key
->>>>>>> dfded6a5
 }
 
-// Connect makes the network connection to the Ethereum network. Note: for
+// Connect makes the network connection to the Ethereum network.  Note: for
 // other things to work correctly the configuration will need to reference a
 // websocket, "ws://", or local IPC connection.
 func Connect(config Config) (chain.Handle, error) {
@@ -75,9 +63,6 @@
 		clientWS:  clientws,
 	}
 
-<<<<<<< HEAD
-	keepRandomBeaconFrontendContract, err := newKeepRandomBeaconFrontend(pv)
-=======
 	if pv.accountKey == nil {
 		key, err := ethutil.DecryptKeyFile(
 			config.Account.KeyFile,
@@ -104,18 +89,14 @@
 			pv.accountKey,
 			pv.client,
 		)
->>>>>>> dfded6a5
 	if err != nil {
 		return nil, fmt.Errorf(
-			"error attaching to KeepRandomBeaconFrontend contract: [%v]",
+			"error attaching to KeepRandomBeacon contract: [%v]",
 			err,
 		)
 	}
-	pv.keepRandomBeaconFrontendContract = keepRandomBeaconFrontendContract
+	pv.keepRandomBeaconContract = keepRandomBeaconContract
 
-<<<<<<< HEAD
-	keepRandomBeaconBackendContract, err := newKeepRandomBeaconBackend(pv)
-=======
 	address, err = addressForContract(config, "KeepGroup")
 	if err != nil {
 		return nil, fmt.Errorf("error resolving KeepGroup contract: [%v]", err)
@@ -127,11 +108,10 @@
 			pv.accountKey,
 			pv.client,
 		)
->>>>>>> dfded6a5
 	if err != nil {
-		return nil, fmt.Errorf("error attaching to keepRandomBeaconBackend contract: [%v]", err)
+		return nil, fmt.Errorf("error attaching to KeepGroup contract: [%v]", err)
 	}
-	pv.keepRandomBeaconBackendContract = keepRandomBeaconBackendContract
+	pv.keepGroupContract = keepGroupContract
 
 	address, err = addressForContract(config, "Staking")
 	if err != nil {
