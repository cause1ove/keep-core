--- conflicted
+++ resolved
@@ -362,7 +362,6 @@
 	return beaconchain.DKGResultHashFromBytes(hash)
 }
 
-<<<<<<< HEAD
 func (bc *BeaconChain) IsRecognized(operatorPublicKey *operator.PublicKey) (bool, error) {
 	operatorAddress, err := operatorPublicKeyToChainAddress(operatorPublicKey)
 	if err != nil {
@@ -403,15 +402,6 @@
 	return true, nil
 }
 
-func (bc *BeaconChain) StakeMonitor() (chain.StakeMonitor, error) {
-	// TODO: Implement or remove.
-	panic("not implemented yet")
-}
-
-func (bc *BeaconChain) SubmitRelayEntry(entry []byte) *async.EventEntrySubmittedPromise {
-	// TODO: Implementation.
-	panic("not implemented yet")
-=======
 // TODO: Implement a real SubmitRelayEntry function.
 func (bc *BeaconChain) SubmitRelayEntry(
 	entry []byte,
@@ -426,7 +416,6 @@
 	}
 
 	return relayEntryPromise
->>>>>>> 0a2b7765
 }
 
 // TODO: Implement a real OnRelayEntrySubmitted function.
@@ -466,4 +455,8 @@
 // TODO: Implement a real CurrentRequestGroupPublicKey function.
 func (bc *BeaconChain) CurrentRequestGroupPublicKey() ([]byte, error) {
 	return []byte{}, nil
+}
+
+func (bc *BeaconChain) StakeMonitor()(chain.StakeMonitor, error) {
+	panic("unsupported")
 }