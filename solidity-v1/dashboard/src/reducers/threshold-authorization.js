--- conflicted
+++ resolved
@@ -5,17 +5,11 @@
   THRESHOLD_AUTHORIZED,
   THRESHOLD_STAKED_TO_T,
   REMOVE_STAKE_FROM_THRESHOLD_AUTH_DATA,
-<<<<<<< HEAD
-} from "../actions"
-import { findIndexAndObject, compareEthAddresses } from "../utils/array.utils"
-import { isSameEthAddress } from "../utils/general.utils"
-=======
   ADD_STAKE_TO_THRESHOLD_AUTH_DATA,
 } from "../actions"
 import { findIndexAndObject, compareEthAddresses } from "../utils/array.utils"
 import { isSameEthAddress } from "../utils/general.utils"
 import { AUTH_CONTRACTS_LABEL } from "../constants/constants"
->>>>>>> b0acf0e5
 
 const initialState = {
   authData: [],
@@ -56,14 +50,11 @@
           ...action.payload,
         }),
       }
-<<<<<<< HEAD
-=======
     case ADD_STAKE_TO_THRESHOLD_AUTH_DATA:
       return {
         ...state,
         authData: addStakeToAuthData([...state.authData], action.payload),
       }
->>>>>>> b0acf0e5
     case REMOVE_STAKE_FROM_THRESHOLD_AUTH_DATA:
       return {
         ...state,
@@ -121,8 +112,6 @@
   return updatedOperators
 }
 
-<<<<<<< HEAD
-=======
 const addStakeToAuthData = (
   authData,
   {
@@ -157,7 +146,6 @@
   return updatedAuthData
 }
 
->>>>>>> b0acf0e5
 const removeStakeFromAuthData = (authData, operatorAddress) => {
   return authData.filter((stake) => {
     return !isSameEthAddress(stake.operatorAddress, operatorAddress)
