import {
  createSaddleSwapContract,
  createSaddleTBTCMetaPool,
} from "../contracts"

export const KEEP_TOKEN_CONTRACT_NAME = "token"
export const TOKEN_STAKING_CONTRACT_NAME = "stakingContract"
export const TOKEN_GRANT_CONTRACT_NAME = "grantContract"
export const OPERATOR_CONTRACT_NAME = "keepRandomBeaconOperatorContract"
export const REGISTRY_CONTRACT_NAME = "registryContract"
export const KEEP_OPERATOR_STATISTICS_CONTRACT_NAME =
  "keepRandomBeaconOperatorStatistics"
export const MANAGED_GRANT_FACTORY_CONTRACT_NAME = "managedGrantFactoryContract"
export const BONDED_ECDSA_KEEP_FACTORY_CONTRACT_NAME =
  "bondedEcdsaKeepFactoryContract"
export const KEEP_BONDING_CONTRACT_NAME = "keepBondingContract"
export const TBTC_TOKEN_CONTRACT_NAME = "tbtcTokenContract"
export const TBTC_SYSTEM_CONTRACT_NAME = "tbtcSystemContract"
export const TOKEN_STAKING_ESCROW_CONTRACT_NAME = "tokenStakingEscrow"
export const OLD_TOKEN_STAKING_CONTRACT_NAME = "oldTokenStakingContract"
export const STAKING_PORT_BACKER_CONTRACT_NAME = "stakingPortBackerContract"
export const LP_REWARDS_TBTC_SADDLE_CONTRACT_NAME = "LPRewardsTBTCSaddle"
export const LP_REWARDS_KEEP_ETH_CONTRACT_NAME = "LPRewardsKEEPETHContract"
export const LP_REWARDS_TBTC_ETH_CONTRACT_NAME = "LPRewardsTBTCETHContract"
export const LP_REWARDS_KEEP_TBTC_CONTRACT_NAME = "LPRewardsKEEPTBTCContract"
export const LP_REWARDS_TBTCV2_SADDLE_CONTRACT_NAME = "LPRewardsTBTCv2Saddle"

export const KEEP_TOKEN_GEYSER_CONTRACT_NAME = "keepTokenGeyserContract"
export const ECDSA_REWARDS_DISTRRIBUTOR_CONTRACT_NAME =
  "ECDSARewardsDistributorContract"

export const ASSET_POOL_CONTRACT_NAME = "assetPoolContract"

export const PENDING_STATUS = "PENDING"
export const COMPLETE_STATUS = "COMPLETE"

export const LINK = {
  discord: "https://discordapp.com/invite/wYezN7v",
  keepWebsite: "https://keep.network/",
  stakingDocumentation:
    "https://keep-network.gitbook.io/staking-documentation/",
  coveragePools: {
    docs: "https://github.com/keep-network/coverage-pools/blob/main/docs/design.adoc",
  },
  tbtcMigration: {
    docs: "https://coda.io/@keep-network/how-to-mint-tbtc-v2-with-etherscan",
  },
  pools: {
    saddle: {
      tbtcV2: "https://saddle.exchange/#/pools/tbtc/deposit",
    },
    uniswap: {
      tbtcETH: `https://app.uniswap.org/#/add/v2/0x8daebade922df735c38c80c7ebd708af50815faa/ETH`,
    },
  },
  proposals: {
    shiftingIncentivesToCoveragePools:
      "https://forum.keep.network/t/shifting-incentives-towards-tbtc-v2-and-coverage-pool-version-2/322",
    removeIncentivesForKEEPTBTCpool:
      "https://forum.keep.network/t/proposal-remove-incentives-for-the-keep-tbtc-pool/56",
  },
  tbtcDapp: "https://dapp.tbtc.network",
}

export const WALLETS = {
  METAMASK: { label: "MetaMask", name: "METAMASK" },
  TREZOR: { label: "Trezor", name: "TREZOR" },
  LEDGER: { label: "Ledger", name: "LEDGER" },
  WALLET_CONNECT: { label: "WalletConnect", name: "WALLET_CONNECT" },
  EXPLORER_MODE: {
    label: "Explorer Mode",
    name: "EXPLORER_MODE",
  },
}

export const REWARD_STATUS = {
  AVAILABLE: "AVAILABLE",
  WITHDRAWN: "WITHDRAWN",
  ACCUMULATING: "ACCUMULATING",
}

export const SIGNING_GROUP_STATUS = {
  COMPLETED: "Completed",
  TERMINATED: "Terminated",
  ACTIVE: "Active work",
}

export const POOL_TYPE = {
  SADDLE: "SADDLE",
  UNISWAP: "UNISWAP",
  TOKEN_GEYSER: "TOKEN_GEYSER",
}

export const LIQUIDITY_REWARD_PAIRS = {
  TBTCV2_SADDLE: {
    contractName: LP_REWARDS_TBTCV2_SADDLE_CONTRACT_NAME,
    label: "TBTC V2 + SADDLE",
    viewPoolLink: LINK.pools.saddle.tbtcV2,
    pool: POOL_TYPE.SADDLE,
    lpTokens: [],
    options: {
      createSwapContract: createSaddleTBTCMetaPool,
      poolTokens: [
        { name: "TBTC", decimals: 18 },
        { name: "saddleBTC-V2", decimals: 18 },
      ],
    },
  },
  TBTC_SADDLE: {
    contractName: LP_REWARDS_TBTC_SADDLE_CONTRACT_NAME,
    label: "TBTC + SADDLE",
    viewPoolLink: "https://saddle.exchange/#/deposit",
    pool: POOL_TYPE.SADDLE,
    lpTokens: [],
    options: {
      createSwapContract: createSaddleSwapContract,
      poolTokens: [
        { name: "TBTC", decimals: 18 },
        { name: "WBTC", decimals: 8 },
        { name: "RENBTC", decimals: 8 },
        { name: "SBTC", decimals: 18 },
      ],
    },
  },
  KEEP_ETH: {
    contractName: LP_REWARDS_KEEP_ETH_CONTRACT_NAME,
    label: "KEEP + ETH",
    viewPoolLink:
      "https://v2.info.uniswap.org/pair/0xe6f19dab7d43317344282f803f8e8d240708174a",
    address: "0xe6f19dab7d43317344282f803f8e8d240708174a",
    pool: POOL_TYPE.UNISWAP,
    lpTokens: [
      {
        tokenName: "KEEP",
        iconName: "KeepBlackGreen",
      },
      {
        tokenName: "ETH",
        iconName: "EthToken",
      },
    ],
  },
  KEEP_TBTC: {
    contractName: LP_REWARDS_KEEP_TBTC_CONTRACT_NAME,
    label: "KEEP + TBTC",
    viewPoolLink:
      "https://v2.info.uniswap.org/pair/0x38c8ffee49f286f25d25bad919ff7552e5daf081",
    address: "0x38c8ffee49f286f25d25bad919ff7552e5daf081",
    pool: POOL_TYPE.UNISWAP,
    lpTokens: [
      {
        tokenName: "KEEP",
        iconName: "KeepBlackGreen",
      },
      {
        tokenName: "TBTC",
        iconName: "TBTC",
      },
    ],
  },
  TBTC_ETH: {
    contractName: LP_REWARDS_TBTC_ETH_CONTRACT_NAME,
    label: "TBTC + ETH",
    viewPoolLink:
      "https://v2.info.uniswap.org/pair/0x854056fd40c1b52037166285b2e54fee774d33f6",
    address: "0x854056fd40c1b52037166285b2e54fee774d33f6",
    pool: POOL_TYPE.UNISWAP,
    lpTokens: [
      {
        tokenName: "TBTC",
        iconName: "TBTC",
      },
      {
        tokenName: "ETH",
        iconName: "EthToken",
      },
    ],
  },
  KEEP_ONLY: {
    contractName: KEEP_TOKEN_GEYSER_CONTRACT_NAME,
    label: "KEEP",
    pool: POOL_TYPE.TOKEN_GEYSER,
  },
}

export const AUTH_CONTRACTS_LABEL = {
  TBTC_SYSTEM: "TBTCSystem",
  BONDED_ECDSA_KEEP_FACTORY: "BondedECDSAKeepFactory",
  RANDOM_BEACON: "Keep Random Beacon Operator Contract",
}

export const TBTC_TOKEN_VERSION = {
  v1: "v1",
  v2: "v2",
}

<<<<<<< HEAD
/**
 * Enum defines a supported types of Modals
 * @readonly
 * @enum {string}
 */
export const MODAL_TYPES = {
  MobileUsers: "MobileUsers",
  BondingAddETH: "BondingAddEth",
  BondingWithdrawETH: "BondingWithdrawETH",
  MetaMask: "MetaMask",
  ExplorerMode: "ExplorerMode",
  Ledger: "Ledger",
  Trezor: "Trezor",
  WalletConnect: "WalletConnect",
  WalletSelection: "WalletSelection",
  DelegationAlreadyExists: "DelegationAlreadyExists",
  TopUpInitiatedConfirmation: "TopUpInitiatedConfirmation",
  TopUpInitialization: "TopUpInitialization",
  ConfirmTopUpInitialization: "ConfirmTopUpInitialization",
  KeepOnlyPoolAddKeep: "KeepOnlyPoolAddKeep",
  KeepOnlyPoolWithdrawKeep: "KeepOnlyPoolWithdrawKeep",
  ConfirmDelegation: "ConfirmDelegation",
  ConfirmRecovering: "ConfirmRecovering",
  ConfirmCancelDelegationFromGrant: "ConfirmCancelDelegationFromGrant",
  ConfirmUndelegation: "ConfirmUndelegation",
  CopyStake: "CopyStake",
  ConfirmTBTCMigration: "ConfirmTBTCMigration",
  TBTCMigrationCompleted: "TBTCMigrationCompleted",
  ConfirmReleaseTokensFromGrant: "ConfirmReleaseTokensFromGrant",
=======
export const PENDING_WITHDRAWAL_STATUS = {
  NONE: "none",
  PENDING: "pending",
  AVAILABLE_TO_WITHDRAW: "available_to_withdraw",
  EXPIRED: "expired",
>>>>>>> 77ac02b5
}<|MERGE_RESOLUTION|>--- conflicted
+++ resolved
@@ -194,7 +194,6 @@
   v2: "v2",
 }
 
-<<<<<<< HEAD
 /**
  * Enum defines a supported types of Modals
  * @readonly
@@ -224,11 +223,11 @@
   ConfirmTBTCMigration: "ConfirmTBTCMigration",
   TBTCMigrationCompleted: "TBTCMigrationCompleted",
   ConfirmReleaseTokensFromGrant: "ConfirmReleaseTokensFromGrant",
-=======
+}
+
 export const PENDING_WITHDRAWAL_STATUS = {
   NONE: "none",
   PENDING: "pending",
   AVAILABLE_TO_WITHDRAW: "available_to_withdraw",
   EXPIRED: "expired",
->>>>>>> 77ac02b5
 }