import { ethers, waffle, helpers, getUnnamedAccounts } from "hardhat"
import { expect } from "chai"
import type { BigNumber, ContractTransaction, Signer } from "ethers"
import blsData from "./data/bls"
import { constants, params, testDeployment } from "./fixtures"
<<<<<<< HEAD
import type { RandomBeacon, TestRandomBeacon } from "../typechain"
import {
  getDkgGroupSigners,
  genesis,
  signAndSubmitDkgResult,
} from "./utils/dkg"
import type { DkgGroupSigners } from "./utils/dkg"
=======

import type { RandomBeaconStub } from "../typechain"
>>>>>>> 7b910de6

const { mineBlocks, mineBlocksTo } = helpers.time

const dkgState = {
  IDLE: 0,
  KEY_GENERATION: 1,
  AWAITING_RESULT: 2,
  CHALLENGE: 3,
}

describe("RandomBeacon", () => {
  const dkgTimeout: number =
    constants.offchainDkgTime +
    constants.groupSize * params.dkgResultSubmissionEligibilityDelay

  const groupPublicKey: string = ethers.utils.hexValue(blsData.groupPubKey)

  let thirdParty: Signer
  let signers: DkgGroupSigners

<<<<<<< HEAD
  let randomBeacon: TestRandomBeacon & RandomBeacon
=======
  let randomBeacon: RandomBeaconStub
>>>>>>> 7b910de6

  before(async () => {
    thirdParty = await ethers.getSigner((await getUnnamedAccounts())[1])

    // Accounts offset provided to getDkgGroupSigners have to include number of
    // unnamed accounts that were already used.
    signers = await getDkgGroupSigners(constants.groupSize, 1)
  })

  beforeEach("load test fixture", async () => {
    const contracts = await waffle.loadFixture(testDeployment)

<<<<<<< HEAD
    randomBeacon = contracts.randomBeacon as TestRandomBeacon & RandomBeacon
=======
    randomBeacon = contracts.randomBeacon as RandomBeaconStub
>>>>>>> 7b910de6
  })

  describe("genesis", async () => {
    context("when called by a third party", async () => {
      it("should succeed", async () => {
        await randomBeacon.connect(thirdParty).genesis()
      })
    })

    context("with initial contract state", async () => {
      let tx: ContractTransaction
      let expectedSeed: BigNumber

      beforeEach("run genesis", async () => {
        // eslint-disable-next-line @typescript-eslint/no-extra-semi
        ;[tx, expectedSeed] = await genesis(randomBeacon)
      })

      it("should emit DkgStarted event", async () => {
        await expect(tx)
          .to.emit(randomBeacon, "DkgStarted")
          .withArgs(expectedSeed)
      })
    })

    context("with genesis in progress", async () => {
      let startBlock: number

      beforeEach("run genesis", async () => {
        const [genesisTx] = await genesis(randomBeacon)
        startBlock = genesisTx.blockNumber
      })

      context("with dkg result not submitted", async () => {
        it("should revert with 'current state is not IDLE' error", async () => {
          await expect(randomBeacon.genesis()).to.be.revertedWith(
            "current state is not IDLE"
          )
        })
      })

      context("with dkg result submitted", async () => {
        beforeEach(async () => {
          await mineBlocks(constants.offchainDkgTime)
          await signAndSubmitDkgResult(
            randomBeacon,
            groupPublicKey,
            signers,
            startBlock
          )
        })

        // TODO: Add test cases to cover results that are approved, challenged or
        // pending.

        context("with dkg result not approved", async () => {
          it("should revert with 'current state is not IDLE' error", async () => {
            await expect(randomBeacon.genesis()).to.be.revertedWith(
              "current state is not IDLE"
            )
          })
        })
      })
    })
  })

  describe("getGroupCreationState", async () => {
    context("with initial contract state", async () => {
      it("should return IDLE state", async () => {
        expect(await randomBeacon.getGroupCreationState()).to.be.equal(
          dkgState.IDLE
        )
      })
    })

    context("when genesis dkg started", async () => {
      let startBlock: number

      beforeEach("run genesis", async () => {
        const [genesisTx] = await genesis(randomBeacon)
        startBlock = genesisTx.blockNumber
      })

      context("at the start of off-chain dkg period", async () => {
        it("should return KEY_GENERATION state", async () => {
          expect(await randomBeacon.getGroupCreationState()).to.be.equal(
            dkgState.KEY_GENERATION
          )
        })
      })

      context("at the end of off-chain dkg period", async () => {
        beforeEach(async () => {
          await mineBlocksTo(startBlock + constants.offchainDkgTime)
        })

        it("should return KEY_GENERATION state", async () => {
          expect(await randomBeacon.getGroupCreationState()).to.be.equal(
            dkgState.KEY_GENERATION
          )
        })
      })

      context("after off-chain dkg period", async () => {
        beforeEach(async () => {
          await mineBlocksTo(startBlock + constants.offchainDkgTime + 1)
        })

        context("when dkg result was not submitted", async () => {
          it("should return AWAITING_RESULT state", async () => {
            expect(await randomBeacon.getGroupCreationState()).to.be.equal(
              dkgState.AWAITING_RESULT
            )
          })

          context("after the dkg timeout period", async () => {
            beforeEach(async () => {
              await mineBlocksTo(startBlock + dkgTimeout + 1)
            })

            it("should return AWAITING_RESULT state", async () => {
              expect(await randomBeacon.getGroupCreationState()).to.be.equal(
                dkgState.AWAITING_RESULT
              )
            })
          })
        })

        context("when dkg result was submitted", async () => {
          beforeEach(async () => {
            await signAndSubmitDkgResult(
              randomBeacon,
              groupPublicKey,
              signers,
              startBlock
            )
          })

          context("when dkg result was not approved", async () => {
            it("should return CHALLENGE state", async () => {
              expect(await randomBeacon.getGroupCreationState()).to.be.equal(
                dkgState.CHALLENGE
              )
            })
          })

          context("when dkg result was approved", async () => {
            beforeEach(async () => {
              await mineBlocks(params.dkgResultChallengePeriodLength)
              await randomBeacon.approveDkgResult()
            })

            it("should return IDLE state", async () => {
              expect(await randomBeacon.getGroupCreationState()).to.be.equal(
                dkgState.IDLE
              )
            })
          })

          context("when dkg result was challenged", async () => {
            beforeEach(async () => {
              await randomBeacon.challengeDkgResult()
            })

            it("should return AWAITING_RESULT state", async () => {
              expect(await randomBeacon.getGroupCreationState()).to.be.equal(
                dkgState.AWAITING_RESULT
              )
            })
          })
        })
      })
    })
  })

  describe("hasDkgTimedOut", async () => {
    context("with initial contract state", async () => {
      it("should return false", async () => {
        await expect(await randomBeacon.hasDkgTimedOut()).to.be.false
      })
    })

    context("when genesis dkg started", async () => {
      let startBlock: number

      beforeEach("run genesis", async () => {
        const [genesisTx] = await genesis(randomBeacon)
        startBlock = genesisTx.blockNumber
      })

      context("within off-chain dkg period", async () => {
        it("should return false", async () => {
          await expect(await randomBeacon.hasDkgTimedOut()).to.be.false
        })
      })

      context("after off-chain dkg period", async () => {
        beforeEach(async () => {
          await mineBlocksTo(startBlock + constants.offchainDkgTime + 1)
        })

        context("when dkg result was not submitted", async () => {
          it("should return false", async () => {
            await expect(await randomBeacon.hasDkgTimedOut()).to.be.false
          })

          context("at the end of the dkg timeout period", async () => {
            beforeEach(async () => {
              await mineBlocksTo(startBlock + dkgTimeout)
            })

            it("should return false", async () => {
              await expect(await randomBeacon.hasDkgTimedOut()).to.be.false
            })
          })

          context("after the dkg timeout period", async () => {
            beforeEach(async () => {
              await mineBlocksTo(startBlock + dkgTimeout + 1)
            })

            it("should return true", async () => {
              await expect(await randomBeacon.hasDkgTimedOut()).to.be.true
            })
          })
        })

        context("when dkg result was submitted", async () => {
          let resultSubmissionBlock: number

          beforeEach(async () => {
            const { transaction } = await signAndSubmitDkgResult(
              randomBeacon,
              groupPublicKey,
              signers,
              startBlock
            )

            resultSubmissionBlock = transaction.blockNumber
          })

          context("when dkg result was not approved", async () => {
            context("at the end of the dkg timeout period", async () => {
              beforeEach(async () => {
                await mineBlocksTo(startBlock + dkgTimeout)
              })

              it("should return false", async () => {
                await expect(await randomBeacon.hasDkgTimedOut()).to.be.false
              })
            })

            context("after the dkg timeout period", async () => {
              beforeEach(async () => {
                await mineBlocksTo(startBlock + dkgTimeout + 1)
              })

              it("should return false", async () => {
                await expect(await randomBeacon.hasDkgTimedOut()).to.be.false
              })
            })

            context("at the end of the challenge period", async () => {
              beforeEach(async () => {
                await mineBlocksTo(
                  resultSubmissionBlock + params.dkgResultChallengePeriodLength
                )
              })

              it("should return false", async () => {
                await expect(await randomBeacon.hasDkgTimedOut()).to.be.false
              })
            })

            context("after the challenge period", async () => {
              beforeEach(async () => {
                await mineBlocksTo(
                  resultSubmissionBlock +
                    params.dkgResultChallengePeriodLength +
                    1
                )
              })

              it("should return false", async () => {
                await expect(await randomBeacon.hasDkgTimedOut()).to.be.false
              })
            })
          })

          context("when dkg result was approved", async () => {
            beforeEach(async () => {
              await mineBlocksTo(
                resultSubmissionBlock + params.dkgResultChallengePeriodLength
              )

              await randomBeacon.approveDkgResult()
            })

            it("should return false", async () => {
              await expect(await randomBeacon.hasDkgTimedOut()).to.be.false
            })
          })

          context("when dkg result was challenged", async () => {
            let challengeBlockNumber: number

            beforeEach(async () => {
              const tx = await randomBeacon.challengeDkgResult()
              challengeBlockNumber = tx.blockNumber
            })

            context("at the end of dkg result submission period", async () => {
              beforeEach(async () => {
                await mineBlocksTo(
                  challengeBlockNumber +
                    constants.groupSize *
                      params.dkgResultSubmissionEligibilityDelay
                )
              })

              it("should return false", async () => {
                await expect(await randomBeacon.hasDkgTimedOut()).to.be.false
              })
            })

            context("after dkg result submission period", async () => {
              beforeEach(async () => {
                await mineBlocksTo(
                  challengeBlockNumber +
                    constants.groupSize *
                      params.dkgResultSubmissionEligibilityDelay +
                    1
                )
              })

              it("should return true", async () => {
                await expect(await randomBeacon.hasDkgTimedOut()).to.be.true
              })
            })
          })
        })
      })
    })
  })

  describe("submitDkgResult", async () => {
    // TODO: Add more tests to cover the DKG result verification function thoroughly.

    context("with initial contract state", async () => {
<<<<<<< HEAD
      it("reverts with 'current state is not AWAITING_RESULT' error", async () => {
        await expect(
          signAndSubmitDkgResult(randomBeacon, groupPublicKey, signers, 1)
        ).to.be.revertedWith("current state is not AWAITING_RESULT")
=======
      it("should revert with 'current state is not AWAITING_RESULT' error", async () => {
        await expect(signAndSubmitDkgResult(signers, 1)).to.be.revertedWith(
          "current state is not AWAITING_RESULT"
        )
>>>>>>> 7b910de6
      })
    })

    context("with group creation in progress", async () => {
      let startBlock: number

      beforeEach("run genesis", async () => {
        const [genesisTx] = await genesis(randomBeacon)

        startBlock = genesisTx.blockNumber
      })

      context("with group creation not timed out", async () => {
        context("with off-chain dkg time not passed", async () => {
          beforeEach(async () => {
            await mineBlocksTo(startBlock + constants.offchainDkgTime - 1)
          })

          it("should revert with 'current state is not AWAITING_RESULT' error", async () => {
            await expect(
              signAndSubmitDkgResult(
                randomBeacon,
                groupPublicKey,
                signers,
                startBlock
              )
            ).to.be.revertedWith("current state is not AWAITING_RESULT")
          })
        })

        context("with off-chain dkg time passed", async () => {
          beforeEach(async () => {
            await mineBlocksTo(startBlock + constants.offchainDkgTime)
          })

          it("should revert with less than threshold signers", async () => {
            const filteredSigners = new Map(
              Array.from(signers).filter(
                ([index]) => index < constants.signatureThreshold
              )
            )

            await expect(
              signAndSubmitDkgResult(
                randomBeacon,
                groupPublicKey,
                filteredSigners,
                startBlock
              )
            ).to.be.revertedWith("Too few signatures")
          })

          it("should succeed with threshold signers", async () => {
            const filteredSigners = new Map(
              Array.from(signers).filter(
                ([index]) => index <= constants.signatureThreshold
              )
            )

            const {
              transaction: tx,
              dkgResult,
              dkgResultHash,
            } = await signAndSubmitDkgResult(
              randomBeacon,
              groupPublicKey,
              filteredSigners,
              startBlock
            )

            await expect(tx)
              .to.emit(randomBeacon, "DkgResultSubmitted")
              .withArgs(dkgResultHash, dkgResult.groupPubKey, signers.get(1))
          })

          it("should succeed for the first submitter", async () => {
            const {
              transaction: tx,
              dkgResult,
              dkgResultHash,
            } = await signAndSubmitDkgResult(
              randomBeacon,
              groupPublicKey,
              signers,
              startBlock,
              1
            )
            await expect(tx)
              .to.emit(randomBeacon, "DkgResultSubmitted")
              .withArgs(dkgResultHash, dkgResult.groupPubKey, signers.get(1))
          })

          it("should revert for the second submitter", async () => {
            await expect(
              signAndSubmitDkgResult(
                randomBeacon,
                groupPublicKey,
                signers,
                startBlock,
                2
              )
            ).to.be.revertedWith("Submitter not eligible")
          })

          context(
            "with first submitter eligibility delay period almost ended",
            async () => {
              beforeEach(async () => {
                await mineBlocksTo(
                  startBlock +
                    constants.offchainDkgTime +
                    params.dkgResultSubmissionEligibilityDelay -
                    2
                )
              })

              it("should succeed for the first submitter", async () => {
                const {
                  transaction: tx,
                  dkgResult,
                  dkgResultHash,
                } = await signAndSubmitDkgResult(
                  randomBeacon,
                  groupPublicKey,
                  signers,
                  startBlock,
                  1
                )

                await expect(tx)
                  .to.emit(randomBeacon, "DkgResultSubmitted")
                  .withArgs(
                    dkgResultHash,
                    dkgResult.groupPubKey,
                    signers.get(1)
                  )
              })

              it("should revert for the second submitter", async () => {
                await expect(
                  signAndSubmitDkgResult(
                    randomBeacon,
                    groupPublicKey,
                    signers,
                    startBlock,
                    2
                  )
                ).to.be.revertedWith("Submitter not eligible")
              })
            }
          )

          context(
            "with first submitter eligibility delay period ended",
            async () => {
              beforeEach(async () => {
                await mineBlocksTo(
                  startBlock +
                    constants.offchainDkgTime +
                    params.dkgResultSubmissionEligibilityDelay -
                    1
                )
              })

              it("should succeed for the first submitter", async () => {
                const {
                  transaction: tx,
                  dkgResult,
                  dkgResultHash,
                } = await signAndSubmitDkgResult(
                  randomBeacon,
                  groupPublicKey,
                  signers,
                  startBlock,
                  1
                )

                await expect(tx)
                  .to.emit(randomBeacon, "DkgResultSubmitted")
                  .withArgs(
                    dkgResultHash,
                    dkgResult.groupPubKey,
                    signers.get(1)
                  )
              })

              it("should succeed for the second submitter", async () => {
                const {
                  transaction: tx,
                  dkgResult,
                  dkgResultHash,
                } = await signAndSubmitDkgResult(
                  randomBeacon,
                  groupPublicKey,
                  signers,
                  startBlock,
                  2
                )

                await expect(tx)
                  .to.emit(randomBeacon, "DkgResultSubmitted")
                  .withArgs(
                    dkgResultHash,
                    dkgResult.groupPubKey,
                    signers.get(2)
                  )
              })

              it("should revert for the third submitter", async () => {
                await expect(
                  signAndSubmitDkgResult(
                    randomBeacon,
                    groupPublicKey,
                    signers,
                    startBlock,
                    3
                  )
                ).to.be.revertedWith("Submitter not eligible")
              })
            }
          )

          context(
            "with the last submitter eligibility delay period almost ended",
            async () => {
              beforeEach(async () => {
                await mineBlocksTo(startBlock + dkgTimeout - 1)
              })

              it("should succeed for the first submitter", async () => {
                const {
                  transaction: tx,
                  dkgResult,
                  dkgResultHash,
                } = await signAndSubmitDkgResult(
                  randomBeacon,
                  groupPublicKey,
                  signers,
                  startBlock,
                  1
                )

                await expect(tx)
                  .to.emit(randomBeacon, "DkgResultSubmitted")
                  .withArgs(
                    dkgResultHash,
                    dkgResult.groupPubKey,
                    signers.get(1)
                  )
              })

              it("should succeed for the last submitter", async () => {
                const {
                  transaction: tx,
                  dkgResult,
                  dkgResultHash,
                } = await signAndSubmitDkgResult(
                  randomBeacon,
                  groupPublicKey,
                  signers,
                  startBlock,
                  constants.groupSize
                )

                await expect(tx)
                  .to.emit(randomBeacon, "DkgResultSubmitted")
                  .withArgs(
                    dkgResultHash,
                    dkgResult.groupPubKey,
                    signers.get(constants.groupSize)
                  )
              })
            }
          )

          context("with dkg result approved", async () => {
            beforeEach(async () => {
              await mineBlocksTo(startBlock + constants.offchainDkgTime)

              await signAndSubmitDkgResult(
                randomBeacon,
                groupPublicKey,
                signers,
                startBlock
              )
            })

            it("should revert 'current state is not AWAITING_RESULT' error", async () => {
              await expect(
                signAndSubmitDkgResult(
                  randomBeacon,
                  groupPublicKey,
                  signers,
                  startBlock
                )
              ).to.be.revertedWith("current state is not AWAITING_RESULT")
            })
          })

          context("with dkg result challenged", async () => {
            beforeEach(async () => {
              await mineBlocksTo(startBlock + constants.offchainDkgTime)

              await signAndSubmitDkgResult(signers, startBlock)

              await randomBeacon.challengeDkgResult()
            })

            it("should allow first member to submit", async () => {
              const {
                transaction: tx,
                dkgResult,
                dkgResultHash,
              } = await signAndSubmitDkgResult(signers, startBlock)

              await expect(tx)
                .to.emit(randomBeacon, "DkgResultSubmitted")
                .withArgs(dkgResultHash, dkgResult.groupPubKey, signers.get(1))
            })
          })
        })
      })

      // TODO: Check challenge adjust start block calculation for eligibility
      // TODO: Check that challenges add up the delay

      context("with group creation timed out", async () => {
        beforeEach("increase time", async () => {
          await mineBlocksTo(startBlock + dkgTimeout)
        })

        context("with timeout not notified", async () => {
          it("should revert with dkg timeout already passed error", async () => {
            await expect(
              signAndSubmitDkgResult(
                randomBeacon,
                groupPublicKey,
                signers,
                startBlock
              )
            ).to.be.revertedWith("dkg timeout already passed")
          })
        })
      })
    })
  })

  describe("approveDkgResult", async () => {
    context("with initial contract state", async () => {
      it("should revert with 'current state is not CHALLENGE' error", async () => {
        await expect(randomBeacon.approveDkgResult()).to.be.revertedWith(
          "current state is not CHALLENGE"
        )
      })
    })

    context("with group creation in progress", async () => {
      let startBlock: number

      beforeEach("run genesis", async () => {
        const [genesisTx] = await genesis(randomBeacon)

        startBlock = genesisTx.blockNumber
      })

      it("should revert with 'current state is not CHALLENGE' error", async () => {
        await expect(randomBeacon.approveDkgResult()).to.be.revertedWith(
          "current state is not CHALLENGE"
        )
      })

      context("with off-chain dkg time passed", async () => {
        beforeEach(async () => {
          await mineBlocksTo(startBlock + constants.offchainDkgTime)
        })

        context("with dkg result not submitted", async () => {
          it("should revert with 'current state is not CHALLENGE' error", async () => {
            await expect(randomBeacon.approveDkgResult()).to.be.revertedWith(
              "current state is not CHALLENGE"
            )
          })
        })

        context("with dkg result submitted", async () => {
          let resultSubmissionBlock: number
          let dkgResultHash: string

          beforeEach(async () => {
            let tx: ContractTransaction
              // eslint-disable-next-line @typescript-eslint/no-extra-semi
            ;({ transaction: tx, dkgResultHash } = await signAndSubmitDkgResult(
              randomBeacon,
              groupPublicKey,
              signers,
              startBlock
            ))

            resultSubmissionBlock = tx.blockNumber
          })

          context("with challenge period not passed", async () => {
            beforeEach(async () => {
              await mineBlocksTo(
                resultSubmissionBlock +
                  params.dkgResultChallengePeriodLength -
                  1
              )
            })

            it("should revert with 'challenge period has not passed yet' error", async () => {
              await expect(randomBeacon.approveDkgResult()).to.be.revertedWith(
                "challenge period has not passed yet"
              )
            })
          })

          context("with challenge period passed", async () => {
            beforeEach(async () => {
              await mineBlocksTo(
                resultSubmissionBlock + params.dkgResultChallengePeriodLength
              )
            })

            context("called by a third party", async () => {
              let tx: ContractTransaction

              beforeEach(async () => {
                tx = await randomBeacon.connect(thirdParty).approveDkgResult()
              })

              it("should emit DkgResultApproved event", async () => {
                await expect(tx)
                  .to.emit(randomBeacon, "DkgResultApproved")
                  .withArgs(dkgResultHash, await thirdParty.getAddress())
              })

              it("should clean dkg data", async () => {
                await assertDkgResultCleanData(randomBeacon)
              })
            })
          })

          context("when there was a challenged result before", async () => {
            beforeEach(async () => {
              await randomBeacon.challengeDkgResult()

              // Submit a second result by another submitter
              const submitterIndex = 5

              await mineBlocks(
                params.dkgResultSubmissionEligibilityDelay * submitterIndex
              )

              let tx: ContractTransaction
              ;({ transaction: tx, dkgResultHash } =
                await signAndSubmitDkgResult(
                  signers,
                  startBlock,
                  submitterIndex
                ))

              resultSubmissionBlock = tx.blockNumber
            })

            context("with challenge period not passed", async () => {
              beforeEach(async () => {
                await mineBlocksTo(
                  resultSubmissionBlock +
                    params.dkgResultChallengePeriodLength -
                    1
                )
              })

              it("should revert with 'challenge period has not passed yet' error", async () => {
                await expect(
                  randomBeacon.approveDkgResult()
                ).to.be.revertedWith("challenge period has not passed yet")
              })
            })

            context("with challenge period passed", async () => {
              beforeEach(async () => {
                await mineBlocksTo(
                  resultSubmissionBlock + params.dkgResultChallengePeriodLength
                )
              })

              it("should succeed", async () => {
                const tx = await randomBeacon
                  .connect(thirdParty)
                  .approveDkgResult()

                await expect(tx)
                  .to.emit(randomBeacon, "DkgResultApproved")
                  .withArgs(dkgResultHash, await thirdParty.getAddress())
              })
            })
          })
        })
      })

      context("with max periods duration", async () => {
        it("should succeed", async () => {
          await mineBlocksTo(startBlock + dkgTimeout - 1)

          await signAndSubmitDkgResult(
            randomBeacon,
            groupPublicKey,
            signers,
            startBlock
          )

          await mineBlocks(params.dkgResultChallengePeriodLength)

          await randomBeacon.approveDkgResult()
        })
      })
    })
  })

  describe("notifyDkgTimeout", async () => {
    context("with initial contract state", async () => {
      it("should revert with 'dkg has not timed out' error", async () => {
        await expect(randomBeacon.notifyDkgTimeout()).to.be.revertedWith(
          "dkg has not timed out"
        )
      })
    })

    context("with group creation in progress", async () => {
      let startBlock: number

      beforeEach("run genesis", async () => {
        const [genesisTx] = await genesis(randomBeacon)

        startBlock = genesisTx.blockNumber
      })

      context("with dkg not timed out", async () => {
        context("with off-chain dkg time not passed", async () => {
          beforeEach(async () => {
            await mineBlocksTo(startBlock + constants.offchainDkgTime - 1)
          })

          it("should revert with 'dkg has not timed out' error", async () => {
            await expect(randomBeacon.notifyDkgTimeout()).to.be.revertedWith(
              "dkg has not timed out"
            )
          })
        })

        context("with off-chain dkg time passed", async () => {
          beforeEach(async () => {
            await mineBlocksTo(startBlock + constants.offchainDkgTime)
          })

          it("should revert with 'dkg has not timed out' error", async () => {
            await expect(randomBeacon.notifyDkgTimeout()).to.be.revertedWith(
              "dkg has not timed out"
            )
          })
        })

        context("with result submission period almost ended", async () => {
          beforeEach(async () => {
            await mineBlocksTo(startBlock + dkgTimeout - 1)
          })

          it("should revert with 'dkg has not timed out' error", async () => {
            await expect(randomBeacon.notifyDkgTimeout()).to.be.revertedWith(
              "dkg has not timed out"
            )
          })
        })
      })

      context("with dkg timed out", async () => {
        beforeEach(async () => {
          await mineBlocksTo(startBlock + dkgTimeout)
        })

        context("called by a third party", async () => {
          let tx: ContractTransaction

          beforeEach(async () => {
            tx = await randomBeacon.connect(thirdParty).notifyDkgTimeout()
          })

          it("should emit DkgTimedOut event", async () => {
            await expect(tx).to.emit(randomBeacon, "DkgTimedOut")
          })

          it("should clean dkg data", async () => {
            await assertDkgResultCleanData(randomBeacon)
          })
        })
      })
    })
  })

  describe("challengeDkgResult", async () => {
    context("with initial contract state", async () => {
      it("should revert with 'current state is not CHALLENGE' error", async () => {
        await expect(randomBeacon.challengeDkgResult()).to.be.revertedWith(
          "current state is not CHALLENGE"
        )
      })
    })

    context("with group creation in progress", async () => {
      let startBlock: number

      beforeEach("run genesis", async () => {
        const [genesisTx] = await genesis(randomBeacon)

        startBlock = genesisTx.blockNumber
      })

      it("should revert with 'current state is not CHALLENGE' error", async () => {
        await expect(randomBeacon.challengeDkgResult()).to.be.revertedWith(
          "current state is not CHALLENGE"
        )
      })

      context("with off-chain dkg time passed", async () => {
        beforeEach(async () => {
          await mineBlocksTo(startBlock + constants.offchainDkgTime)
        })

        context("with dkg result not submitted", async () => {
          it("should revert with 'current state is not CHALLENGE' error", async () => {
            await expect(randomBeacon.challengeDkgResult()).to.be.revertedWith(
              "current state is not CHALLENGE"
            )
          })
        })

        context("with dkg result submitted", async () => {
          let resultSubmissionBlock: number
          let dkgResultHash: string

          beforeEach(async () => {
            let tx: ContractTransaction
              // eslint-disable-next-line @typescript-eslint/no-extra-semi
            ;({ transaction: tx, dkgResultHash } = await signAndSubmitDkgResult(
              randomBeacon,
              groupPublicKey,
              signers,
              startBlock
            ))

            resultSubmissionBlock = tx.blockNumber
          })

          context("at the beginning of challenge period", async () => {
            it("should be callable by a third party", async () => {
              await randomBeacon.connect(thirdParty).challengeDkgResult()
            })

            it("should emit DkgResultChallenged event", async () => {
              const tx = await randomBeacon
                .connect(thirdParty)
                .challengeDkgResult()

              await expect(tx)
                .to.emit(randomBeacon, "DkgResultChallenged")
                .withArgs(dkgResultHash, await thirdParty.getAddress())
            })
          })

          context("at the end of challenge period", async () => {
            beforeEach(async () => {
              await mineBlocksTo(
                resultSubmissionBlock +
                  params.dkgResultChallengePeriodLength -
                  1
              )
            })

            it("should be callable by a third party", async () => {
              await randomBeacon.connect(thirdParty).challengeDkgResult()
            })

            it("should emit DkgResultChallenged event", async () => {
              const tx = await randomBeacon
                .connect(thirdParty)
                .challengeDkgResult()

              await expect(tx)
                .to.emit(randomBeacon, "DkgResultChallenged")
                .withArgs(dkgResultHash, await thirdParty.getAddress())
            })
          })

          context("with challenge period passed", async () => {
            beforeEach(async () => {
              await mineBlocksTo(
                resultSubmissionBlock + params.dkgResultChallengePeriodLength
              )
            })

            it("should revert with 'challenge period has already passed' error", async () => {
              await expect(
                randomBeacon.challengeDkgResult()
              ).to.be.revertedWith("challenge period has already passed")
            })
          })
        })
      })
    })

    // This test checks that dkg timeout is adjusted in case of result challenges
    // to include the offset blocks that were mined until the invalid result
    // was challenged.
<<<<<<< HEAD
    it("enforces submission start offset", async () => {
      const [genesisTx] = await genesis(randomBeacon)
=======
    it("should enforce submission start offset", async () => {
      const [genesisTx] = await genesis()
>>>>>>> 7b910de6
      const startBlock = genesisTx.blockNumber

      await mineBlocks(constants.offchainDkgTime)

      // Submit result 1 at the beginning of the submission period
      await signAndSubmitDkgResult(
        randomBeacon,
        groupPublicKey,
        signers,
        startBlock
      )

      await expect(
        (
          await randomBeacon.getDkgData()
        ).resultSubmissionStartBlockOffset,
        "invalid resultSubmissionStartBlockOffset for result 1 after submission"
      ).to.equal(0)

      // Challenge result 1 at the beginning of the challenge period
      await randomBeacon.challengeDkgResult()
      let expectedSubmissionOffset = 2 // 1 block for dkg result submission tx + 1 block for challenge tx

      await expect(
        (
          await randomBeacon.getDkgData()
        ).resultSubmissionStartBlockOffset,
        "invalid resultSubmissionStartBlockOffset for result 1 after challenge"
      ).to.equal(expectedSubmissionOffset)

      // Submit result 2 in the middle of the submission period
      let blocksToMine =
        (constants.groupSize * params.dkgResultSubmissionEligibilityDelay) / 2
      await mineBlocks(blocksToMine)
      await signAndSubmitDkgResult(
        randomBeacon,
        groupPublicKey,
        signers,
        startBlock,
        constants.groupSize / 2
      )

      await expect(
        (
          await randomBeacon.getDkgData()
        ).resultSubmissionStartBlockOffset,
        "invalid resultSubmissionStartBlockOffset for result 2 after submission"
      ).to.equal(expectedSubmissionOffset) // same as before

      expectedSubmissionOffset += blocksToMine

      // Challenge result 2 in the middle of the challenge period
      await mineBlocks(params.dkgResultChallengePeriodLength / 2)
      expectedSubmissionOffset += params.dkgResultChallengePeriodLength / 2
      await randomBeacon.challengeDkgResult()
      expectedSubmissionOffset += 2 // 1 block for dkg result submission tx + 1 block for challenge tx

      await expect(
        (
          await randomBeacon.getDkgData()
        ).resultSubmissionStartBlockOffset,
        "invalid resultSubmissionStartBlockOffset for result 2 after challenge"
      ).to.equal(expectedSubmissionOffset)

      // Submit result 3 at the end of the submission period
      blocksToMine =
        constants.groupSize * params.dkgResultSubmissionEligibilityDelay - 1
      await mineBlocks(blocksToMine)
      await signAndSubmitDkgResult(
        randomBeacon,
        groupPublicKey,
        signers,
        startBlock,
        constants.groupSize
      )

      await expect(
        (
          await randomBeacon.getDkgData()
        ).resultSubmissionStartBlockOffset,
        "invalid resultSubmissionStartBlockOffset for result 3 after submission"
      ).to.equal(expectedSubmissionOffset) // same as before

      expectedSubmissionOffset += blocksToMine

      // Challenge result 3 at the end of the challenge period
      blocksToMine = params.dkgResultChallengePeriodLength - 1
      await mineBlocks(blocksToMine)
      expectedSubmissionOffset += blocksToMine

      await expect(
        randomBeacon.callStatic.notifyDkgTimeout()
      ).to.be.revertedWith("dkg has not timed out")

      await randomBeacon.challengeDkgResult()
      expectedSubmissionOffset += 2 // 1 block for dkg result submission tx + 1 block for challenge tx

      await expect(
        (
          await randomBeacon.getDkgData()
        ).resultSubmissionStartBlockOffset,
        "invalid resultSubmissionStartBlockOffset for result 3 after challenge"
      ).to.equal(expectedSubmissionOffset)

      // Submit result 4 after the submission period
      blocksToMine =
        constants.groupSize * params.dkgResultSubmissionEligibilityDelay
      await mineBlocks(blocksToMine)
      await expect(
        signAndSubmitDkgResult(
          randomBeacon,
          groupPublicKey,
          signers,
          startBlock,
          constants.groupSize
        )
      ).to.be.revertedWith("dkg timeout already passed")

      await randomBeacon.notifyDkgTimeout()
    })
  })
})

<<<<<<< HEAD
async function assertDkgResultCleanData(randomBeacon: TestRandomBeacon) {
=======
type DkgGroupSigners = Map<number, Address>

async function getDkgGroupSigners(
  groupSize: number,
  startAccountsOffset: number
): Promise<DkgGroupSigners> {
  const signers = new Map<number, Address>()

  for (let i = 1; i <= groupSize; i++) {
    const signer = (await getUnnamedAccounts())[startAccountsOffset + i]

    await expect(
      signer,
      `signer [${i}] is not defined; check hardhat network configuration`
    ).is.not.empty

    signers.set(i, signer)
  }

  return signers
}

async function signDkgResult(
  signers: DkgGroupSigners,
  groupPublicKey: string,
  misbehaved: string,
  startBlock: number
) {
  const resultHash = ethers.utils.solidityKeccak256(
    ["bytes", "bytes", "uint256"],
    [groupPublicKey, misbehaved, startBlock]
  )

  const members: string[] = []
  const signingMemberIndices: number[] = []
  const signatures: string[] = []

  // eslint-disable-next-line no-restricted-syntax
  for (const [memberIndex, signer] of signers) {
    members.push(signer)

    signingMemberIndices.push(memberIndex)

    const ethersSigner = await ethers.getSigner(signer)

    const signature = await ethersSigner.signMessage(
      ethers.utils.arrayify(resultHash)
    )

    signatures.push(signature)
  }

  const signaturesBytes: string = ethers.utils.hexConcat(signatures)

  return { members, signingMemberIndices, signaturesBytes }
}

async function assertDkgResultCleanData(randomBeacon: RandomBeaconStub) {
>>>>>>> 7b910de6
  const dkgData = await randomBeacon.getDkgData()

  expect(
    dkgData.parameters.resultChallengePeriodLength,
    "unexpected resultChallengePeriodLength"
  ).to.eq(params.dkgResultChallengePeriodLength)

  expect(
    dkgData.parameters.resultSubmissionEligibilityDelay,
    "unexpected resultSubmissionEligibilityDelay"
  ).to.eq(params.dkgResultSubmissionEligibilityDelay)

  expect(dkgData.startBlock, "unexpected startBlock").to.eq(0)

  expect(
    dkgData.resultSubmissionStartBlockOffset,
    "unexpected resultSubmissionStartBlockOffset"
  ).to.eq(0)

  expect(dkgData.submittedResultHash, "unexpected submittedResultHash").to.eq(
    ethers.constants.HashZero
  )

  expect(dkgData.submittedResultBlock, "unexpected submittedResultBlock").to.eq(
    0
  )
}<|MERGE_RESOLUTION|>--- conflicted
+++ resolved
@@ -3,18 +3,13 @@
 import type { BigNumber, ContractTransaction, Signer } from "ethers"
 import blsData from "./data/bls"
 import { constants, params, testDeployment } from "./fixtures"
-<<<<<<< HEAD
-import type { RandomBeacon, TestRandomBeacon } from "../typechain"
+import type { RandomBeacon, RandomBeaconStub } from "../typechain"
 import {
   getDkgGroupSigners,
   genesis,
   signAndSubmitDkgResult,
 } from "./utils/dkg"
 import type { DkgGroupSigners } from "./utils/dkg"
-=======
-
-import type { RandomBeaconStub } from "../typechain"
->>>>>>> 7b910de6
 
 const { mineBlocks, mineBlocksTo } = helpers.time
 
@@ -35,11 +30,7 @@
   let thirdParty: Signer
   let signers: DkgGroupSigners
 
-<<<<<<< HEAD
-  let randomBeacon: TestRandomBeacon & RandomBeacon
-=======
-  let randomBeacon: RandomBeaconStub
->>>>>>> 7b910de6
+  let randomBeacon: RandomBeaconStub & RandomBeacon
 
   before(async () => {
     thirdParty = await ethers.getSigner((await getUnnamedAccounts())[1])
@@ -52,11 +43,7 @@
   beforeEach("load test fixture", async () => {
     const contracts = await waffle.loadFixture(testDeployment)
 
-<<<<<<< HEAD
-    randomBeacon = contracts.randomBeacon as TestRandomBeacon & RandomBeacon
-=======
-    randomBeacon = contracts.randomBeacon as RandomBeaconStub
->>>>>>> 7b910de6
+    randomBeacon = contracts.randomBeacon as RandomBeaconStub & RandomBeacon
   })
 
   describe("genesis", async () => {
@@ -406,17 +393,10 @@
     // TODO: Add more tests to cover the DKG result verification function thoroughly.
 
     context("with initial contract state", async () => {
-<<<<<<< HEAD
-      it("reverts with 'current state is not AWAITING_RESULT' error", async () => {
+      it("should revert with 'current state is not AWAITING_RESULT' error", async () => {
         await expect(
           signAndSubmitDkgResult(randomBeacon, groupPublicKey, signers, 1)
         ).to.be.revertedWith("current state is not AWAITING_RESULT")
-=======
-      it("should revert with 'current state is not AWAITING_RESULT' error", async () => {
-        await expect(signAndSubmitDkgResult(signers, 1)).to.be.revertedWith(
-          "current state is not AWAITING_RESULT"
-        )
->>>>>>> 7b910de6
       })
     })
 
@@ -1132,13 +1112,8 @@
     // This test checks that dkg timeout is adjusted in case of result challenges
     // to include the offset blocks that were mined until the invalid result
     // was challenged.
-<<<<<<< HEAD
-    it("enforces submission start offset", async () => {
+    it("should enforce submission start offset", async () => {
       const [genesisTx] = await genesis(randomBeacon)
-=======
-    it("should enforce submission start offset", async () => {
-      const [genesisTx] = await genesis()
->>>>>>> 7b910de6
       const startBlock = genesisTx.blockNumber
 
       await mineBlocks(constants.offchainDkgTime)
@@ -1262,68 +1237,7 @@
   })
 })
 
-<<<<<<< HEAD
-async function assertDkgResultCleanData(randomBeacon: TestRandomBeacon) {
-=======
-type DkgGroupSigners = Map<number, Address>
-
-async function getDkgGroupSigners(
-  groupSize: number,
-  startAccountsOffset: number
-): Promise<DkgGroupSigners> {
-  const signers = new Map<number, Address>()
-
-  for (let i = 1; i <= groupSize; i++) {
-    const signer = (await getUnnamedAccounts())[startAccountsOffset + i]
-
-    await expect(
-      signer,
-      `signer [${i}] is not defined; check hardhat network configuration`
-    ).is.not.empty
-
-    signers.set(i, signer)
-  }
-
-  return signers
-}
-
-async function signDkgResult(
-  signers: DkgGroupSigners,
-  groupPublicKey: string,
-  misbehaved: string,
-  startBlock: number
-) {
-  const resultHash = ethers.utils.solidityKeccak256(
-    ["bytes", "bytes", "uint256"],
-    [groupPublicKey, misbehaved, startBlock]
-  )
-
-  const members: string[] = []
-  const signingMemberIndices: number[] = []
-  const signatures: string[] = []
-
-  // eslint-disable-next-line no-restricted-syntax
-  for (const [memberIndex, signer] of signers) {
-    members.push(signer)
-
-    signingMemberIndices.push(memberIndex)
-
-    const ethersSigner = await ethers.getSigner(signer)
-
-    const signature = await ethersSigner.signMessage(
-      ethers.utils.arrayify(resultHash)
-    )
-
-    signatures.push(signature)
-  }
-
-  const signaturesBytes: string = ethers.utils.hexConcat(signatures)
-
-  return { members, signingMemberIndices, signaturesBytes }
-}
-
 async function assertDkgResultCleanData(randomBeacon: RandomBeaconStub) {
->>>>>>> 7b910de6
   const dkgData = await randomBeacon.getDkgData()
 
   expect(
