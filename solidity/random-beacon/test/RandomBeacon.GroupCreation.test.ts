/* eslint-disable @typescript-eslint/no-unused-expressions */

import { ethers, waffle, helpers, getUnnamedAccounts } from "hardhat"
import { expect } from "chai"
import type { BigNumber, ContractTransaction, Signer } from "ethers"
import blsData from "./data/bls"
import { constants, params, testDeployment } from "./fixtures"
import type {
  RandomBeacon,
<<<<<<< HEAD
  RandomBeaconStub,
  ISortitionPool,
=======
  RandomBeaconGovernance,
  RandomBeaconStub,
  TestToken,
>>>>>>> 0fcc6060
} from "../typechain"
import { genesis, signAndSubmitDkgResult, DkgResult } from "./utils/dkg"
import { registerOperators, Operator } from "./utils/sortitionpool"
import { to1e18 } from "./functions"

const { mineBlocks, mineBlocksTo } = helpers.time
const { keccak256 } = ethers.utils

const dkgState = {
  IDLE: 0,
  KEY_GENERATION: 1,
  AWAITING_RESULT: 2,
  CHALLENGE: 3,
}

const fixture = async () => {
  const contracts = await testDeployment()

  // Accounts offset provided to slice getUnnamedAccounts have to include number
  // of unnamed accounts that were already used.
  const signers = await registerOperators(
    contracts.randomBeacon as RandomBeacon,
    (await getUnnamedAccounts()).slice(1, 1 + constants.groupSize)
  )

  const randomBeacon = contracts.randomBeacon as RandomBeaconStub & RandomBeacon
  const randomBeaconGovernance =
    contracts.randomBeaconGovernance as RandomBeaconGovernance
  const testToken = contracts.testToken as TestToken

  return { randomBeaconGovernance, randomBeacon, testToken, signers }
}

// Test suite covering group creation in RandomBeacon contract.
// It covers DKG and Groups libraries usage in the process of group creation.
describe("RandomBeacon - Group Creation", () => {
  const dkgTimeout: number =
    constants.offchainDkgTime +
    constants.groupSize * params.dkgResultSubmissionEligibilityDelay

  const dkgResultSubmissionReward = to1e18(5)
  const sortitionPoolUnlockingReward = to1e18(10)

  const groupPublicKey: string = ethers.utils.hexValue(blsData.groupPubKey)

  let thirdParty: Signer
  let signers: Operator[]

  let randomBeaconGovernance: RandomBeaconGovernance
  let randomBeacon: RandomBeaconStub & RandomBeacon
<<<<<<< HEAD
  let sortitionPool: ISortitionPool
=======
  let testToken: TestToken
>>>>>>> 0fcc6060

  before(async () => {
    thirdParty = await ethers.getSigner((await getUnnamedAccounts())[1])
  })

  beforeEach("load test fixture", async () => {
    // eslint-disable-next-line @typescript-eslint/no-extra-semi
<<<<<<< HEAD
    ;({ randomBeacon, signers } = await waffle.loadFixture(fixture))

    sortitionPool = (await ethers.getContractAt(
      "ISortitionPool",
      await randomBeacon.sortitionPool()
    )) as ISortitionPool
=======
    ;({ randomBeaconGovernance, randomBeacon, testToken, signers } =
      await waffle.loadFixture(fixture))

    await randomBeaconGovernance.beginDkgResultSubmissionRewardUpdate(
      dkgResultSubmissionReward
    )
    await randomBeaconGovernance.beginSortitionPoolUnlockingRewardUpdate(
      sortitionPoolUnlockingReward
    )
    await helpers.time.increaseTime(12 * 60 * 60)
    await randomBeaconGovernance.finalizeDkgResultSubmissionRewardUpdate()
    await randomBeaconGovernance.finalizeSortitionPoolUnlockingRewardUpdate()
    await testToken.mint(randomBeacon.address, to1e18(100))
>>>>>>> 0fcc6060
  })

  describe("genesis", async () => {
    context("when called by a third party", async () => {
      it("should succeed", async () => {
        await randomBeacon.connect(thirdParty).genesis()
      })
    })

    context("with initial contract state", async () => {
      let tx: ContractTransaction
      let expectedSeed: BigNumber

      beforeEach("run genesis", async () => {
        // eslint-disable-next-line @typescript-eslint/no-extra-semi
        ;[tx, expectedSeed] = await genesis(randomBeacon)
      })

      it("should lock the sortition pool", async () => {
        expect(await sortitionPool.isLocked()).to.be.true
      })

      it("should emit DkgStarted event", async () => {
        await expect(tx)
          .to.emit(randomBeacon, "DkgStarted")
          .withArgs(expectedSeed)
      })
    })

    context("with genesis in progress", async () => {
      let startBlock: number

      beforeEach("run genesis", async () => {
        const [genesisTx] = await genesis(randomBeacon)
        startBlock = genesisTx.blockNumber
      })

      context("with dkg result not submitted", async () => {
        it("should revert with 'current state is not IDLE' error", async () => {
          await expect(randomBeacon.genesis()).to.be.revertedWith(
            "current state is not IDLE"
          )
        })
      })

      context("with dkg result submitted", async () => {
        beforeEach(async () => {
          await mineBlocks(constants.offchainDkgTime)
          await signAndSubmitDkgResult(
            randomBeacon,
            groupPublicKey,
            signers,
            startBlock
          )
        })

        // TODO: Add test cases to cover results that are approved, challenged or
        // pending.

        context("with dkg result not approved", async () => {
          it("should revert with 'current state is not IDLE' error", async () => {
            await expect(randomBeacon.genesis()).to.be.revertedWith(
              "current state is not IDLE"
            )
          })
        })
      })
    })
  })

  describe("getGroupCreationState", async () => {
    context("with initial contract state", async () => {
      it("should return IDLE state", async () => {
        expect(await randomBeacon.getGroupCreationState()).to.be.equal(
          dkgState.IDLE
        )
      })
    })

    context("when genesis dkg started", async () => {
      let startBlock: number

      beforeEach("run genesis", async () => {
        const [genesisTx] = await genesis(randomBeacon)
        startBlock = genesisTx.blockNumber
      })

      context("at the start of off-chain dkg period", async () => {
        it("should return KEY_GENERATION state", async () => {
          expect(await randomBeacon.getGroupCreationState()).to.be.equal(
            dkgState.KEY_GENERATION
          )
        })
      })

      context("at the end of off-chain dkg period", async () => {
        beforeEach(async () => {
          await mineBlocksTo(startBlock + constants.offchainDkgTime)
        })

        it("should return KEY_GENERATION state", async () => {
          expect(await randomBeacon.getGroupCreationState()).to.be.equal(
            dkgState.KEY_GENERATION
          )
        })
      })

      context("after off-chain dkg period", async () => {
        beforeEach(async () => {
          await mineBlocksTo(startBlock + constants.offchainDkgTime + 1)
        })

        context("when dkg result was not submitted", async () => {
          it("should return AWAITING_RESULT state", async () => {
            expect(await randomBeacon.getGroupCreationState()).to.be.equal(
              dkgState.AWAITING_RESULT
            )
          })

          context("after the dkg timeout period", async () => {
            beforeEach(async () => {
              await mineBlocksTo(startBlock + dkgTimeout + 1)
            })

            it("should return AWAITING_RESULT state", async () => {
              expect(await randomBeacon.getGroupCreationState()).to.be.equal(
                dkgState.AWAITING_RESULT
              )
            })
          })
        })

        context("when dkg result was submitted", async () => {
          beforeEach(async () => {
            await signAndSubmitDkgResult(
              randomBeacon,
              groupPublicKey,
              signers,
              startBlock
            )
          })

          context("when dkg result was not approved", async () => {
            it("should return CHALLENGE state", async () => {
              expect(await randomBeacon.getGroupCreationState()).to.be.equal(
                dkgState.CHALLENGE
              )
            })
          })

          context("when dkg result was approved", async () => {
            beforeEach(async () => {
              await mineBlocks(params.dkgResultChallengePeriodLength)
              await randomBeacon.approveDkgResult()
            })

            it("should return IDLE state", async () => {
              expect(await randomBeacon.getGroupCreationState()).to.be.equal(
                dkgState.IDLE
              )
            })
          })

          context("when dkg result was challenged", async () => {
            beforeEach(async () => {
              await randomBeacon.challengeDkgResult()
            })

            it("should return AWAITING_RESULT state", async () => {
              expect(await randomBeacon.getGroupCreationState()).to.be.equal(
                dkgState.AWAITING_RESULT
              )
            })
          })
        })
      })
    })
  })

  describe("hasDkgTimedOut", async () => {
    context("with initial contract state", async () => {
      it("should return false", async () => {
        await expect(await randomBeacon.hasDkgTimedOut()).to.be.false
      })
    })

    context("when genesis dkg started", async () => {
      let startBlock: number

      beforeEach("run genesis", async () => {
        const [genesisTx] = await genesis(randomBeacon)
        startBlock = genesisTx.blockNumber
      })

      context("within off-chain dkg period", async () => {
        it("should return false", async () => {
          await expect(await randomBeacon.hasDkgTimedOut()).to.be.false
        })
      })

      context("after off-chain dkg period", async () => {
        beforeEach(async () => {
          await mineBlocksTo(startBlock + constants.offchainDkgTime + 1)
        })

        context("when dkg result was not submitted", async () => {
          it("should return false", async () => {
            await expect(await randomBeacon.hasDkgTimedOut()).to.be.false
          })

          context("at the end of the dkg timeout period", async () => {
            beforeEach(async () => {
              await mineBlocksTo(startBlock + dkgTimeout)
            })

            it("should return false", async () => {
              await expect(await randomBeacon.hasDkgTimedOut()).to.be.false
            })
          })

          context("after the dkg timeout period", async () => {
            beforeEach(async () => {
              await mineBlocksTo(startBlock + dkgTimeout + 1)
            })

            it("should return true", async () => {
              await expect(await randomBeacon.hasDkgTimedOut()).to.be.true
            })
          })
        })

        context("when dkg result was submitted", async () => {
          let resultSubmissionBlock: number

          beforeEach(async () => {
            const { transaction } = await signAndSubmitDkgResult(
              randomBeacon,
              groupPublicKey,
              signers,
              startBlock
            )

            resultSubmissionBlock = transaction.blockNumber
          })

          context("when dkg result was not approved", async () => {
            context("at the end of the dkg timeout period", async () => {
              beforeEach(async () => {
                await mineBlocksTo(startBlock + dkgTimeout)
              })

              it("should return false", async () => {
                await expect(await randomBeacon.hasDkgTimedOut()).to.be.false
              })
            })

            context("after the dkg timeout period", async () => {
              beforeEach(async () => {
                await mineBlocksTo(startBlock + dkgTimeout + 1)
              })

              it("should return false", async () => {
                await expect(await randomBeacon.hasDkgTimedOut()).to.be.false
              })
            })

            context("at the end of the challenge period", async () => {
              beforeEach(async () => {
                await mineBlocksTo(
                  resultSubmissionBlock + params.dkgResultChallengePeriodLength
                )
              })

              it("should return false", async () => {
                await expect(await randomBeacon.hasDkgTimedOut()).to.be.false
              })
            })

            context("after the challenge period", async () => {
              beforeEach(async () => {
                await mineBlocksTo(
                  resultSubmissionBlock +
                    params.dkgResultChallengePeriodLength +
                    1
                )
              })

              it("should return false", async () => {
                await expect(await randomBeacon.hasDkgTimedOut()).to.be.false
              })
            })
          })

          context("when dkg result was approved", async () => {
            beforeEach(async () => {
              await mineBlocksTo(
                resultSubmissionBlock + params.dkgResultChallengePeriodLength
              )

              await randomBeacon.approveDkgResult()
            })

            it("should return false", async () => {
              await expect(await randomBeacon.hasDkgTimedOut()).to.be.false
            })
          })

          context("when dkg result was challenged", async () => {
            let challengeBlockNumber: number

            beforeEach(async () => {
              const tx = await randomBeacon.challengeDkgResult()
              challengeBlockNumber = tx.blockNumber
            })

            context("at the end of dkg result submission period", async () => {
              beforeEach(async () => {
                await mineBlocksTo(
                  challengeBlockNumber +
                    constants.groupSize *
                      params.dkgResultSubmissionEligibilityDelay
                )
              })

              it("should return false", async () => {
                await expect(await randomBeacon.hasDkgTimedOut()).to.be.false
              })
            })

            context("after dkg result submission period", async () => {
              beforeEach(async () => {
                await mineBlocksTo(
                  challengeBlockNumber +
                    constants.groupSize *
                      params.dkgResultSubmissionEligibilityDelay +
                    1
                )
              })

              it("should return true", async () => {
                await expect(await randomBeacon.hasDkgTimedOut()).to.be.true
              })
            })
          })
        })
      })
    })
  })

  describe("submitDkgResult", async () => {
    // TODO: Add more tests to cover the DKG result verification function thoroughly.
    // TODO: Add tests to cover misbehaved members

    context("with initial contract state", async () => {
      it("should revert with 'current state is not AWAITING_RESULT' error", async () => {
        await expect(
          signAndSubmitDkgResult(randomBeacon, groupPublicKey, signers, 1)
        ).to.be.revertedWith("current state is not AWAITING_RESULT")
      })
    })

    context("with group creation in progress", async () => {
      let startBlock: number

      beforeEach("run genesis", async () => {
        const [genesisTx] = await genesis(randomBeacon)

        startBlock = genesisTx.blockNumber
      })

      context("with group creation not timed out", async () => {
        context("with off-chain dkg time not passed", async () => {
          beforeEach(async () => {
            await mineBlocksTo(startBlock + constants.offchainDkgTime - 1)
          })

          it("should revert with 'current state is not AWAITING_RESULT' error", async () => {
            await expect(
              signAndSubmitDkgResult(
                randomBeacon,
                groupPublicKey,
                signers,
                startBlock
              )
            ).to.be.revertedWith("current state is not AWAITING_RESULT")
          })
        })

        context("with off-chain dkg time passed", async () => {
          beforeEach(async () => {
            await mineBlocksTo(startBlock + constants.offchainDkgTime)
          })

          it("should revert with less than threshold signers", async () => {
            const filteredSigners = signers.slice(
              0,
              constants.signatureThreshold - 1
            )

            await expect(
              signAndSubmitDkgResult(
                randomBeacon,
                groupPublicKey,
                filteredSigners,
                startBlock
              )
            ).to.be.revertedWith("Too few signatures")
          })

          context("with threshold signers", async () => {
            let tx: ContractTransaction
            let dkgResult: DkgResult
            let dkgResultHash: string

            beforeEach(async () => {
              const filteredSigners = signers.slice(
                0,
                constants.signatureThreshold
              )

              ;({
                transaction: tx,
                dkgResult,
                dkgResultHash,
              } = await signAndSubmitDkgResult(
                randomBeacon,
                groupPublicKey,
                filteredSigners,
                startBlock
              ))
            })

            it("should succeed with threshold signers", async () => {
              const submitterIndex = 1
              const expectedSubmitter = signers[submitterIndex - 1].address

              await expect(tx)
                .to.emit(randomBeacon, "DkgResultSubmitted")
                .withArgs(
                  dkgResultHash,
                  dkgResult.groupPubKey,
                  expectedSubmitter
                )
            })

            it("should register a candidate group", async () => {
              const groupsRegistry = await randomBeacon.getGroupsRegistry()

              expect(groupsRegistry).to.be.lengthOf(1)
              expect(groupsRegistry[0]).to.deep.equal(keccak256(groupPublicKey))

              const storedGroup = await randomBeacon["getGroup(bytes)"](
                groupPublicKey
              )

              expect(storedGroup.groupPubKey).to.be.equal(groupPublicKey)
              expect(storedGroup.activationTimestamp).to.be.equal(0)
              expect(storedGroup.members).to.be.deep.equal(dkgResult.members)
            })
          })

          it("should succeed for the first submitter", async () => {
            const submitterIndex = 1
            const expectedSubmitter = signers[submitterIndex - 1].address

            const {
              transaction: tx,
              dkgResult,
              dkgResultHash,
            } = await signAndSubmitDkgResult(
              randomBeacon,
              groupPublicKey,
              signers,
              startBlock,
              submitterIndex
            )
            await expect(tx)
              .to.emit(randomBeacon, "DkgResultSubmitted")
              .withArgs(dkgResultHash, dkgResult.groupPubKey, expectedSubmitter)
          })

          it("should revert for the second submitter", async () => {
            await expect(
              signAndSubmitDkgResult(
                randomBeacon,
                groupPublicKey,
                signers,
                startBlock,
                2
              )
            ).to.be.revertedWith("Submitter not eligible")
          })

          it("should register a candidate group", async () => {
            const { dkgResult } = await signAndSubmitDkgResult(
              randomBeacon,
              groupPublicKey,
              signers,
              startBlock
            )

            const groupsRegistry = await randomBeacon.getGroupsRegistry()

            expect(groupsRegistry).to.be.lengthOf(1)
            expect(groupsRegistry[0]).to.deep.equal(keccak256(groupPublicKey))

            const storedGroup = await randomBeacon["getGroup(bytes)"](
              groupPublicKey
            )

            expect(storedGroup.groupPubKey).to.be.equal(groupPublicKey)
            expect(storedGroup.activationTimestamp).to.be.equal(0)
            expect(storedGroup.members).to.be.deep.equal(dkgResult.members)
          })

          it("should emit CandidateGroupRegistered event", async () => {
            const { transaction: tx } = await signAndSubmitDkgResult(
              randomBeacon,
              groupPublicKey,
              signers,
              startBlock
            )

            await expect(tx)
              .to.emit(randomBeacon, "CandidateGroupRegistered")
              .withArgs(groupPublicKey)
          })

          context(
            "with first submitter eligibility delay period almost ended",
            async () => {
              beforeEach(async () => {
                await mineBlocksTo(
                  startBlock +
                    constants.offchainDkgTime +
                    params.dkgResultSubmissionEligibilityDelay -
                    2
                )
              })

              it("should succeed for the first submitter", async () => {
                const submitterIndex = 1
                const expectedSubmitter = signers[submitterIndex - 1].address

                const {
                  transaction: tx,
                  dkgResult,
                  dkgResultHash,
                } = await signAndSubmitDkgResult(
                  randomBeacon,
                  groupPublicKey,
                  signers,
                  startBlock,
                  submitterIndex
                )

                await expect(tx)
                  .to.emit(randomBeacon, "DkgResultSubmitted")
                  .withArgs(
                    dkgResultHash,
                    dkgResult.groupPubKey,
                    expectedSubmitter
                  )
              })

              it("should revert for the second submitter", async () => {
                await expect(
                  signAndSubmitDkgResult(
                    randomBeacon,
                    groupPublicKey,
                    signers,
                    startBlock,
                    2
                  )
                ).to.be.revertedWith("Submitter not eligible")
              })
            }
          )

          context(
            "with first submitter eligibility delay period ended",
            async () => {
              beforeEach(async () => {
                await mineBlocksTo(
                  startBlock +
                    constants.offchainDkgTime +
                    params.dkgResultSubmissionEligibilityDelay -
                    1
                )
              })

              it("should succeed for the first submitter", async () => {
                const submitterIndex = 1
                const expectedSubmitter = signers[submitterIndex - 1].address

                const {
                  transaction: tx,
                  dkgResult,
                  dkgResultHash,
                } = await signAndSubmitDkgResult(
                  randomBeacon,
                  groupPublicKey,
                  signers,
                  startBlock,
                  submitterIndex
                )

                await expect(tx)
                  .to.emit(randomBeacon, "DkgResultSubmitted")
                  .withArgs(
                    dkgResultHash,
                    dkgResult.groupPubKey,
                    expectedSubmitter
                  )
              })

              it("should succeed for the second submitter", async () => {
                const submitterIndex = 2
                const expectedSubmitter = signers[submitterIndex - 1].address

                const {
                  transaction: tx,
                  dkgResult,
                  dkgResultHash,
                } = await signAndSubmitDkgResult(
                  randomBeacon,
                  groupPublicKey,
                  signers,
                  startBlock,
                  submitterIndex
                )

                await expect(tx)
                  .to.emit(randomBeacon, "DkgResultSubmitted")
                  .withArgs(
                    dkgResultHash,
                    dkgResult.groupPubKey,
                    expectedSubmitter
                  )
              })

              it("should revert for the third submitter", async () => {
                await expect(
                  signAndSubmitDkgResult(
                    randomBeacon,
                    groupPublicKey,
                    signers,
                    startBlock,
                    3
                  )
                ).to.be.revertedWith("Submitter not eligible")
              })
            }
          )

          context(
            "with the last submitter eligibility delay period almost ended",
            async () => {
              beforeEach(async () => {
                await mineBlocksTo(startBlock + dkgTimeout - 1)
              })

              it("should succeed for the first submitter", async () => {
                const submitterIndex = 2
                const expectedSubmitter = signers[submitterIndex - 1].address

                const {
                  transaction: tx,
                  dkgResult,
                  dkgResultHash,
                } = await signAndSubmitDkgResult(
                  randomBeacon,
                  groupPublicKey,
                  signers,
                  startBlock,
                  submitterIndex
                )

                await expect(tx)
                  .to.emit(randomBeacon, "DkgResultSubmitted")
                  .withArgs(
                    dkgResultHash,
                    dkgResult.groupPubKey,
                    expectedSubmitter
                  )
              })

              it("should succeed for the last submitter", async () => {
                const submitterIndex = constants.groupSize
                const expectedSubmitter = signers[submitterIndex - 1].address

                const {
                  transaction: tx,
                  dkgResult,
                  dkgResultHash,
                } = await signAndSubmitDkgResult(
                  randomBeacon,
                  groupPublicKey,
                  signers,
                  startBlock,
                  submitterIndex
                )

                await expect(tx)
                  .to.emit(randomBeacon, "DkgResultSubmitted")
                  .withArgs(
                    dkgResultHash,
                    dkgResult.groupPubKey,
                    expectedSubmitter
                  )
              })
            }
          )

          context("with dkg result approved", async () => {
            beforeEach(async () => {
              await mineBlocksTo(startBlock + constants.offchainDkgTime)

              await signAndSubmitDkgResult(
                randomBeacon,
                groupPublicKey,
                signers,
                startBlock
              )
            })

            it("should revert 'current state is not AWAITING_RESULT' error", async () => {
              await expect(
                signAndSubmitDkgResult(
                  randomBeacon,
                  groupPublicKey,
                  signers,
                  startBlock
                )
              ).to.be.revertedWith("current state is not AWAITING_RESULT")
            })
          })

          context("with dkg result challenged", async () => {
            beforeEach(async () => {
              await mineBlocksTo(startBlock + constants.offchainDkgTime)

              await signAndSubmitDkgResult(
                randomBeacon,
                groupPublicKey,
                signers,
                startBlock
              )

              await randomBeacon.challengeDkgResult()
            })

            it("should allow first member to submit", async () => {
              const submitterIndex = 1
              const expectedSubmitter = signers[submitterIndex - 1].address

              const {
                transaction: tx,
                dkgResult,
                dkgResultHash,
              } = await signAndSubmitDkgResult(
                randomBeacon,
                groupPublicKey,
                signers,
                startBlock,
                submitterIndex
              )

              await expect(tx)
                .to.emit(randomBeacon, "DkgResultSubmitted")
                .withArgs(
                  dkgResultHash,
                  dkgResult.groupPubKey,
                  expectedSubmitter
                )
            })

            it("should register a candidate group", async () => {
              const { dkgResult } = await signAndSubmitDkgResult(
                randomBeacon,
                groupPublicKey,
                signers,
                startBlock
              )

              const groupsRegistry = await randomBeacon.getGroupsRegistry()

              expect(groupsRegistry).to.be.lengthOf(1)
              expect(groupsRegistry[0]).to.deep.equal(keccak256(groupPublicKey))

              const storedGroup = await randomBeacon["getGroup(bytes)"](
                groupPublicKey
              )

              expect(storedGroup.groupPubKey).to.be.equal(groupPublicKey)
              expect(storedGroup.activationTimestamp).to.be.equal(0)
              expect(storedGroup.members).to.be.deep.equal(dkgResult.members)
            })

            it("should emit CandidateGroupRegistered event", async () => {
              const { transaction: tx } = await signAndSubmitDkgResult(
                randomBeacon,
                groupPublicKey,
                signers,
                startBlock
              )

              await expect(tx)
                .to.emit(randomBeacon, "CandidateGroupRegistered")
                .withArgs(groupPublicKey)
            })
          })
        })
      })

      // TODO: Check challenge adjust start block calculation for eligibility
      // TODO: Check that challenges add up the delay

      context("with group creation timed out", async () => {
        beforeEach("increase time", async () => {
          await mineBlocksTo(startBlock + dkgTimeout)
        })

        context("with timeout not notified", async () => {
          it("should revert with dkg timeout already passed error", async () => {
            await expect(
              signAndSubmitDkgResult(
                randomBeacon,
                groupPublicKey,
                signers,
                startBlock
              )
            ).to.be.revertedWith("dkg timeout already passed")
          })
        })
      })
    })
  })

  describe("approveDkgResult", async () => {
    context("with initial contract state", async () => {
      it("should revert with 'current state is not CHALLENGE' error", async () => {
        await expect(randomBeacon.approveDkgResult()).to.be.revertedWith(
          "current state is not CHALLENGE"
        )
      })
    })

    context("with group creation in progress", async () => {
      let startBlock: number

      beforeEach("run genesis", async () => {
        const [genesisTx] = await genesis(randomBeacon)

        startBlock = genesisTx.blockNumber
      })

      it("should revert with 'current state is not CHALLENGE' error", async () => {
        await expect(randomBeacon.approveDkgResult()).to.be.revertedWith(
          "current state is not CHALLENGE"
        )
      })

      context("with off-chain dkg time passed", async () => {
        beforeEach(async () => {
          await mineBlocksTo(startBlock + constants.offchainDkgTime)
        })

        context("with dkg result not submitted", async () => {
          it("should revert with 'current state is not CHALLENGE' error", async () => {
            await expect(randomBeacon.approveDkgResult()).to.be.revertedWith(
              "current state is not CHALLENGE"
            )
          })
        })

        context("with dkg result submitted", async () => {
          let resultSubmissionBlock: number
          let dkgResultHash: string

          let submitterAddress1: string
          const submitterIndex = 1

          beforeEach(async () => {
            let tx: ContractTransaction
              // eslint-disable-next-line @typescript-eslint/no-extra-semi
            ;({ transaction: tx, dkgResultHash } = await signAndSubmitDkgResult(
              randomBeacon,
              groupPublicKey,
              signers,
              startBlock,
              submitterIndex
            ))

            submitterAddress1 = signers[submitterIndex - 1].address
            resultSubmissionBlock = tx.blockNumber
          })

          context("with challenge period not passed", async () => {
            beforeEach(async () => {
              await mineBlocksTo(
                resultSubmissionBlock +
                  params.dkgResultChallengePeriodLength -
                  1
              )
            })

            it("should revert with 'challenge period has not passed yet' error", async () => {
              await expect(randomBeacon.approveDkgResult()).to.be.revertedWith(
                "challenge period has not passed yet"
              )
            })
          })

          context("with challenge period passed", async () => {
            beforeEach(async () => {
              await mineBlocksTo(
                resultSubmissionBlock + params.dkgResultChallengePeriodLength
              )
            })

            context("called by a third party", async () => {
              let tx: ContractTransaction
              let initialSubmitterBalance: BigNumber

              beforeEach(async () => {
                initialSubmitterBalance = await testToken.balanceOf(
                  submitterAddress1
                )
                tx = await randomBeacon.connect(thirdParty).approveDkgResult()
              })

              it("should emit DkgResultApproved event", async () => {
                await expect(tx)
                  .to.emit(randomBeacon, "DkgResultApproved")
                  .withArgs(dkgResultHash, await thirdParty.getAddress())
              })

              it("should clean dkg data", async () => {
                await assertDkgResultCleanData(randomBeacon)
              })

              it("should activate a candidate group", async () => {
                // FIXME: Unclear why `tx.timestamp` is undefined
                const expectedActivationTimestamp = (
                  await ethers.provider.getBlock(tx.blockHash)
                ).timestamp

                const storedGroup = await randomBeacon["getGroup(bytes)"](
                  groupPublicKey
                )

                expect(storedGroup.activationTimestamp).to.be.equal(
                  expectedActivationTimestamp
                )
              })

              it("should reward the submitter with tokens from maintenance pool", async () => {
                const currentSubmitterBalance: BigNumber =
                  await testToken.balanceOf(submitterAddress1)
                expect(
                  currentSubmitterBalance.sub(initialSubmitterBalance)
                ).to.be.equal(dkgResultSubmissionReward)
              })

              it("should emit GroupActivated event", async () => {
                await expect(tx)
                  .to.emit(randomBeacon, "GroupActivated")
                  .withArgs(0, groupPublicKey)
              })

              it("should unlock the sortition pool", async () => {
                expect(await sortitionPool.isLocked()).to.be.false
              })
            })
          })

          context("when there was a challenged result before", async () => {
            // Submit a second result by another submitter
            let anotherSubmitterAddress: string
            const anotherSubmitterIndex = 5
            beforeEach(async () => {
              await randomBeacon.challengeDkgResult()

              await mineBlocks(
                params.dkgResultSubmissionEligibilityDelay *
                  anotherSubmitterIndex
              )

              let tx: ContractTransaction
              ;({ transaction: tx, dkgResultHash } =
                await signAndSubmitDkgResult(
                  randomBeacon,
                  groupPublicKey,
                  signers,
                  startBlock,
                  anotherSubmitterIndex
                ))

              anotherSubmitterAddress =
                signers[anotherSubmitterIndex - 1].address
              resultSubmissionBlock = tx.blockNumber
            })

            context("with challenge period not passed", async () => {
              beforeEach(async () => {
                await mineBlocksTo(
                  resultSubmissionBlock +
                    params.dkgResultChallengePeriodLength -
                    1
                )
              })

              it("should revert with 'challenge period has not passed yet' error", async () => {
                await expect(
                  randomBeacon.approveDkgResult()
                ).to.be.revertedWith("challenge period has not passed yet")
              })
            })

            context("with challenge period passed", async () => {
              let tx: ContractTransaction
              let initialSubmitterBalance: BigNumber

              beforeEach(async () => {
                await mineBlocksTo(
                  resultSubmissionBlock + params.dkgResultChallengePeriodLength
                )

                initialSubmitterBalance = await testToken.balanceOf(
                  anotherSubmitterAddress
                )

                tx = await randomBeacon.connect(thirdParty).approveDkgResult()
              })

              it("should emit DkgResultApproved event", async () => {
                await expect(tx)
                  .to.emit(randomBeacon, "DkgResultApproved")
                  .withArgs(dkgResultHash, await thirdParty.getAddress())
              })

              it("should activate a candidate group", async () => {
                // FIXME: Unclear why `tx.timestamp` is undefined
                const expectedActivationTimestamp = (
                  await ethers.provider.getBlock(tx.blockHash)
                ).timestamp

                const storedGroup = await randomBeacon["getGroup(bytes)"](
                  groupPublicKey
                )

                expect(storedGroup.activationTimestamp).to.be.equal(
                  expectedActivationTimestamp
                )
              })

              it("should reward the submitter with tokens from maintenance pool", async () => {
                const currentSubmitterBalance: BigNumber =
                  await testToken.balanceOf(anotherSubmitterAddress)
                expect(
                  currentSubmitterBalance.sub(initialSubmitterBalance)
                ).to.be.equal(dkgResultSubmissionReward)
              })

              it("should emit GroupActivated event", async () => {
                await expect(tx)
                  .to.emit(randomBeacon, "GroupActivated")
                  .withArgs(0, groupPublicKey)
              })

              it("should unlock the sortition pool", async () => {
                expect(await sortitionPool.isLocked()).to.be.false
              })
            })
          })
        })
      })

      context("with max periods duration", async () => {
        let tx: ContractTransaction

        beforeEach(async () => {
          await mineBlocksTo(startBlock + dkgTimeout - 1)

          await signAndSubmitDkgResult(
            randomBeacon,
            groupPublicKey,
            signers,
            startBlock
          )

          await mineBlocks(params.dkgResultChallengePeriodLength)

          tx = await randomBeacon.approveDkgResult()
        })

        it("should unlock the sortition pool", async () => {
          expect(await sortitionPool.isLocked()).to.be.false
        })
      })
    })
  })

  describe("notifyDkgTimeout", async () => {
    context("with initial contract state", async () => {
      it("should revert with 'dkg has not timed out' error", async () => {
        await expect(randomBeacon.notifyDkgTimeout()).to.be.revertedWith(
          "dkg has not timed out"
        )
      })
    })

    context("with group creation in progress", async () => {
      let startBlock: number

      beforeEach("run genesis", async () => {
        const [genesisTx] = await genesis(randomBeacon)

        startBlock = genesisTx.blockNumber
      })

      context("with dkg not timed out", async () => {
        context("with off-chain dkg time not passed", async () => {
          beforeEach(async () => {
            await mineBlocksTo(startBlock + constants.offchainDkgTime - 1)
          })

          it("should revert with 'dkg has not timed out' error", async () => {
            await expect(randomBeacon.notifyDkgTimeout()).to.be.revertedWith(
              "dkg has not timed out"
            )
          })
        })

        context("with off-chain dkg time passed", async () => {
          beforeEach(async () => {
            await mineBlocksTo(startBlock + constants.offchainDkgTime)
          })

          it("should revert with 'dkg has not timed out' error", async () => {
            await expect(randomBeacon.notifyDkgTimeout()).to.be.revertedWith(
              "dkg has not timed out"
            )
          })
        })

        context("with result submission period almost ended", async () => {
          beforeEach(async () => {
            await mineBlocksTo(startBlock + dkgTimeout - 1)
          })

          it("should revert with 'dkg has not timed out' error", async () => {
            await expect(randomBeacon.notifyDkgTimeout()).to.be.revertedWith(
              "dkg has not timed out"
            )
          })
        })
      })

      context("with dkg timed out", async () => {
        beforeEach(async () => {
          await mineBlocksTo(startBlock + dkgTimeout)
        })

        context("called by a third party", async () => {
          let tx: ContractTransaction
          let initialNotifierBalance: BigNumber

          beforeEach(async () => {
            initialNotifierBalance = await testToken.balanceOf(
              await thirdParty.getAddress()
            )
            tx = await randomBeacon.connect(thirdParty).notifyDkgTimeout()
          })

          it("should emit DkgTimedOut event", async () => {
            await expect(tx).to.emit(randomBeacon, "DkgTimedOut")
          })

          it("should clean dkg data", async () => {
            await assertDkgResultCleanData(randomBeacon)
          })

<<<<<<< HEAD
          it("should unlock the sortition pool", async () => {
            expect(await sortitionPool.isLocked()).to.be.false
=======
          it("should reward the notifier with tokens from maintenance pool", async () => {
            const currentNotifierBalance: BigNumber = await testToken.balanceOf(
              await thirdParty.getAddress()
            )
            expect(
              currentNotifierBalance.sub(initialNotifierBalance)
            ).to.be.equal(sortitionPoolUnlockingReward)
>>>>>>> 0fcc6060
          })
        })
      })
    })
  })

  describe("challengeDkgResult", async () => {
    context("with initial contract state", async () => {
      it("should revert with 'current state is not CHALLENGE' error", async () => {
        await expect(randomBeacon.challengeDkgResult()).to.be.revertedWith(
          "current state is not CHALLENGE"
        )
      })
    })

    context("with group creation in progress", async () => {
      let startBlock: number

      beforeEach("run genesis", async () => {
        const [genesisTx] = await genesis(randomBeacon)

        startBlock = genesisTx.blockNumber
      })

      it("should revert with 'current state is not CHALLENGE' error", async () => {
        await expect(randomBeacon.challengeDkgResult()).to.be.revertedWith(
          "current state is not CHALLENGE"
        )
      })

      context("with off-chain dkg time passed", async () => {
        beforeEach(async () => {
          await mineBlocksTo(startBlock + constants.offchainDkgTime)
        })

        context("with dkg result not submitted", async () => {
          it("should revert with 'current state is not CHALLENGE' error", async () => {
            await expect(randomBeacon.challengeDkgResult()).to.be.revertedWith(
              "current state is not CHALLENGE"
            )
          })
        })

        context("with dkg result submitted", async () => {
          let resultSubmissionBlock: number
          let dkgResultHash: string

          beforeEach(async () => {
            let tx: ContractTransaction
              // eslint-disable-next-line @typescript-eslint/no-extra-semi
            ;({ transaction: tx, dkgResultHash } = await signAndSubmitDkgResult(
              randomBeacon,
              groupPublicKey,
              signers,
              startBlock
            ))

            resultSubmissionBlock = tx.blockNumber
          })

          context("at the beginning of challenge period", async () => {
            context("called by a third party", async () => {
              let tx: ContractTransaction
              beforeEach(async () => {
                tx = await randomBeacon.connect(thirdParty).challengeDkgResult()
              })

              it("should emit DkgResultChallenged event", async () => {
                await expect(tx)
                  .to.emit(randomBeacon, "DkgResultChallenged")
                  .withArgs(dkgResultHash, await thirdParty.getAddress())
              })

              it("should remove a candidate group", async () => {
                const groupsRegistry = await randomBeacon.getGroupsRegistry()

                expect(groupsRegistry).to.be.lengthOf(0)
              })

              it("should emit CandidateGroupRemoved event", async () => {
                await expect(tx)
                  .to.emit(randomBeacon, "CandidateGroupRemoved")
                  .withArgs(groupPublicKey)
              })
            })
          })

          context("at the end of challenge period", async () => {
            beforeEach(async () => {
              await mineBlocksTo(
                resultSubmissionBlock +
                  params.dkgResultChallengePeriodLength -
                  1
              )
            })

            context("called by a third party", async () => {
              let tx: ContractTransaction
              beforeEach(async () => {
                tx = await randomBeacon.connect(thirdParty).challengeDkgResult()
              })

              it("should emit DkgResultChallenged event", async () => {
                await expect(tx)
                  .to.emit(randomBeacon, "DkgResultChallenged")
                  .withArgs(dkgResultHash, await thirdParty.getAddress())
              })

              it("should remove a candidate group", async () => {
                const groupsRegistry = await randomBeacon.getGroupsRegistry()

                expect(groupsRegistry).to.be.lengthOf(0)
              })

              it("should emit CandidateGroupRemoved event", async () => {
                await expect(tx)
                  .to.emit(randomBeacon, "CandidateGroupRemoved")
                  .withArgs(groupPublicKey)
              })
            })
          })

          context("with challenge period passed", async () => {
            beforeEach(async () => {
              await mineBlocksTo(
                resultSubmissionBlock + params.dkgResultChallengePeriodLength
              )
            })

            it("should revert with 'challenge period has already passed' error", async () => {
              await expect(
                randomBeacon.challengeDkgResult()
              ).to.be.revertedWith("challenge period has already passed")
            })
          })
        })
      })
    })

    // This test checks that dkg timeout is adjusted in case of result challenges
    // to include the offset blocks that were mined until the invalid result
    // was challenged.
    it("should enforce submission start offset", async () => {
      const [genesisTx] = await genesis(randomBeacon)
      const startBlock = genesisTx.blockNumber

      await mineBlocks(constants.offchainDkgTime)

      // Submit result 1 at the beginning of the submission period
      await signAndSubmitDkgResult(
        randomBeacon,
        groupPublicKey,
        signers,
        startBlock
      )

      await expect(
        (
          await randomBeacon.getDkgData()
        ).resultSubmissionStartBlockOffset,
        "invalid resultSubmissionStartBlockOffset for result 1 after submission"
      ).to.equal(0)

      // Challenge result 1 at the beginning of the challenge period
      await randomBeacon.challengeDkgResult()
      let expectedSubmissionOffset = 2 // 1 block for dkg result submission tx + 1 block for challenge tx

      await expect(
        (
          await randomBeacon.getDkgData()
        ).resultSubmissionStartBlockOffset,
        "invalid resultSubmissionStartBlockOffset for result 1 after challenge"
      ).to.equal(expectedSubmissionOffset)

      // Submit result 2 in the middle of the submission period
      let blocksToMine =
        (constants.groupSize * params.dkgResultSubmissionEligibilityDelay) / 2
      await mineBlocks(blocksToMine)
      await signAndSubmitDkgResult(
        randomBeacon,
        groupPublicKey,
        signers,
        startBlock,
        constants.groupSize / 2
      )

      await expect(
        (
          await randomBeacon.getDkgData()
        ).resultSubmissionStartBlockOffset,
        "invalid resultSubmissionStartBlockOffset for result 2 after submission"
      ).to.equal(expectedSubmissionOffset) // same as before

      expectedSubmissionOffset += blocksToMine

      // Challenge result 2 in the middle of the challenge period
      await mineBlocks(params.dkgResultChallengePeriodLength / 2)
      expectedSubmissionOffset += params.dkgResultChallengePeriodLength / 2
      await randomBeacon.challengeDkgResult()
      expectedSubmissionOffset += 2 // 1 block for dkg result submission tx + 1 block for challenge tx

      await expect(
        (
          await randomBeacon.getDkgData()
        ).resultSubmissionStartBlockOffset,
        "invalid resultSubmissionStartBlockOffset for result 2 after challenge"
      ).to.equal(expectedSubmissionOffset)

      // Submit result 3 at the end of the submission period
      blocksToMine =
        constants.groupSize * params.dkgResultSubmissionEligibilityDelay - 1
      await mineBlocks(blocksToMine)
      await signAndSubmitDkgResult(
        randomBeacon,
        groupPublicKey,
        signers,
        startBlock,
        constants.groupSize
      )

      await expect(
        (
          await randomBeacon.getDkgData()
        ).resultSubmissionStartBlockOffset,
        "invalid resultSubmissionStartBlockOffset for result 3 after submission"
      ).to.equal(expectedSubmissionOffset) // same as before

      expectedSubmissionOffset += blocksToMine

      // Challenge result 3 at the end of the challenge period
      blocksToMine = params.dkgResultChallengePeriodLength - 1
      await mineBlocks(blocksToMine)
      expectedSubmissionOffset += blocksToMine

      await expect(
        randomBeacon.callStatic.notifyDkgTimeout()
      ).to.be.revertedWith("dkg has not timed out")

      await randomBeacon.challengeDkgResult()
      expectedSubmissionOffset += 2 // 1 block for dkg result submission tx + 1 block for challenge tx

      await expect(
        (
          await randomBeacon.getDkgData()
        ).resultSubmissionStartBlockOffset,
        "invalid resultSubmissionStartBlockOffset for result 3 after challenge"
      ).to.equal(expectedSubmissionOffset)

      // Submit result 4 after the submission period
      blocksToMine =
        constants.groupSize * params.dkgResultSubmissionEligibilityDelay
      await mineBlocks(blocksToMine)
      await expect(
        signAndSubmitDkgResult(
          randomBeacon,
          groupPublicKey,
          signers,
          startBlock,
          constants.groupSize
        )
      ).to.be.revertedWith("dkg timeout already passed")

      await randomBeacon.notifyDkgTimeout()
    })
  })
})

async function assertDkgResultCleanData(randomBeacon: RandomBeaconStub) {
  const dkgData = await randomBeacon.getDkgData()

  expect(
    dkgData.parameters.resultChallengePeriodLength,
    "unexpected resultChallengePeriodLength"
  ).to.eq(params.dkgResultChallengePeriodLength)

  expect(
    dkgData.parameters.resultSubmissionEligibilityDelay,
    "unexpected resultSubmissionEligibilityDelay"
  ).to.eq(params.dkgResultSubmissionEligibilityDelay)

  expect(dkgData.startBlock, "unexpected startBlock").to.eq(0)

  expect(
    dkgData.resultSubmissionStartBlockOffset,
    "unexpected resultSubmissionStartBlockOffset"
  ).to.eq(0)

  expect(dkgData.submittedResultHash, "unexpected submittedResultHash").to.eq(
    ethers.constants.HashZero
  )

  expect(dkgData.submittedResultBlock, "unexpected submittedResultBlock").to.eq(
    0
  )

  expect(dkgData.resultSubmitter, "unexpected resultSubmitter").to.eq(
    ethers.constants.AddressZero
  )
}<|MERGE_RESOLUTION|>--- conflicted
+++ resolved
@@ -7,14 +7,10 @@
 import { constants, params, testDeployment } from "./fixtures"
 import type {
   RandomBeacon,
-<<<<<<< HEAD
-  RandomBeaconStub,
-  ISortitionPool,
-=======
   RandomBeaconGovernance,
   RandomBeaconStub,
   TestToken,
->>>>>>> 0fcc6060
+  ISortitionPool,
 } from "../typechain"
 import { genesis, signAndSubmitDkgResult, DkgResult } from "./utils/dkg"
 import { registerOperators, Operator } from "./utils/sortitionpool"
@@ -65,11 +61,8 @@
 
   let randomBeaconGovernance: RandomBeaconGovernance
   let randomBeacon: RandomBeaconStub & RandomBeacon
-<<<<<<< HEAD
+  let testToken: TestToken
   let sortitionPool: ISortitionPool
-=======
-  let testToken: TestToken
->>>>>>> 0fcc6060
 
   before(async () => {
     thirdParty = await ethers.getSigner((await getUnnamedAccounts())[1])
@@ -77,14 +70,6 @@
 
   beforeEach("load test fixture", async () => {
     // eslint-disable-next-line @typescript-eslint/no-extra-semi
-<<<<<<< HEAD
-    ;({ randomBeacon, signers } = await waffle.loadFixture(fixture))
-
-    sortitionPool = (await ethers.getContractAt(
-      "ISortitionPool",
-      await randomBeacon.sortitionPool()
-    )) as ISortitionPool
-=======
     ;({ randomBeaconGovernance, randomBeacon, testToken, signers } =
       await waffle.loadFixture(fixture))
 
@@ -98,7 +83,11 @@
     await randomBeaconGovernance.finalizeDkgResultSubmissionRewardUpdate()
     await randomBeaconGovernance.finalizeSortitionPoolUnlockingRewardUpdate()
     await testToken.mint(randomBeacon.address, to1e18(100))
->>>>>>> 0fcc6060
+
+    sortitionPool = (await ethers.getContractAt(
+      "ISortitionPool",
+      await randomBeacon.sortitionPool()
+    )) as ISortitionPool
   })
 
   describe("genesis", async () => {
@@ -1283,10 +1272,6 @@
             await assertDkgResultCleanData(randomBeacon)
           })
 
-<<<<<<< HEAD
-          it("should unlock the sortition pool", async () => {
-            expect(await sortitionPool.isLocked()).to.be.false
-=======
           it("should reward the notifier with tokens from maintenance pool", async () => {
             const currentNotifierBalance: BigNumber = await testToken.balanceOf(
               await thirdParty.getAddress()
@@ -1294,7 +1279,10 @@
             expect(
               currentNotifierBalance.sub(initialNotifierBalance)
             ).to.be.equal(sortitionPoolUnlockingReward)
->>>>>>> 0fcc6060
+          })
+
+          it("should unlock the sortition pool", async () => {
+            expect(await sortitionPool.isLocked()).to.be.false
           })
         })
       })
