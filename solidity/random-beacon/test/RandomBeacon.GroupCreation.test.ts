/* eslint-disable @typescript-eslint/no-unused-expressions, @typescript-eslint/no-extra-semi */

import { ethers, waffle, helpers, getUnnamedAccounts } from "hardhat"
import { expect } from "chai"
import type { BigNumber, ContractTransaction, Signer } from "ethers"
import { SignerWithAddress } from "@nomiclabs/hardhat-ethers/signers"
import blsData from "./data/bls"
import { constants, dkgState, params, testDeployment } from "./fixtures"
import type {
  RandomBeacon,
  RandomBeaconGovernance,
  RandomBeaconStub,
  TestToken,
  SortitionPool,
  StakingStub,
} from "../typechain"
import {
  genesis,
  signAndSubmitCorrectDkgResult,
  signAndSubmitArbitraryDkgResult,
  DkgResult,
  noMisbehaved,
  getDkgResultSubmitterSigner,
} from "./utils/dkg"
import { registerOperators, Operator } from "./utils/operators"
import { selectGroup } from "./utils/groups"

const { mineBlocks, mineBlocksTo } = helpers.time
const { to1e18 } = helpers.number
const { keccak256 } = ethers.utils

const fixture = async () => {
  const contracts = await testDeployment()

  // Accounts offset provided to slice getUnnamedAccounts have to include number
  // of unnamed accounts that were already used.
  const signers = await registerOperators(
    contracts.randomBeacon as RandomBeacon,
    (await getUnnamedAccounts()).slice(1, 1 + constants.groupSize)
  )

  const randomBeaconGovernance =
    contracts.randomBeaconGovernance as RandomBeaconGovernance
  const randomBeacon = contracts.randomBeacon as RandomBeaconStub & RandomBeacon
  const sortitionPool = contracts.sortitionPool as SortitionPool
  const staking = contracts.stakingStub as StakingStub
  const testToken = contracts.testToken as TestToken

  return {
    randomBeaconGovernance,
    randomBeacon,
    sortitionPool,
    staking,
    testToken,
    signers,
  }
}

// Test suite covering group creation in RandomBeacon contract.
// It covers DKG and Groups libraries usage in the process of group creation.
describe("RandomBeacon - Group Creation", () => {
  const dkgTimeout: number =
    constants.offchainDkgTime +
    constants.groupSize * params.dkgResultSubmissionEligibilityDelay

  const dkgResultSubmissionReward = to1e18(5)
  const sortitionPoolUnlockingReward = to1e18(10)

  const groupPublicKey: string = ethers.utils.hexValue(blsData.groupPubKey)

  let thirdParty: Signer
  let signers: Operator[]

  let randomBeaconGovernance: RandomBeaconGovernance
  let randomBeacon: RandomBeaconStub & RandomBeacon
  let sortitionPool: SortitionPool
  let staking: StakingStub
  let testToken: TestToken

  before(async () => {
    thirdParty = await ethers.getSigner((await getUnnamedAccounts())[0])
  })

  beforeEach("load test fixture", async () => {
    ;({
      randomBeaconGovernance,
      randomBeacon,
      sortitionPool,
      staking,
      testToken,
      signers,
    } = await waffle.loadFixture(fixture))

    await randomBeaconGovernance.beginDkgResultSubmissionRewardUpdate(
      dkgResultSubmissionReward
    )
    await randomBeaconGovernance.beginSortitionPoolUnlockingRewardUpdate(
      sortitionPoolUnlockingReward
    )
    await helpers.time.increaseTime(12 * 60 * 60)
    await randomBeaconGovernance.finalizeDkgResultSubmissionRewardUpdate()
    await randomBeaconGovernance.finalizeSortitionPoolUnlockingRewardUpdate()

    // Fund DKG rewards pool to make testing of rewards possible.
    const dkgRewardsPoolDonate = to1e18(100)
    await testToken.mint(await thirdParty.getAddress(), dkgRewardsPoolDonate)
    await testToken
      .connect(thirdParty)
      .approve(randomBeacon.address, dkgRewardsPoolDonate)
    await randomBeacon.fundDkgRewardsPool(
      await thirdParty.getAddress(),
      dkgRewardsPoolDonate
    )
  })

  describe("genesis", async () => {
    context("when called by a third party", async () => {
      it("should succeed", async () => {
        await randomBeacon.connect(thirdParty).genesis()
      })
    })

    context("with initial contract state", async () => {
      let tx: ContractTransaction
      let expectedSeed: BigNumber

      beforeEach("run genesis", async () => {
        ;[tx, expectedSeed] = await genesis(randomBeacon)
      })

      it("should lock the sortition pool", async () => {
        expect(await sortitionPool.isLocked()).to.be.true
      })

      it("should emit DkgStateLocked event", async () => {
        await expect(tx).to.emit(randomBeacon, "DkgStateLocked")
      })

      it("should emit DkgStarted event", async () => {
        await expect(tx)
          .to.emit(randomBeacon, "DkgStarted")
          .withArgs(expectedSeed)
      })
    })

    context("with genesis in progress", async () => {
      let startBlock: number
      let genesisSeed: BigNumber

      beforeEach("run genesis", async () => {
        const [genesisTx, seed] = await genesis(randomBeacon)
        startBlock = genesisTx.blockNumber
        genesisSeed = seed
      })

      context("with dkg result not submitted", async () => {
        it("should revert with 'current state is not IDLE' error", async () => {
          await expect(randomBeacon.genesis()).to.be.revertedWith(
            "current state is not IDLE"
          )
        })
      })

      context("with dkg result submitted", async () => {
        beforeEach(async () => {
          await mineBlocks(constants.offchainDkgTime)
          await signAndSubmitCorrectDkgResult(
            randomBeacon,
            groupPublicKey,
            genesisSeed,
            startBlock,
            noMisbehaved
          )
        })

        // TODO: Add test cases to cover results that are approved, challenged or
        // pending.

        context("with dkg result not approved", async () => {
          it("should revert with 'current state is not IDLE' error", async () => {
            await expect(randomBeacon.genesis()).to.be.revertedWith(
              "current state is not IDLE"
            )
          })
        })
      })
    })
  })

  describe("getGroupCreationState", async () => {
    context("with initial contract state", async () => {
      it("should return IDLE state", async () => {
        expect(await randomBeacon.getGroupCreationState()).to.be.equal(
          dkgState.IDLE
        )
      })
    })

    context("when genesis dkg started", async () => {
      let startBlock: number
      let genesisSeed

      beforeEach("run genesis", async () => {
        const [genesisTx, seed] = await genesis(randomBeacon)
        startBlock = genesisTx.blockNumber
        genesisSeed = seed
      })

      context("at the start of off-chain dkg period", async () => {
        it("should return KEY_GENERATION state", async () => {
          expect(await randomBeacon.getGroupCreationState()).to.be.equal(
            dkgState.KEY_GENERATION
          )
        })
      })

      context("at the end of off-chain dkg period", async () => {
        beforeEach(async () => {
          await mineBlocksTo(startBlock + constants.offchainDkgTime)
        })

        it("should return KEY_GENERATION state", async () => {
          expect(await randomBeacon.getGroupCreationState()).to.be.equal(
            dkgState.KEY_GENERATION
          )
        })
      })

      context("after off-chain dkg period", async () => {
        beforeEach(async () => {
          await mineBlocksTo(startBlock + constants.offchainDkgTime + 1)
        })

        context("when dkg result was not submitted", async () => {
          it("should return AWAITING_RESULT state", async () => {
            expect(await randomBeacon.getGroupCreationState()).to.be.equal(
              dkgState.AWAITING_RESULT
            )
          })

          context("after the dkg timeout period", async () => {
            beforeEach(async () => {
              await mineBlocksTo(startBlock + dkgTimeout + 1)
            })

            it("should return AWAITING_RESULT state", async () => {
              expect(await randomBeacon.getGroupCreationState()).to.be.equal(
                dkgState.AWAITING_RESULT
              )
            })
          })
        })

        context("when dkg result was submitted", async () => {
          let dkgResult: DkgResult

          beforeEach(async () => {
            ;({ dkgResult } = await signAndSubmitCorrectDkgResult(
              randomBeacon,
              groupPublicKey,
              genesisSeed,
              startBlock,
              noMisbehaved
            ))
          })

          context("when dkg result was not approved", async () => {
            it("should return CHALLENGE state", async () => {
              expect(await randomBeacon.getGroupCreationState()).to.be.equal(
                dkgState.CHALLENGE
              )
            })
          })

          context("when dkg result was approved", async () => {
            beforeEach(async () => {
              await mineBlocks(params.dkgResultChallengePeriodLength)

              const submitter = await getDkgResultSubmitterSigner(
                randomBeacon,
                dkgResult
              )

              await randomBeacon.connect(submitter).approveDkgResult(dkgResult)
            })

            it("should return IDLE state", async () => {
              expect(await randomBeacon.getGroupCreationState()).to.be.equal(
                dkgState.IDLE
              )
            })
          })
        })

        context("when malicious dkg result was submitted", async () => {
          let dkgResult: DkgResult

          beforeEach(async () => {
            ;({ dkgResult } = await signAndSubmitArbitraryDkgResult(
              randomBeacon,
              groupPublicKey,
              // Mix signers to make the result malicious
              mixSigners(await selectGroup(sortitionPool, genesisSeed)),
              startBlock,
              noMisbehaved
            ))
          })

          context("when dkg result was challenged", async () => {
            beforeEach(async () => {
              await randomBeacon.challengeDkgResult(dkgResult)
            })

            it("should return AWAITING_RESULT state", async () => {
              expect(await randomBeacon.getGroupCreationState()).to.be.equal(
                dkgState.AWAITING_RESULT
              )
            })
          })
        })
      })
    })
  })

  describe("hasDkgTimedOut", async () => {
    context("with initial contract state", async () => {
      it("should return false", async () => {
        await expect(await randomBeacon.hasDkgTimedOut()).to.be.false
      })
    })

    context("when genesis dkg started", async () => {
      let startBlock: number
      let genesisSeed

      beforeEach("run genesis", async () => {
        const [genesisTx, seed] = await genesis(randomBeacon)
        startBlock = genesisTx.blockNumber
        genesisSeed = seed
      })

      context("within off-chain dkg period", async () => {
        it("should return false", async () => {
          await expect(await randomBeacon.hasDkgTimedOut()).to.be.false
        })
      })

      context("after off-chain dkg period", async () => {
        beforeEach(async () => {
          await mineBlocksTo(startBlock + constants.offchainDkgTime + 1)
        })

        context("when dkg result was not submitted", async () => {
          it("should return false", async () => {
            await expect(await randomBeacon.hasDkgTimedOut()).to.be.false
          })

          context("at the end of the dkg timeout period", async () => {
            beforeEach(async () => {
              await mineBlocksTo(startBlock + dkgTimeout)
            })

            it("should return false", async () => {
              await expect(await randomBeacon.hasDkgTimedOut()).to.be.false
            })
          })

          context("after the dkg timeout period", async () => {
            beforeEach(async () => {
              await mineBlocksTo(startBlock + dkgTimeout + 1)
            })

            it("should return true", async () => {
              await expect(await randomBeacon.hasDkgTimedOut()).to.be.true
            })
          })
        })

        context("when dkg result was submitted", async () => {
          let resultSubmissionBlock: number
          let dkgResult: DkgResult

          beforeEach(async () => {
            let tx: ContractTransaction
            ;({ transaction: tx, dkgResult } =
              await signAndSubmitCorrectDkgResult(
                randomBeacon,
                groupPublicKey,
                genesisSeed,
                startBlock,
                noMisbehaved
              ))

            resultSubmissionBlock = tx.blockNumber
          })

          context("when dkg result was not approved", async () => {
            context("at the end of the dkg timeout period", async () => {
              beforeEach(async () => {
                await mineBlocksTo(startBlock + dkgTimeout)
              })

              it("should return false", async () => {
                await expect(await randomBeacon.hasDkgTimedOut()).to.be.false
              })
            })

            context("after the dkg timeout period", async () => {
              beforeEach(async () => {
                await mineBlocksTo(startBlock + dkgTimeout + 1)
              })

              it("should return false", async () => {
                await expect(await randomBeacon.hasDkgTimedOut()).to.be.false
              })
            })

            context("at the end of the challenge period", async () => {
              beforeEach(async () => {
                await mineBlocksTo(
                  resultSubmissionBlock + params.dkgResultChallengePeriodLength
                )
              })

              it("should return false", async () => {
                await expect(await randomBeacon.hasDkgTimedOut()).to.be.false
              })
            })

            context("after the challenge period", async () => {
              beforeEach(async () => {
                await mineBlocksTo(
                  resultSubmissionBlock +
                    params.dkgResultChallengePeriodLength +
                    1
                )
              })

              it("should return false", async () => {
                await expect(await randomBeacon.hasDkgTimedOut()).to.be.false
              })
            })
          })

          context("when dkg result was approved", async () => {
            beforeEach(async () => {
              await mineBlocksTo(
                resultSubmissionBlock + params.dkgResultChallengePeriodLength
              )

              const submitter = await getDkgResultSubmitterSigner(
                randomBeacon,
                dkgResult
              )

              await randomBeacon.connect(submitter).approveDkgResult(dkgResult)
            })

            it("should return false", async () => {
              await expect(await randomBeacon.hasDkgTimedOut()).to.be.false
            })
          })
        })

        context("when malicious dkg result was submitted", async () => {
          let dkgResult: DkgResult

          beforeEach(async () => {
            ;({ dkgResult } = await signAndSubmitArbitraryDkgResult(
              randomBeacon,
              groupPublicKey,
              // Mix signers to make the result malicious.
              mixSigners(await selectGroup(sortitionPool, genesisSeed)),
              startBlock,
              noMisbehaved
            ))
          })

          context("when dkg result was challenged", async () => {
            let challengeBlockNumber: number

            beforeEach(async () => {
              const tx = await randomBeacon.challengeDkgResult(dkgResult)
              challengeBlockNumber = tx.blockNumber
            })

            context("at the end of dkg result submission period", async () => {
              beforeEach(async () => {
                await mineBlocksTo(
                  challengeBlockNumber +
                    constants.groupSize *
                      params.dkgResultSubmissionEligibilityDelay
                )
              })

              it("should return false", async () => {
                await expect(await randomBeacon.hasDkgTimedOut()).to.be.false
              })
            })

            context("after dkg result submission period", async () => {
              beforeEach(async () => {
                await mineBlocksTo(
                  challengeBlockNumber +
                    constants.groupSize *
                      params.dkgResultSubmissionEligibilityDelay +
                    1
                )
              })

              it("should return true", async () => {
                await expect(await randomBeacon.hasDkgTimedOut()).to.be.true
              })
            })
          })
        })
      })
    })
  })

  describe("submitDkgResult", async () => {
    // TODO: Add more tests to cover the DKG result verification function thoroughly.
    // TODO: Add tests to cover misbehaved members

    context("with initial contract state", async () => {
      it("should revert with 'current state is not AWAITING_RESULT' error", async () => {
        await expect(
          signAndSubmitArbitraryDkgResult(
            randomBeacon,
            groupPublicKey,
            signers,
            1,
            noMisbehaved
          )
        ).to.be.revertedWith("current state is not AWAITING_RESULT")
      })
    })

    context("with group creation in progress", async () => {
      let startBlock: number
      let genesisSeed

      beforeEach("run genesis", async () => {
        const [genesisTx, seed] = await genesis(randomBeacon)

        startBlock = genesisTx.blockNumber
        genesisSeed = seed
      })

      context("with group creation not timed out", async () => {
        context("with off-chain dkg time not passed", async () => {
          beforeEach(async () => {
            await mineBlocksTo(startBlock + constants.offchainDkgTime - 1)
          })

          it("should revert with 'current state is not AWAITING_RESULT' error", async () => {
            await expect(
              signAndSubmitCorrectDkgResult(
                randomBeacon,
                groupPublicKey,
                genesisSeed,
                startBlock,
                noMisbehaved
              )
            ).to.be.revertedWith("current state is not AWAITING_RESULT")
          })
        })

        context("with off-chain dkg time passed", async () => {
          beforeEach(async () => {
            await mineBlocksTo(startBlock + constants.offchainDkgTime)
          })

          context("with enough signatures on the result", async () => {
            let tx: ContractTransaction
            let dkgResult: DkgResult
            let dkgResultHash: string

            beforeEach(async () => {
              const filteredSigners = signers.slice(
                0,
                constants.signatureThreshold
              )

              ;({
                transaction: tx,
                dkgResult,
                dkgResultHash,
              } = await signAndSubmitArbitraryDkgResult(
                randomBeacon,
                groupPublicKey,
                filteredSigners,
                startBlock,
                noMisbehaved,
                1,
                33
              ))
            })

            it("should succeed", async () => {
              await expect(tx)
                .to.emit(randomBeacon, "DkgResultSubmitted")
                .withArgs(
                  dkgResultHash,
                  genesisSeed,
                  dkgResult.submitterMemberIndex,
                  dkgResult.groupPubKey,
                  dkgResult.misbehavedMembersIndices,
                  dkgResult.signatures,
                  dkgResult.signingMembersIndices,
                  dkgResult.members
                )
            })

            it("should register a candidate group", async () => {
              const groupsRegistry = await randomBeacon.getGroupsRegistry()

              expect(groupsRegistry).to.be.lengthOf(1)
              expect(groupsRegistry[0]).to.deep.equal(keccak256(groupPublicKey))

              const storedGroup = await randomBeacon["getGroup(bytes)"](
                groupPublicKey
              )

              expect(storedGroup.groupPubKey).to.be.equal(groupPublicKey)
              expect(storedGroup.activationBlockNumber).to.be.equal(0)
              expect(storedGroup.members).to.be.deep.equal(dkgResult.members)
            })
          })

          it("should succeed for the first submitter", async () => {
            const submitterIndex = 1

            const {
              transaction: tx,
              dkgResult,
              dkgResultHash,
            } = await signAndSubmitCorrectDkgResult(
              randomBeacon,
              groupPublicKey,
              genesisSeed,
              startBlock,
              noMisbehaved,
              submitterIndex
            )
            await expect(tx)
              .to.emit(randomBeacon, "DkgResultSubmitted")
              .withArgs(
                dkgResultHash,
                genesisSeed,
                dkgResult.submitterMemberIndex,
                dkgResult.groupPubKey,
                dkgResult.misbehavedMembersIndices,
                dkgResult.signatures,
                dkgResult.signingMembersIndices,
                dkgResult.members
              )
          })

          it("should revert for the second submitter", async () => {
            await expect(
              signAndSubmitCorrectDkgResult(
                randomBeacon,
                groupPublicKey,
                genesisSeed,
                startBlock,
                noMisbehaved,
                2
              )
            ).to.be.revertedWith("Submitter not eligible")
          })

          it("should register a candidate group", async () => {
            const { dkgResult } = await signAndSubmitCorrectDkgResult(
              randomBeacon,
              groupPublicKey,
              genesisSeed,
              startBlock,
              noMisbehaved
            )

            const groupsRegistry = await randomBeacon.getGroupsRegistry()

            expect(groupsRegistry).to.be.lengthOf(1)
            expect(groupsRegistry[0]).to.deep.equal(keccak256(groupPublicKey))

            const storedGroup = await randomBeacon["getGroup(bytes)"](
              groupPublicKey
            )

            expect(storedGroup.groupPubKey).to.be.equal(groupPublicKey)
            expect(storedGroup.activationBlockNumber).to.be.equal(0)
            expect(storedGroup.members).to.be.deep.equal(dkgResult.members)
          })

          it("should emit CandidateGroupRegistered event", async () => {
            const { transaction: tx } = await signAndSubmitCorrectDkgResult(
              randomBeacon,
              groupPublicKey,
              genesisSeed,
              startBlock,
              noMisbehaved
            )

            await expect(tx)
              .to.emit(randomBeacon, "CandidateGroupRegistered")
              .withArgs(groupPublicKey)
          })

          it("should not unlock the sortition pool", async () => {
            await signAndSubmitCorrectDkgResult(
              randomBeacon,
              groupPublicKey,
              genesisSeed,
              startBlock,
              noMisbehaved
            )

            expect(await sortitionPool.isLocked()).to.be.true
          })

          context(
            "with first submitter eligibility delay period almost ended",
            async () => {
              beforeEach(async () => {
                await mineBlocksTo(
                  startBlock +
                    constants.offchainDkgTime +
                    params.dkgResultSubmissionEligibilityDelay -
                    2
                )
              })

              it("should succeed for the first submitter", async () => {
                const submitterIndex = 1

                const {
                  transaction: tx,
                  dkgResult,
                  dkgResultHash,
                } = await signAndSubmitCorrectDkgResult(
                  randomBeacon,
                  groupPublicKey,
                  genesisSeed,
                  startBlock,
                  noMisbehaved,
                  submitterIndex
                )

                await expect(tx)
                  .to.emit(randomBeacon, "DkgResultSubmitted")
                  .withArgs(
                    dkgResultHash,
                    genesisSeed,
                    dkgResult.submitterMemberIndex,
                    dkgResult.groupPubKey,
                    dkgResult.misbehavedMembersIndices,
                    dkgResult.signatures,
                    dkgResult.signingMembersIndices,
                    dkgResult.members
                  )
              })

              it("should revert for the second submitter", async () => {
                await expect(
                  signAndSubmitCorrectDkgResult(
                    randomBeacon,
                    groupPublicKey,
                    genesisSeed,
                    startBlock,
                    noMisbehaved,
                    2
                  )
                ).to.be.revertedWith("Submitter not eligible")
              })
            }
          )

          context(
            "with first submitter eligibility delay period ended",
            async () => {
              beforeEach(async () => {
                await mineBlocksTo(
                  startBlock +
                    constants.offchainDkgTime +
                    params.dkgResultSubmissionEligibilityDelay -
                    1
                )
              })

              it("should succeed for the first submitter", async () => {
                const submitterIndex = 1

                const {
                  transaction: tx,
                  dkgResult,
                  dkgResultHash,
                } = await signAndSubmitCorrectDkgResult(
                  randomBeacon,
                  groupPublicKey,
                  genesisSeed,
                  startBlock,
                  noMisbehaved,
                  submitterIndex
                )

                await expect(tx)
                  .to.emit(randomBeacon, "DkgResultSubmitted")
                  .withArgs(
                    dkgResultHash,
                    genesisSeed,
                    dkgResult.submitterMemberIndex,
                    dkgResult.groupPubKey,
                    dkgResult.misbehavedMembersIndices,
                    dkgResult.signatures,
                    dkgResult.signingMembersIndices,
                    dkgResult.members
                  )
              })

              it("should succeed for the second submitter", async () => {
                const submitterIndex = 2

                const {
                  transaction: tx,
                  dkgResult,
                  dkgResultHash,
                } = await signAndSubmitCorrectDkgResult(
                  randomBeacon,
                  groupPublicKey,
                  genesisSeed,
                  startBlock,
                  noMisbehaved,
                  submitterIndex
                )

                await expect(tx)
                  .to.emit(randomBeacon, "DkgResultSubmitted")
                  .withArgs(
                    dkgResultHash,
                    genesisSeed,
                    dkgResult.submitterMemberIndex,
                    dkgResult.groupPubKey,
                    dkgResult.misbehavedMembersIndices,
                    dkgResult.signatures,
                    dkgResult.signingMembersIndices,
                    dkgResult.members
                  )
              })

              it("should revert for the third submitter", async () => {
                await expect(
                  signAndSubmitCorrectDkgResult(
                    randomBeacon,
                    groupPublicKey,
                    genesisSeed,
                    startBlock,
                    noMisbehaved,
                    3
                  )
                ).to.be.revertedWith("Submitter not eligible")
              })
            }
          )

          context(
            "with the last submitter eligibility delay period almost ended",
            async () => {
              beforeEach(async () => {
                await mineBlocksTo(startBlock + dkgTimeout - 1)
              })

              it("should succeed for the first submitter", async () => {
                const submitterIndex = 2

                const {
                  transaction: tx,
                  dkgResult,
                  dkgResultHash,
                } = await signAndSubmitCorrectDkgResult(
                  randomBeacon,
                  groupPublicKey,
                  genesisSeed,
                  startBlock,
                  noMisbehaved,
                  submitterIndex
                )

                await expect(tx)
                  .to.emit(randomBeacon, "DkgResultSubmitted")
                  .withArgs(
                    dkgResultHash,
                    genesisSeed,
                    dkgResult.submitterMemberIndex,
                    dkgResult.groupPubKey,
                    dkgResult.misbehavedMembersIndices,
                    dkgResult.signatures,
                    dkgResult.signingMembersIndices,
                    dkgResult.members
                  )
              })

              it("should succeed for the last submitter", async () => {
                const submitterIndex = constants.groupSize

                const {
                  transaction: tx,
                  dkgResult,
                  dkgResultHash,
                } = await signAndSubmitCorrectDkgResult(
                  randomBeacon,
                  groupPublicKey,
                  genesisSeed,
                  startBlock,
                  noMisbehaved,
                  submitterIndex
                )

                await expect(tx)
                  .to.emit(randomBeacon, "DkgResultSubmitted")
                  .withArgs(
                    dkgResultHash,
                    genesisSeed,
                    dkgResult.submitterMemberIndex,
                    dkgResult.groupPubKey,
                    dkgResult.misbehavedMembersIndices,
                    dkgResult.signatures,
                    dkgResult.signingMembersIndices,
                    dkgResult.members
                  )
              })
            }
          )

          context("with dkg result approved", async () => {
            beforeEach(async () => {
              await mineBlocksTo(startBlock + constants.offchainDkgTime)

              await signAndSubmitCorrectDkgResult(
                randomBeacon,
                groupPublicKey,
                genesisSeed,
                startBlock,
                noMisbehaved
              )
            })

            it("should revert 'current state is not AWAITING_RESULT' error", async () => {
              await expect(
                signAndSubmitCorrectDkgResult(
                  randomBeacon,
                  groupPublicKey,
                  genesisSeed,
                  startBlock,
                  noMisbehaved
                )
              ).to.be.revertedWith("current state is not AWAITING_RESULT")
            })
          })

          context("with dkg result challenged", async () => {
            beforeEach(async () => {
              await mineBlocksTo(startBlock + constants.offchainDkgTime)

              const { dkgResult } = await signAndSubmitArbitraryDkgResult(
                randomBeacon,
                groupPublicKey,
                // Mix signers to make the result malicious.
                mixSigners(await selectGroup(sortitionPool, genesisSeed)),
                startBlock,
                noMisbehaved
              )

              await randomBeacon.challengeDkgResult(dkgResult)
            })

            it("should allow first member to submit", async () => {
              const submitterIndex = 1

              const {
                transaction: tx,
                dkgResult,
                dkgResultHash,
              } = await signAndSubmitCorrectDkgResult(
                randomBeacon,
                groupPublicKey,
                genesisSeed,
                startBlock,
                noMisbehaved,
                submitterIndex
              )

              await expect(tx)
                .to.emit(randomBeacon, "DkgResultSubmitted")
                .withArgs(
                  dkgResultHash,
                  genesisSeed,
                  dkgResult.submitterMemberIndex,
                  dkgResult.groupPubKey,
                  dkgResult.misbehavedMembersIndices,
                  dkgResult.signatures,
                  dkgResult.signingMembersIndices,
                  dkgResult.members
                )
            })

            it("should register a candidate group", async () => {
              const { dkgResult } = await signAndSubmitCorrectDkgResult(
                randomBeacon,
                groupPublicKey,
                genesisSeed,
                startBlock,
                noMisbehaved
              )

              const groupsRegistry = await randomBeacon.getGroupsRegistry()

              expect(groupsRegistry).to.be.lengthOf(1)
              expect(groupsRegistry[0]).to.deep.equal(keccak256(groupPublicKey))

              const storedGroup = await randomBeacon["getGroup(bytes)"](
                groupPublicKey
              )

              expect(storedGroup.groupPubKey).to.be.equal(groupPublicKey)
              expect(storedGroup.activationBlockNumber).to.be.equal(0)
              expect(storedGroup.members).to.be.deep.equal(dkgResult.members)
            })

            it("should emit CandidateGroupRegistered event", async () => {
              const { transaction: tx } = await signAndSubmitCorrectDkgResult(
                randomBeacon,
                groupPublicKey,
                genesisSeed,
                startBlock,
                noMisbehaved
              )

              await expect(tx)
                .to.emit(randomBeacon, "CandidateGroupRegistered")
                .withArgs(groupPublicKey)
            })
          })

          context("with misbehaved members", async () => {
            let tx: ContractTransaction
            let dkgResult: DkgResult
            let dkgResultHash: string

            const misbehavedIndices = [2, 9, 11, 30, 60, 64]

            beforeEach(async () => {
              ;({
                transaction: tx,
                dkgResult,
                dkgResultHash,
              } = await signAndSubmitCorrectDkgResult(
                randomBeacon,
                groupPublicKey,
                genesisSeed,
                startBlock,
                misbehavedIndices
              ))
            })

            it("should succeed with misbehaved members", async () => {
              await expect(tx)
                .to.emit(randomBeacon, "DkgResultSubmitted")
                .withArgs(
                  dkgResultHash,
                  genesisSeed,
                  dkgResult.submitterMemberIndex,
                  dkgResult.groupPubKey,
                  dkgResult.misbehavedMembersIndices,
                  dkgResult.signatures,
                  dkgResult.signingMembersIndices,
                  dkgResult.members
                )
            })
          })
        })
      })

      // TODO: Check challenge adjust start block calculation for eligibility
      // TODO: Check that challenges add up the delay

      context("with group creation timed out", async () => {
        beforeEach("increase time", async () => {
          await mineBlocksTo(startBlock + dkgTimeout)
        })

        context("with timeout not notified", async () => {
          it("should revert with dkg timeout already passed error", async () => {
            await expect(
              signAndSubmitCorrectDkgResult(
                randomBeacon,
                groupPublicKey,
                genesisSeed,
                startBlock,
                noMisbehaved
              )
            ).to.be.revertedWith("dkg timeout already passed")
          })
        })
      })
    })
  })

  describe("approveDkgResult", async () => {
    // Just to make `approveDkgResult` call possible.
    const stubDkgResult: DkgResult = {
      groupPubKey: blsData.groupPubKey,
      members: [1, 2, 3, 4],
      misbehavedMembersIndices: [],
      signatures: "0x01020304",
      signingMembersIndices: [1, 2, 3, 4],
      submitterMemberIndex: 1,
    }

    context("with initial contract state", async () => {
      it("should revert with 'current state is not CHALLENGE' error", async () => {
        const submitter = await getDkgResultSubmitterSigner(
          randomBeacon,
          stubDkgResult
        )

        await expect(
          randomBeacon.connect(submitter).approveDkgResult(stubDkgResult)
        ).to.be.revertedWith("current state is not CHALLENGE")
      })
    })

    context("with group creation in progress", async () => {
      let startBlock: number
      let genesisSeed: BigNumber

      beforeEach("run genesis", async () => {
        const [genesisTx, seed] = await genesis(randomBeacon)

        startBlock = genesisTx.blockNumber
        genesisSeed = seed
      })

      it("should revert with 'current state is not CHALLENGE' error", async () => {
        const submitter = await getDkgResultSubmitterSigner(
          randomBeacon,
          stubDkgResult
        )

        await expect(
          randomBeacon.connect(submitter).approveDkgResult(stubDkgResult)
        ).to.be.revertedWith("current state is not CHALLENGE")
      })

      context("with off-chain dkg time passed", async () => {
        beforeEach(async () => {
          await mineBlocksTo(startBlock + constants.offchainDkgTime)
        })

        context("with dkg result not submitted", async () => {
          it("should revert with 'current state is not CHALLENGE' error", async () => {
            const submitter = await getDkgResultSubmitterSigner(
              randomBeacon,
              stubDkgResult
            )

            await expect(
              randomBeacon.connect(submitter).approveDkgResult(stubDkgResult)
            ).to.be.revertedWith("current state is not CHALLENGE")
          })
        })

        context("with dkg result submitted", async () => {
          let resultSubmissionBlock: number
          let dkgResultHash: string
          let dkgResult: DkgResult
          let submitter: SignerWithAddress
          const submitterIndex = 1

          beforeEach(async () => {
            let tx: ContractTransaction
            ;({
              transaction: tx,
              dkgResult,
              dkgResultHash,
            } = await signAndSubmitCorrectDkgResult(
              randomBeacon,
              groupPublicKey,
              genesisSeed,
              startBlock,
              noMisbehaved,
              submitterIndex
            ))

            submitter = await getDkgResultSubmitterSigner(
              randomBeacon,
              dkgResult
            )

            resultSubmissionBlock = tx.blockNumber
          })

          context("with challenge period not passed", async () => {
            beforeEach(async () => {
              await mineBlocksTo(
                resultSubmissionBlock +
                  params.dkgResultChallengePeriodLength -
                  1
              )
            })

            it("should revert with 'challenge period has not passed yet' error", async () => {
              await expect(
                randomBeacon.connect(submitter).approveDkgResult(dkgResult)
              ).to.be.revertedWith("challenge period has not passed yet")
            })
          })

          context("with challenge period passed", async () => {
            beforeEach(async () => {
              await mineBlocksTo(
                resultSubmissionBlock + params.dkgResultChallengePeriodLength
              )
            })

            context("when called by a DKG result submitter", async () => {
              let tx: ContractTransaction
              let initialDkgRewardsPoolBalance: BigNumber
              let initialSubmitterBalance: BigNumber

              beforeEach(async () => {
                initialDkgRewardsPoolBalance =
                  await randomBeacon.dkgRewardsPool()
                initialSubmitterBalance = await testToken.balanceOf(
                  await submitter.getAddress()
                )
                tx = await randomBeacon
                  .connect(submitter)
                  .approveDkgResult(dkgResult)
              })

              it("should emit DkgResultApproved event", async () => {
                await expect(tx)
                  .to.emit(randomBeacon, "DkgResultApproved")
                  .withArgs(dkgResultHash, await submitter.getAddress())
              })

              it("should clean dkg data", async () => {
                await assertDkgResultCleanData(randomBeacon)
              })

              it("should activate a candidate group", async () => {
                const storedGroup = await randomBeacon["getGroup(bytes)"](
                  groupPublicKey
                )

                expect(storedGroup.activationBlockNumber).to.be.equal(
                  tx.blockNumber
                )
              })

              it("should reward the submitter with tokens from DKG rewards pool", async () => {
                const currentDkgRewardsPoolBalance =
                  await randomBeacon.dkgRewardsPool()
                expect(
                  initialDkgRewardsPoolBalance.sub(currentDkgRewardsPoolBalance)
                ).to.be.equal(dkgResultSubmissionReward)

                const currentSubmitterBalance: BigNumber =
                  await testToken.balanceOf(await submitter.getAddress())
                expect(
                  currentSubmitterBalance.sub(initialSubmitterBalance)
                ).to.be.equal(dkgResultSubmissionReward)
              })

              it("should emit GroupActivated event", async () => {
                await expect(tx)
                  .to.emit(randomBeacon, "GroupActivated")
                  .withArgs(0, groupPublicKey)
              })

              it("should unlock the sortition pool", async () => {
                expect(await sortitionPool.isLocked()).to.be.false
              })
            })

            context("when called by a third party", async () => {
              context("when the third party is not yet eligible", async () => {
                beforeEach(async () => {
                  await mineBlocks(
                    params.relayEntrySubmissionEligibilityDelay - 1
                  )
                })

                it("should revert", async () => {
                  await expect(
                    randomBeacon.connect(thirdParty).approveDkgResult(dkgResult)
                  ).to.be.revertedWith(
                    "Only the DKG result submitter can approve the result at this moment"
                  )
                })
              })

              context("when the third party is eligible", async () => {
                let tx: ContractTransaction
                let initialDkgRewardsPoolBalance: BigNumber
                let initApproverBalance: BigNumber

                beforeEach(async () => {
                  await mineBlocks(params.relayEntrySubmissionEligibilityDelay)
                  initialDkgRewardsPoolBalance =
                    await randomBeacon.dkgRewardsPool()
                  initApproverBalance = await testToken.balanceOf(
                    await thirdParty.getAddress()
                  )
                  tx = await randomBeacon
                    .connect(thirdParty)
                    .approveDkgResult(dkgResult)
                })

                it("should succeed", async () => {
                  await expect(tx)
                    .to.emit(randomBeacon, "GroupActivated")
                    .withArgs(0, groupPublicKey)
                })

                it("should pay the reward to the third party", async () => {
                  const currentDkgRewardsPoolBalance =
                    await randomBeacon.dkgRewardsPool()
                  expect(
                    initialDkgRewardsPoolBalance.sub(
                      currentDkgRewardsPoolBalance
                    )
                  ).to.be.equal(dkgResultSubmissionReward)

                  const currentApproverBalance = await testToken.balanceOf(
                    await thirdParty.getAddress()
                  )
                  expect(
                    currentApproverBalance.sub(initApproverBalance)
                  ).to.be.equal(dkgResultSubmissionReward)
                })
              })
            })
          })
        })

        context("when there was a challenged result before", async () => {
          let resultSubmissionBlock: number
          let dkgResultHash: string
          let dkgResult: DkgResult

          // First result is malicious and submitter is also malicious
          const maliciousSubmitter = 1

          // Submit a second result by another submitter
          const anotherSubmitterIndex = 5
          let anotherSubmitter: Signer

          beforeEach(async () => {
            let tx: ContractTransaction
            ;({
              transaction: tx,
              dkgResult,
              dkgResultHash,
            } = await signAndSubmitArbitraryDkgResult(
              randomBeacon,
              groupPublicKey,
              // Mix signers to make the result malicious.
              mixSigners(await selectGroup(sortitionPool, genesisSeed)),
              startBlock,
              noMisbehaved,
              maliciousSubmitter
            ))

            await randomBeacon.challengeDkgResult(dkgResult)

            await mineBlocks(
              params.dkgResultSubmissionEligibilityDelay * anotherSubmitterIndex
            )
            ;({
              transaction: tx,
              dkgResult,
              dkgResultHash,
            } = await signAndSubmitCorrectDkgResult(
              randomBeacon,
              groupPublicKey,
              genesisSeed,
              startBlock,
              noMisbehaved,
              anotherSubmitterIndex
            ))

            anotherSubmitter = await ethers.getSigner(
              await sortitionPool.getIDOperator(
                dkgResult.members[anotherSubmitterIndex - 1]
              )
            )
            resultSubmissionBlock = tx.blockNumber
          })

          context("with challenge period not passed", async () => {
            beforeEach(async () => {
              await mineBlocksTo(
                resultSubmissionBlock +
                  params.dkgResultChallengePeriodLength -
                  1
              )
            })

            it("should revert with 'challenge period has not passed yet' error", async () => {
              await expect(
                randomBeacon
                  .connect(anotherSubmitter)
                  .approveDkgResult(dkgResult)
              ).to.be.revertedWith("challenge period has not passed yet")
            })
          })

<<<<<<< HEAD
          context("with challenge period passed", async () => {
            let tx: ContractTransaction
            let initialSubmitterBalance: BigNumber
=======
            context("with challenge period passed", async () => {
              let tx: ContractTransaction
              let initialDkgRewardsPoolBalance: BigNumber
              let initialSubmitterBalance: BigNumber
>>>>>>> c1b42747

            beforeEach(async () => {
              await mineBlocksTo(
                resultSubmissionBlock + params.dkgResultChallengePeriodLength
              )

<<<<<<< HEAD
              initialSubmitterBalance = await testToken.balanceOf(
                await anotherSubmitter.getAddress()
              )
=======
                initialDkgRewardsPoolBalance =
                  await randomBeacon.dkgRewardsPool()

                initialSubmitterBalance = await testToken.balanceOf(
                  await anotherSubmitter.getAddress()
                )
>>>>>>> c1b42747

              tx = await randomBeacon
                .connect(anotherSubmitter)
                .approveDkgResult(dkgResult)
            })

            it("should emit DkgResultApproved event", async () => {
              await expect(tx)
                .to.emit(randomBeacon, "DkgResultApproved")
                .withArgs(dkgResultHash, await anotherSubmitter.getAddress())
            })

            it("should activate a candidate group", async () => {
              const storedGroup = await randomBeacon["getGroup(bytes)"](
                groupPublicKey
              )

              expect(storedGroup.activationBlockNumber).to.be.equal(
                tx.blockNumber
              )
            })

<<<<<<< HEAD
            it("should reward the submitter with tokens from maintenance pool", async () => {
              const currentSubmitterBalance: BigNumber =
                await testToken.balanceOf(await anotherSubmitter.getAddress())
              expect(
                currentSubmitterBalance.sub(initialSubmitterBalance)
              ).to.be.equal(dkgResultSubmissionReward)
            })
=======
              it("should reward the submitter with tokens from DKG rewards pool", async () => {
                const currentDkgRewardsPoolBalance =
                  await randomBeacon.dkgRewardsPool()
                expect(
                  initialDkgRewardsPoolBalance.sub(currentDkgRewardsPoolBalance)
                ).to.be.equal(dkgResultSubmissionReward)

                const currentSubmitterBalance: BigNumber =
                  await testToken.balanceOf(await anotherSubmitter.getAddress())
                expect(
                  currentSubmitterBalance.sub(initialSubmitterBalance)
                ).to.be.equal(dkgResultSubmissionReward)
              })
>>>>>>> c1b42747

            it("should emit GroupActivated event", async () => {
              await expect(tx)
                .to.emit(randomBeacon, "GroupActivated")
                .withArgs(0, groupPublicKey)
            })

            it("should unlock the sortition pool", async () => {
              expect(await sortitionPool.isLocked()).to.be.false
            })
          })
        })
      })

      context("with max periods duration", async () => {
        let tx: ContractTransaction

        beforeEach(async () => {
          await mineBlocksTo(startBlock + dkgTimeout - 1)

          const { dkgResult } = await signAndSubmitCorrectDkgResult(
            randomBeacon,
            groupPublicKey,
            genesisSeed,
            startBlock,
            noMisbehaved
          )

          const submitter = await getDkgResultSubmitterSigner(
            randomBeacon,
            dkgResult
          )

          await mineBlocks(params.dkgResultChallengePeriodLength)

          tx = await randomBeacon.connect(submitter).approveDkgResult(dkgResult)
        })

        // Just an explicit assertion to make sure transaction passes correctly
        // for max periods duration.
        it("should succeed", async () => {
          await expect(tx)
            .to.emit(randomBeacon, "GroupActivated")
            .withArgs(0, groupPublicKey)
        })

        it("should unlock the sortition pool", async () => {
          expect(await sortitionPool.isLocked()).to.be.false
        })
      })

      context("with misbehaved operators", async () => {
        const misbehavedIndices = [2, 10, 64]
        beforeEach(async () => {
          await mineBlocksTo(startBlock + dkgTimeout - 1)

          const { dkgResult } = await signAndSubmitCorrectDkgResult(
            randomBeacon,
            groupPublicKey,
            genesisSeed,
            startBlock,
            misbehavedIndices
          )

          const submitter = await getDkgResultSubmitterSigner(
            randomBeacon,
            dkgResult
          )

          await mineBlocks(params.dkgResultChallengePeriodLength)
          await randomBeacon.connect(submitter).approveDkgResult(dkgResult)
        })

        it("should ban misbehaved operators from sortition pool rewards", async () => {
          // TODO: Once the `banRewards` function in the sortition-pools is
          //       implemented, check that members with indices 2, 10, 64 are
          //       banned.
        })

        it("should clean dkg data", async () => {
          await assertDkgResultCleanData(randomBeacon)
        })
      })
    })

    context(
      "when the balance of DKG rewards pool is smaller than the DKG submission reward",
      async () => {
        let dkgRewardsPoolBalance: BigNumber
        let tx: ContractTransaction
        let initApproverBalance: BigNumber
        let submitter: SignerWithAddress

        beforeEach(async () => {
          dkgRewardsPoolBalance = await randomBeacon.dkgRewardsPool()

          // Set the DKG result submission reward to twice the amount of test
          // tokens in the DKG rewards pool
          await randomBeaconGovernance.beginDkgResultSubmissionRewardUpdate(
            dkgRewardsPoolBalance.mul(2)
          )
          await helpers.time.increaseTime(12 * 60 * 60)
          await randomBeaconGovernance.finalizeDkgResultSubmissionRewardUpdate()

          const [genesisTx, genesisSeed] = await genesis(randomBeacon)
          const startBlock: number = genesisTx.blockNumber
          await mineBlocksTo(startBlock + dkgTimeout - 1)

          const { dkgResult } = await signAndSubmitCorrectDkgResult(
            randomBeacon,
            groupPublicKey,
            genesisSeed,
            startBlock,
            noMisbehaved
          )

          submitter = await getDkgResultSubmitterSigner(randomBeacon, dkgResult)

          initApproverBalance = await testToken.balanceOf(
            await submitter.getAddress()
          )

          await mineBlocks(params.dkgResultChallengePeriodLength)
          tx = await randomBeacon.connect(submitter).approveDkgResult(dkgResult)
        })

        it("should succeed", async () => {
          await expect(tx)
            .to.emit(randomBeacon, "GroupActivated")
            .withArgs(0, groupPublicKey)
        })

        it("should pay the approver the whole DKG rewards pool balance", async () => {
          expect(await randomBeacon.dkgRewardsPool()).to.be.equal(0)

          const currentApproverBalance = await testToken.balanceOf(
            await submitter.getAddress()
          )
          expect(currentApproverBalance.sub(initApproverBalance)).to.be.equal(
            dkgRewardsPoolBalance
          )
        })
      }
    )
  })

  describe("notifyDkgTimeout", async () => {
    context("with initial contract state", async () => {
      it("should revert with 'dkg has not timed out' error", async () => {
        await expect(randomBeacon.notifyDkgTimeout()).to.be.revertedWith(
          "dkg has not timed out"
        )
      })
    })

    context("with group creation in progress", async () => {
      let startBlock: number

      beforeEach("run genesis", async () => {
        const [genesisTx] = await genesis(randomBeacon)

        startBlock = genesisTx.blockNumber
      })

      context("with dkg not timed out", async () => {
        context("with off-chain dkg time not passed", async () => {
          beforeEach(async () => {
            await mineBlocksTo(startBlock + constants.offchainDkgTime - 1)
          })

          it("should revert with 'dkg has not timed out' error", async () => {
            await expect(randomBeacon.notifyDkgTimeout()).to.be.revertedWith(
              "dkg has not timed out"
            )
          })
        })

        context("with off-chain dkg time passed", async () => {
          beforeEach(async () => {
            await mineBlocksTo(startBlock + constants.offchainDkgTime)
          })

          it("should revert with 'dkg has not timed out' error", async () => {
            await expect(randomBeacon.notifyDkgTimeout()).to.be.revertedWith(
              "dkg has not timed out"
            )
          })
        })

        context("with result submission period almost ended", async () => {
          beforeEach(async () => {
            await mineBlocksTo(startBlock + dkgTimeout - 1)
          })

          it("should revert with 'dkg has not timed out' error", async () => {
            await expect(randomBeacon.notifyDkgTimeout()).to.be.revertedWith(
              "dkg has not timed out"
            )
          })
        })
      })

      context("with dkg timed out", async () => {
        beforeEach(async () => {
          await mineBlocksTo(startBlock + dkgTimeout)
        })

        context("called by a third party", async () => {
          let tx: ContractTransaction
          let initialDkgRewardsPoolBalance: BigNumber
          let initialNotifierBalance: BigNumber

          beforeEach(async () => {
            initialDkgRewardsPoolBalance = await randomBeacon.dkgRewardsPool()

            initialNotifierBalance = await testToken.balanceOf(
              await thirdParty.getAddress()
            )
            tx = await randomBeacon.connect(thirdParty).notifyDkgTimeout()
          })

          it("should emit DkgTimedOut event", async () => {
            await expect(tx).to.emit(randomBeacon, "DkgTimedOut")
          })

          it("should clean dkg data", async () => {
            await assertDkgResultCleanData(randomBeacon)
          })

          it("should reward the notifier with tokens from DKG rewards pool", async () => {
            const currentDkgRewardsPoolBalance =
              await randomBeacon.dkgRewardsPool()
            expect(
              initialDkgRewardsPoolBalance.sub(currentDkgRewardsPoolBalance)
            ).to.be.equal(sortitionPoolUnlockingReward)

            const currentNotifierBalance: BigNumber = await testToken.balanceOf(
              await thirdParty.getAddress()
            )
            expect(
              currentNotifierBalance.sub(initialNotifierBalance)
            ).to.be.equal(sortitionPoolUnlockingReward)
          })

          it("should unlock the sortition pool", async () => {
            expect(await sortitionPool.isLocked()).to.be.false
          })
        })
      })
    })
  })

  describe("challengeDkgResult", async () => {
    // Just to make `challengeDkgResult` call possible.
    const stubDkgResult: DkgResult = {
      groupPubKey: blsData.groupPubKey,
      members: [1, 2, 3, 4],
      misbehavedMembersIndices: [],
      signatures: "0x01020304",
      signingMembersIndices: [1, 2, 3, 4],
      submitterMemberIndex: 1,
    }

    context("with initial contract state", async () => {
      it("should revert with 'current state is not CHALLENGE' error", async () => {
        await expect(
          randomBeacon.challengeDkgResult(stubDkgResult)
        ).to.be.revertedWith("current state is not CHALLENGE")
      })
    })

    context("with group creation in progress", async () => {
      let startBlock: number
      let genesisSeed

      beforeEach("run genesis", async () => {
        const [genesisTx, seed] = await genesis(randomBeacon)

        startBlock = genesisTx.blockNumber
        genesisSeed = seed
      })

      it("should revert with 'current state is not CHALLENGE' error", async () => {
        await expect(
          randomBeacon.challengeDkgResult(stubDkgResult)
        ).to.be.revertedWith("current state is not CHALLENGE")
      })

      context("with off-chain dkg time passed", async () => {
        beforeEach(async () => {
          await mineBlocksTo(startBlock + constants.offchainDkgTime)
        })

        context("with dkg result not submitted", async () => {
          it("should revert with 'current state is not CHALLENGE' error", async () => {
            await expect(
              randomBeacon.challengeDkgResult(stubDkgResult)
            ).to.be.revertedWith("current state is not CHALLENGE")
          })
        })

        context("with malicious dkg result submitted", async () => {
          let resultSubmissionBlock: number
          let dkgResultHash: string
          let dkgResult: DkgResult
          let submitter: SignerWithAddress

          beforeEach(async () => {
            let tx: ContractTransaction
            ;({
              transaction: tx,
              dkgResult,
              dkgResultHash,
            } = await signAndSubmitArbitraryDkgResult(
              randomBeacon,
              groupPublicKey,
              // Mix signers to make the result malicious.
              mixSigners(await selectGroup(sortitionPool, genesisSeed)),
              startBlock,
              noMisbehaved
            ))

            submitter = await getDkgResultSubmitterSigner(
              randomBeacon,
              dkgResult
            )

            resultSubmissionBlock = tx.blockNumber
          })

          context("at the beginning of challenge period", async () => {
            context("called by a third party", async () => {
              let tx: ContractTransaction
              beforeEach(async () => {
                tx = await randomBeacon
                  .connect(thirdParty)
                  .challengeDkgResult(dkgResult)
              })

              it("should emit DkgResultChallenged event", async () => {
                await expect(tx)
                  .to.emit(randomBeacon, "DkgResultChallenged")
                  .withArgs(
                    dkgResultHash,
                    await thirdParty.getAddress(),
                    "Invalid group members"
                  )
              })

              it("should remove a candidate group", async () => {
                const groupsRegistry = await randomBeacon.getGroupsRegistry()

                expect(groupsRegistry).to.be.lengthOf(0)
              })

              it("should emit CandidateGroupRemoved event", async () => {
                await expect(tx)
                  .to.emit(randomBeacon, "CandidateGroupRemoved")
                  .withArgs(groupPublicKey)
              })

              it("should not unlock the sortition pool", async () => {
                expect(await sortitionPool.isLocked()).to.be.true
              })

              it("should emit DkgMaliciousResultSlashed event", async () => {
                await expect(tx)
                  .to.emit(randomBeacon, "DkgMaliciousResultSlashed")
                  .withArgs(dkgResultHash, to1e18(50000), submitter.address)
              })

              it("should slash malicious result submitter", async () => {
                await expect(tx)
                  .to.emit(staking, "Seized")
                  .withArgs(to1e18(50000), 100, await thirdParty.getAddress(), [
                    submitter.address,
                  ])
              })
            })
          })

          context("at the end of challenge period", async () => {
            beforeEach(async () => {
              await mineBlocksTo(
                resultSubmissionBlock +
                  params.dkgResultChallengePeriodLength -
                  1
              )
            })

            context("called by a third party", async () => {
              let tx: ContractTransaction
              beforeEach(async () => {
                tx = await randomBeacon
                  .connect(thirdParty)
                  .challengeDkgResult(dkgResult)
              })

              it("should emit DkgResultChallenged event", async () => {
                await expect(tx)
                  .to.emit(randomBeacon, "DkgResultChallenged")
                  .withArgs(
                    dkgResultHash,
                    await thirdParty.getAddress(),
                    "Invalid group members"
                  )
              })

              it("should remove a candidate group", async () => {
                const groupsRegistry = await randomBeacon.getGroupsRegistry()

                expect(groupsRegistry).to.be.lengthOf(0)
              })

              it("should emit CandidateGroupRemoved event", async () => {
                await expect(tx)
                  .to.emit(randomBeacon, "CandidateGroupRemoved")
                  .withArgs(groupPublicKey)
              })

              it("should not unlock the sortition pool", async () => {
                expect(await sortitionPool.isLocked()).to.be.true
              })

              it("should emit DkgMaliciousResultSlashed event", async () => {
                await expect(tx)
                  .to.emit(randomBeacon, "DkgMaliciousResultSlashed")
                  .withArgs(dkgResultHash, to1e18(50000), submitter.address)
              })

              it("should slash malicious result submitter", async () => {
                await expect(tx)
                  .to.emit(staking, "Seized")
                  .withArgs(to1e18(50000), 100, await thirdParty.getAddress(), [
                    submitter.address,
                  ])
              })
            })
          })

          context("with challenge period passed", async () => {
            beforeEach(async () => {
              await mineBlocksTo(
                resultSubmissionBlock + params.dkgResultChallengePeriodLength
              )
            })

            it("should revert with 'challenge period has already passed' error", async () => {
              await expect(
                randomBeacon.challengeDkgResult(dkgResult)
              ).to.be.revertedWith("challenge period has already passed")
            })
          })
        })

        context("with correct dkg result submitted", async () => {
          let dkgResult: DkgResult

          beforeEach(async () => {
            ;({ dkgResult } = await signAndSubmitCorrectDkgResult(
              randomBeacon,
              groupPublicKey,
              genesisSeed,
              startBlock,
              noMisbehaved
            ))
          })

          it("should revert with 'unjustified challenge' error", async () => {
            await expect(
              randomBeacon.challengeDkgResult(dkgResult)
            ).to.be.revertedWith("unjustified challenge")
          })
        })
      })
    })

    // This test checks that dkg timeout is adjusted in case of result challenges
    // to include the offset blocks that were mined until the invalid result
    // was challenged.
    it("should enforce submission start offset", async () => {
      let dkgResult: DkgResult

      const [genesisTx, genesisSeed] = await genesis(randomBeacon)
      const startBlock = genesisTx.blockNumber

      await mineBlocks(constants.offchainDkgTime)

      // Submit result 1 at the beginning of the submission period
      ;({ dkgResult } = await signAndSubmitArbitraryDkgResult(
        randomBeacon,
        groupPublicKey,
        signers,
        startBlock,
        noMisbehaved
      ))

      await expect(
        (
          await randomBeacon.getDkgData()
        ).resultSubmissionStartBlockOffset,
        "invalid resultSubmissionStartBlockOffset for result 1 after submission"
      ).to.equal(0)

      // Challenge result 1 at the beginning of the challenge period
      await randomBeacon.challengeDkgResult(dkgResult)
      // 1 block for dkg result submission tx +
      // 1 block for challenge tx
      let expectedSubmissionOffset = 2

      await expect(
        (
          await randomBeacon.getDkgData()
        ).resultSubmissionStartBlockOffset,
        "invalid resultSubmissionStartBlockOffset for result 1 after challenge"
      ).to.equal(expectedSubmissionOffset)

      // Submit result 2 in the middle of the submission period
      let blocksToMine =
        (constants.groupSize * params.dkgResultSubmissionEligibilityDelay) / 2
      await mineBlocks(blocksToMine)
      ;({ dkgResult } = await signAndSubmitArbitraryDkgResult(
        randomBeacon,
        groupPublicKey,
        signers,
        startBlock,
        noMisbehaved,
        constants.groupSize / 2
      ))

      await expect(
        (
          await randomBeacon.getDkgData()
        ).resultSubmissionStartBlockOffset,
        "invalid resultSubmissionStartBlockOffset for result 2 after submission"
      ).to.equal(expectedSubmissionOffset) // same as before

      expectedSubmissionOffset += blocksToMine

      // Challenge result 2 in the middle of the challenge period
      await mineBlocks(params.dkgResultChallengePeriodLength / 2)
      expectedSubmissionOffset += params.dkgResultChallengePeriodLength / 2
      await randomBeacon.challengeDkgResult(dkgResult)
      expectedSubmissionOffset += 2 // 1 block for dkg result submission tx + 1 block for challenge tx

      await expect(
        (
          await randomBeacon.getDkgData()
        ).resultSubmissionStartBlockOffset,
        "invalid resultSubmissionStartBlockOffset for result 2 after challenge"
      ).to.equal(expectedSubmissionOffset)

      // Submit result 3 at the end of the submission period
      blocksToMine =
        constants.groupSize * params.dkgResultSubmissionEligibilityDelay - 1
      await mineBlocks(blocksToMine)
      ;({ dkgResult } = await signAndSubmitArbitraryDkgResult(
        randomBeacon,
        groupPublicKey,
        signers,
        startBlock,
        noMisbehaved,
        constants.groupSize
      ))

      await expect(
        (
          await randomBeacon.getDkgData()
        ).resultSubmissionStartBlockOffset,
        "invalid resultSubmissionStartBlockOffset for result 3 after submission"
      ).to.equal(expectedSubmissionOffset) // same as before

      expectedSubmissionOffset += blocksToMine

      // Challenge result 3 at the end of the challenge period
      blocksToMine = params.dkgResultChallengePeriodLength - 1
      await mineBlocks(blocksToMine)
      expectedSubmissionOffset += blocksToMine

      await expect(
        randomBeacon.callStatic.notifyDkgTimeout()
      ).to.be.revertedWith("dkg has not timed out")

      await randomBeacon.challengeDkgResult(dkgResult)
      expectedSubmissionOffset += 2 // 1 block for dkg result submission tx + 1 block for challenge tx

      await expect(
        (
          await randomBeacon.getDkgData()
        ).resultSubmissionStartBlockOffset,
        "invalid resultSubmissionStartBlockOffset for result 3 after challenge"
      ).to.equal(expectedSubmissionOffset)

      // Submit result 4 after the submission period
      blocksToMine =
        constants.groupSize * params.dkgResultSubmissionEligibilityDelay
      await mineBlocks(blocksToMine)
      await expect(
        signAndSubmitArbitraryDkgResult(
          randomBeacon,
          groupPublicKey,
          signers,
          startBlock,
          noMisbehaved,
          constants.groupSize
        )
      ).to.be.revertedWith("dkg timeout already passed")

      await randomBeacon.notifyDkgTimeout()
    })
  })

  describe("fundDkgRewardsPool", () => {
    const amount = to1e18(1000)

    let previousDkgRewardsPoolBalance: BigNumber
    let previousRandomBeaconBalance: BigNumber

    beforeEach(async () => {
      previousDkgRewardsPoolBalance = await randomBeacon.dkgRewardsPool()
      previousRandomBeaconBalance = await testToken.balanceOf(
        randomBeacon.address
      )

      await testToken.mint(await thirdParty.getAddress(), amount)
      await testToken.connect(thirdParty).approve(randomBeacon.address, amount)

      await randomBeacon.fundDkgRewardsPool(
        await thirdParty.getAddress(),
        amount
      )
    })

    it("should increase the DKG rewards pool balance", async () => {
      const currentDkgRewardsPoolBalance = await randomBeacon.dkgRewardsPool()
      expect(
        currentDkgRewardsPoolBalance.sub(previousDkgRewardsPoolBalance)
      ).to.be.equal(amount)
    })

    it("should transfer tokens to the random beacon contract", async () => {
      const currentRandomBeaconBalance = await testToken.balanceOf(
        randomBeacon.address
      )
      expect(
        currentRandomBeaconBalance.sub(previousRandomBeaconBalance)
      ).to.be.equal(amount)
    })
  })
})

async function assertDkgResultCleanData(randomBeacon: RandomBeaconStub) {
  const dkgData = await randomBeacon.getDkgData()

  expect(
    dkgData.parameters.resultChallengePeriodLength,
    "unexpected resultChallengePeriodLength"
  ).to.eq(params.dkgResultChallengePeriodLength)

  expect(
    dkgData.parameters.resultSubmissionEligibilityDelay,
    "unexpected resultSubmissionEligibilityDelay"
  ).to.eq(params.dkgResultSubmissionEligibilityDelay)

  expect(dkgData.startBlock, "unexpected startBlock").to.eq(0)

  expect(
    dkgData.resultSubmissionStartBlockOffset,
    "unexpected resultSubmissionStartBlockOffset"
  ).to.eq(0)

  expect(dkgData.submittedResultHash, "unexpected submittedResultHash").to.eq(
    ethers.constants.HashZero
  )

  expect(dkgData.submittedResultBlock, "unexpected submittedResultBlock").to.eq(
    0
  )
}

function mixSigners(signers: Operator[]): Operator[] {
  return signers
    .map((v) => ({ v, sort: Math.random() }))
    .sort((a, b) => a.sort - b.sort)
    .map(({ v }) => v)
}<|MERGE_RESOLUTION|>--- conflicted
+++ resolved
@@ -1417,34 +1417,21 @@
             })
           })
 
-<<<<<<< HEAD
           context("with challenge period passed", async () => {
             let tx: ContractTransaction
+            let initialDkgRewardsPoolBalance: BigNumber
             let initialSubmitterBalance: BigNumber
-=======
-            context("with challenge period passed", async () => {
-              let tx: ContractTransaction
-              let initialDkgRewardsPoolBalance: BigNumber
-              let initialSubmitterBalance: BigNumber
->>>>>>> c1b42747
 
             beforeEach(async () => {
               await mineBlocksTo(
                 resultSubmissionBlock + params.dkgResultChallengePeriodLength
               )
 
-<<<<<<< HEAD
+              initialDkgRewardsPoolBalance = await randomBeacon.dkgRewardsPool()
+
               initialSubmitterBalance = await testToken.balanceOf(
                 await anotherSubmitter.getAddress()
               )
-=======
-                initialDkgRewardsPoolBalance =
-                  await randomBeacon.dkgRewardsPool()
-
-                initialSubmitterBalance = await testToken.balanceOf(
-                  await anotherSubmitter.getAddress()
-                )
->>>>>>> c1b42747
 
               tx = await randomBeacon
                 .connect(anotherSubmitter)
@@ -1467,29 +1454,19 @@
               )
             })
 
-<<<<<<< HEAD
-            it("should reward the submitter with tokens from maintenance pool", async () => {
+            it("should reward the submitter with tokens from DKG rewards pool", async () => {
+              const currentDkgRewardsPoolBalance =
+                await randomBeacon.dkgRewardsPool()
+              expect(
+                initialDkgRewardsPoolBalance.sub(currentDkgRewardsPoolBalance)
+              ).to.be.equal(dkgResultSubmissionReward)
+
               const currentSubmitterBalance: BigNumber =
                 await testToken.balanceOf(await anotherSubmitter.getAddress())
               expect(
                 currentSubmitterBalance.sub(initialSubmitterBalance)
               ).to.be.equal(dkgResultSubmissionReward)
             })
-=======
-              it("should reward the submitter with tokens from DKG rewards pool", async () => {
-                const currentDkgRewardsPoolBalance =
-                  await randomBeacon.dkgRewardsPool()
-                expect(
-                  initialDkgRewardsPoolBalance.sub(currentDkgRewardsPoolBalance)
-                ).to.be.equal(dkgResultSubmissionReward)
-
-                const currentSubmitterBalance: BigNumber =
-                  await testToken.balanceOf(await anotherSubmitter.getAddress())
-                expect(
-                  currentSubmitterBalance.sub(initialSubmitterBalance)
-                ).to.be.equal(dkgResultSubmissionReward)
-              })
->>>>>>> c1b42747
 
             it("should emit GroupActivated event", async () => {
               await expect(tx)
