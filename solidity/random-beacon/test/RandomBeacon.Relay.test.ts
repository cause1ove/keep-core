/* eslint-disable @typescript-eslint/no-unused-expressions, no-await-in-loop */

import {
  ethers,
  waffle,
  helpers,
  getUnnamedAccounts,
  getNamedAccounts,
} from "hardhat"
import { expect } from "chai"
import { BigNumber, ContractTransaction } from "ethers"
import type { SignerWithAddress } from "@nomiclabs/hardhat-ethers/signers"
import type { Address } from "hardhat-deploy/types"
import blsData from "./data/bls"
import { constants, dkgState, params, randomBeaconDeployment } from "./fixtures"
import { createGroup } from "./utils/groups"
import type {
  RandomBeacon,
  RandomBeaconStub,
  TestToken,
  RelayStub,
  SortitionPool,
  StakingStub,
} from "../typechain"
import { registerOperators, Operator, OperatorID } from "./utils/operators"

const { mineBlocks, mineBlocksTo } = helpers.time
const { to1e18 } = helpers.number
const ZERO_ADDRESS = ethers.constants.AddressZero

const fixture = async () => {
  const deployment = await randomBeaconDeployment()

  const operators = await registerOperators(
    deployment.randomBeacon as RandomBeacon,
    (await getUnnamedAccounts()).slice(0, constants.groupSize)
  )

  return {
    randomBeacon: deployment.randomBeacon as RandomBeacon,
    sortitionPool: deployment.sortitionPool as SortitionPool,
    testToken: deployment.testToken as TestToken,
    staking: deployment.stakingStub as StakingStub,
    relayStub: (await (
      await ethers.getContractFactory("RelayStub")
    ).deploy()) as RelayStub,
    operators,
  }
}

describe("RandomBeacon - Relay", () => {
  const relayRequestFee = to1e18(100)

  // When determining the eligibility queue, the
  // `(blsData.groupSignature % 64) + 1` equation points member`16` as the first
  // eligible one. This is why we use that index as `submitRelayEntry` parameter.
  // The `submitter` signer represents that member too.
  const firstEligibleMemberIndex = 16
  // In the invalid entry scenario `(blsData.nextGroupSignature % 64) + 1`
  // gives 3 so that  member needs to submit the wrong relay entry.
  const invalidEntryFirstEligibleMemberIndex = 3

  let deployer: SignerWithAddress
  let requester: SignerWithAddress
  let notifier: SignerWithAddress
  let member3: SignerWithAddress
  let member16: SignerWithAddress
  let member18: SignerWithAddress
  let members: Operator[]
  let membersIDs: OperatorID[]
  let membersAddresses: Address[]

  let randomBeacon: RandomBeacon
  let sortitionPool: SortitionPool
  let testToken: TestToken
  let staking: StakingStub
  let relayStub: RelayStub

  before(async () => {
    deployer = await ethers.getSigner((await getNamedAccounts()).deployer)
    requester = await ethers.getSigner((await getUnnamedAccounts())[1])
    notifier = await ethers.getSigner((await getUnnamedAccounts())[2])
  })

  beforeEach("load test fixture", async () => {
    let operators
      // eslint-disable-next-line @typescript-eslint/no-extra-semi
    ;({
      randomBeacon,
      sortitionPool,
      testToken,
      staking,
      relayStub,
      operators,
    } = await waffle.loadFixture(fixture))

    members = operators // All operators will be members of the group used in tests.
    membersIDs = members.map((member) => member.id)
    membersAddresses = members.map((member) => member.address)

    member3 = await ethers.getSigner(
      members[invalidEntryFirstEligibleMemberIndex - 1].address
    )
    member16 = await ethers.getSigner(
      members[firstEligibleMemberIndex - 1].address
    )
    member18 = await ethers.getSigner(
      members[firstEligibleMemberIndex + 2 - 1].address
    )

    await randomBeacon.updateRelayEntryParameters(to1e18(100), 10, 5760, 0)
    // groupLifetime: 64 * 10 * 5760 + 100
    // if the group lifetime is less than 6400 it will be expired on selection.
    await randomBeacon.updateGroupCreationParameters(100, 6500)
  })

  describe("requestRelayEntry", () => {
    context("when groups exist", () => {
      beforeEach(async () => {
        await createGroup(randomBeacon as RandomBeaconStub, members)
      })

      context("when there is no other relay entry in progress", () => {
        context("when the requester pays the relay request fee", () => {
          let tx: ContractTransaction
          let previousDkgRewardsPoolBalance: BigNumber
          let previousRandomBeaconBalance: BigNumber

          beforeEach(async () => {
            previousDkgRewardsPoolBalance = await randomBeacon.dkgRewardsPool()
            previousRandomBeaconBalance = await testToken.balanceOf(
              randomBeacon.address
            )
            await approveTestToken()
          })

          context(
            "when relay request does not hit group creation frequency threshold",
            () => {
              beforeEach(async () => {
                tx = await randomBeacon
                  .connect(requester)
                  .requestRelayEntry(ZERO_ADDRESS)
              })

              it("should deposit relay request fee to the DKG rewards pool", async () => {
                // Assert correct pool bookkeeping.
                const currentDkgRewardsPoolBalance =
                  await randomBeacon.dkgRewardsPool()
                expect(
                  currentDkgRewardsPoolBalance.sub(
                    previousDkgRewardsPoolBalance
                  )
                ).to.be.equal(relayRequestFee)

                // Assert actual transfer took place.
                const currentRandomBeaconBalance = await testToken.balanceOf(
                  randomBeacon.address
                )
                expect(
                  currentRandomBeaconBalance.sub(previousRandomBeaconBalance)
                ).to.be.equal(relayRequestFee)
              })

              it("should emit RelayEntryRequested event", async () => {
                await expect(tx)
                  .to.emit(randomBeacon, "RelayEntryRequested")
                  .withArgs(1, 0, blsData.previousEntry)
              })

              it("should not lock DKG state", async () => {
                expect(await randomBeacon.getGroupCreationState()).to.be.equal(
                  dkgState.IDLE
                )
                expect(await sortitionPool.isLocked()).to.be.false
              })
            }
          )

          context(
            "when relay request hits group creation frequency threshold",
            () => {
              beforeEach(async () => {
                // Force group creation on each relay entry.
                await randomBeacon
                  .connect(deployer)
                  .updateGroupCreationParameters(1, params.groupLifeTime)

                tx = await randomBeacon
                  .connect(requester)
                  .requestRelayEntry(ZERO_ADDRESS)
              })

              it("should deposit relay request fee to the DKG rewards pool", async () => {
                // Assert correct pool bookkeeping.
                const currentDkgRewardsPoolBalance =
                  await randomBeacon.dkgRewardsPool()
                expect(
                  currentDkgRewardsPoolBalance.sub(
                    previousDkgRewardsPoolBalance
                  )
                ).to.be.equal(relayRequestFee)

                // Assert actual transfer took place.
                const currentRandomBeaconBalance = await testToken.balanceOf(
                  randomBeacon.address
                )
                expect(
                  currentRandomBeaconBalance.sub(previousRandomBeaconBalance)
                ).to.be.equal(relayRequestFee)
              })

              it("should emit RelayEntryRequested event", async () => {
                await expect(tx)
                  .to.emit(randomBeacon, "RelayEntryRequested")
                  .withArgs(1, 0, blsData.previousEntry)
              })

              it("should lock DKG state", async () => {
                expect(await randomBeacon.getGroupCreationState()).to.be.equal(
                  dkgState.AWAITING_SEED
                )
                expect(await sortitionPool.isLocked()).to.be.true
              })

              it("should emit DkgStateLocked event", async () => {
                await expect(tx).to.emit(randomBeacon, "DkgStateLocked")
              })
            }
          )
        })

        context("when the requester doesn't pay the relay request fee", () => {
          it("should revert", async () => {
            await expect(
              randomBeacon.connect(requester).requestRelayEntry(ZERO_ADDRESS)
            ).to.be.revertedWith("Transfer amount exceeds allowance")
          })
        })
      })

      context("when there is an other relay entry in progress", () => {
        beforeEach(async () => {
          await approveTestToken()
          await randomBeacon.connect(requester).requestRelayEntry(ZERO_ADDRESS)
        })

        it("should revert", async () => {
          await expect(
            randomBeacon.connect(requester).requestRelayEntry(ZERO_ADDRESS)
          ).to.be.revertedWith("Another relay request in progress")
        })
      })
    })

    context("when no groups exist", () => {
      it("should revert", async () => {
        await expect(
          randomBeacon.connect(requester).requestRelayEntry(ZERO_ADDRESS)
        ).to.be.revertedWith("No active groups")
      })
    })
  })

  describe("submitRelayEntry", () => {
    beforeEach(async () => {
      await createGroup(randomBeacon as RandomBeaconStub, members)
    })

    context("when relay request is in progress", () => {
      beforeEach(async () => {
        await approveTestToken()
        await randomBeacon.connect(requester).requestRelayEntry(ZERO_ADDRESS)
      })

      context("when relay entry is not timed out", () => {
<<<<<<< HEAD
        context("when passed group data are correct", () => {
          context("when submitter index is valid", () => {
            context("when entry is valid", () => {
              context(
                "when result is submitted before the soft timeout",
                () => {
                  let tx: ContractTransaction
                  let receipt: ContractReceipt

                  beforeEach(async () => {
                    tx = await randomBeacon
                      .connect(member16)
                      .submitRelayEntry(
                        firstEligibleMemberIndex,
                        blsData.groupSignature,
                        blsData.groupPubKey,
                        membersIDs
                      )

                    receipt = await tx.wait()
                  })

                  it("should not slash any members", async () => {
                    await expect(tx).to.not.emit(staking, "Slashed")
                  })

                  it("should emit RelayEntrySubmitted event", async () => {
                    await expect(tx)
                      .to.emit(randomBeacon, "RelayEntrySubmitted")
                      .withArgs(
                        1,
                        0,
                        firstEligibleMemberIndex,
                        blsData.groupSignature
                      )
                  })

                  it("should terminate the relay request", async () => {
                    expect(await randomBeacon.isRelayRequestInProgress()).to.be
                      .false
                  })
                }
              )

              context("when result is submitted after the soft timeout", () => {
                let tx: ContractTransaction
                let receipt: ContractReceipt
=======
        context("when submitter index is valid", () => {
          context("when entry is valid", () => {
            context("when result is submitted before the soft timeout", () => {
              let tx: ContractTransaction

              beforeEach(async () => {
                tx = await randomBeacon
                  .connect(member16)
                  .submitRelayEntry(
                    firstEligibleMemberIndex,
                    blsData.groupSignature
                  )
              })

              it("should not slash any members", async () => {
                await expect(tx).to.not.emit(staking, "Slashed")
              })

              it("should emit RelayEntrySubmitted event", async () => {
                await expect(tx)
                  .to.emit(randomBeacon, "RelayEntrySubmitted")
                  .withArgs(1, blsData.groupSignature)
              })

              it("should terminate the relay request", async () => {
                expect(await randomBeacon.isRelayRequestInProgress()).to.be
                  .false
              })
            })

            context("when result is submitted after the soft timeout", () => {
              let tx: ContractTransaction
>>>>>>> 7cf5c0e2

                beforeEach(async () => {
                  // Let's assume we want to submit the relay entry after 75%
                  // of the soft timeout period elapses. If so we need to
                  // mine the following number of blocks:
                  // `groupSize * relayEntrySubmissionEligibilityDelay +
                  // (0.75 * relayEntryHardTimeout)`. However, we need to
                  // subtract one block because the relay entry submission
                  // transaction will move the blockchain ahead by one block
                  // due to the Hardhat auto-mine feature.
                  await mineBlocks(64 * 10 + 0.75 * 5760 - 1)

<<<<<<< HEAD
                  tx = await randomBeacon
                    .connect(member16)
                    .submitRelayEntry(
                      firstEligibleMemberIndex,
                      blsData.groupSignature,
                      blsData.groupPubKey,
                      membersIDs
                    )

                  receipt = await tx.wait()
                })
=======
                tx = await randomBeacon
                  .connect(member16)
                  .submitRelayEntry(
                    firstEligibleMemberIndex,
                    blsData.groupSignature
                  )
              })
>>>>>>> 7cf5c0e2

                it("should slash a correct portion of the slashing amount for all members ", async () => {
                  // `relayEntrySubmissionFailureSlashingAmount = 1000e18`.
                  // 75% of the soft timeout period elapsed so we expect
                  // `750e18` to be slashed.
                  await expect(tx)
                    .to.emit(staking, "Slashed")
                    .withArgs(to1e18(750), membersAddresses)

                  await expect(tx)
                    .to.emit(randomBeacon, "RelayEntryDelaySlashed")
                    .withArgs(1, to1e18(750), membersAddresses)
                })

                it("should emit RelayEntrySubmitted event", async () => {
                  await expect(tx)
                    .to.emit(randomBeacon, "RelayEntrySubmitted")
                    .withArgs(
                      1,
                      0,
                      firstEligibleMemberIndex,
                      blsData.groupSignature
                    )
                })

                it("should terminate the relay request", async () => {
                  expect(await randomBeacon.isRelayRequestInProgress()).to.be
                    .false
                })
              })

              context(
                "when result is submitted by a member who is not yet eligible",
                () => {
                  let tx: ContractTransaction

                  beforeEach(async () => {
                    // Member 18 is not yet eligible as the first eligible member
                    // is member 16.
                    tx = await randomBeacon
                      .connect(member18)
                      .submitRelayEntry(
                        firstEligibleMemberIndex + 2,
                        blsData.groupSignature,
                        blsData.groupPubKey,
                        membersIDs
                      )
                  })

                  // We don't repeat all checks made in the above scenarios and
                  // just assert the member was able to submit the result.
                  it("should succeed", async () => {
                    await expect(tx).to.emit(
                      randomBeacon,
                      "RelayEntrySubmitted"
                    )
                  })
                }
              )

              context("when DKG is awaiting a seed", () => {
                let tx: ContractTransaction

                beforeEach(async () => {
                  // Simulate DKG is awaiting a seed.
                  await (randomBeacon as RandomBeaconStub).publicDkgLockState()

                  tx = await randomBeacon
                    .connect(member16)
                    .submitRelayEntry(
                      firstEligibleMemberIndex,
                      blsData.groupSignature,
                      blsData.groupPubKey,
                      membersIDs
                    )
                })

                it("should emit DkgStarted event", async () => {
                  await expect(tx)
                    .to.emit(randomBeacon, "DkgStarted")
                    .withArgs(blsData.groupSignatureUint256)
                })
              })
            })

            context("when entry is not valid", () => {
              it("should revert", async () => {
                await expect(
                  randomBeacon
                    .connect(member3)
                    .submitRelayEntry(
                      invalidEntryFirstEligibleMemberIndex,
                      blsData.nextGroupSignature,
                      blsData.groupPubKey,
                      membersIDs
                    )
                ).to.be.revertedWith("Invalid entry")
              })
            })
          })

          context("when submitter index is beyond valid range", () => {
            it("should revert", async () => {
              await expect(
                randomBeacon
                  .connect(member16)
                  .submitRelayEntry(
                    0,
                    blsData.nextGroupSignature,
                    blsData.groupPubKey,
                    membersIDs
                  )
              ).to.be.revertedWith("Invalid submitter index")

              await expect(
                randomBeacon
                  .connect(member16)
                  .submitRelayEntry(
                    65,
                    blsData.nextGroupSignature,
                    blsData.groupPubKey,
                    membersIDs
                  )
              ).to.be.revertedWith("Invalid submitter index")
            })
          })

          context(
            "when submitter index does not correspond to sender address",
            () => {
              it("should revert", async () => {
                await expect(
                  randomBeacon
                    .connect(member16)
                    .submitRelayEntry(
                      17,
                      blsData.nextGroupSignature,
                      blsData.groupPubKey,
                      membersIDs
                    )
                ).to.be.revertedWith("Unexpected submitter index")
              })
            }
          )
        })

        context("when passed group data are wrong", () => {
          it("should revert", async () => {
            await expect(
              randomBeacon.connect(member16).submitRelayEntry(
                firstEligibleMemberIndex,
                blsData.nextGroupSignature,
                // Corrupt group data by passing wrong group public key.
                "0x00",
                membersIDs
              )
            ).to.be.revertedWith("Passed group data are wrong")
          })
        })
      })

      context("when relay entry is timed out", () => {
        it("should revert", async () => {
          // groupSize * relayEntrySubmissionEligibilityDelay + relayEntryHardTimeout
          await mineBlocks(64 * 10 + 5760)

          await expect(
            randomBeacon
              .connect(member16)
              .submitRelayEntry(
                firstEligibleMemberIndex,
                blsData.nextGroupSignature,
                blsData.groupPubKey,
                membersIDs
              )
          ).to.be.revertedWith("Relay request timed out")
        })
      })
    })

    context("when relay request is not in progress", () => {
      it("should revert", async () => {
        await expect(
          randomBeacon
            .connect(member16)
            .submitRelayEntry(
              firstEligibleMemberIndex,
              blsData.nextGroupSignature,
              blsData.groupPubKey,
              membersIDs
            )
        ).to.be.revertedWith("No relay request in progress")
      })
    })
  })

  describe("reportRelayEntryTimeout", () => {
    beforeEach(async () => {
      await createGroup(randomBeacon, members)

      await approveTestToken()
      await randomBeacon.connect(requester).requestRelayEntry(ZERO_ADDRESS)
    })

    context("when relay entry timed out", () => {
      context(
        "when other active groups exist after timeout is reported",
        () => {
          let tx: ContractTransaction

          beforeEach(async () => {
            // `groupSize * relayEntrySubmissionEligibilityDelay +
            // relayEntryHardTimeout`.
            await mineBlocks(64 * 10 + 5760)

            tx = await randomBeacon.connect(notifier).reportRelayEntryTimeout()
          })

          it("should slash the full slashing amount for all group members", async () => {
            await expect(tx)
              .to.emit(staking, "Seized")
              .withArgs(to1e18(1000), 5, notifier.address, membersAddresses)

            await expect(tx)
              .to.emit(randomBeacon, "RelayEntryTimeoutSlashed")
              .withArgs(1, to1e18(1000), membersAddresses)
          })

          it("should terminate the group", async () => {
            // TODO: Implementation once `Groups` library is ready.
          })

          it("should emit RelayEntryTimedOut event", async () => {
            await expect(tx)
              .to.emit(randomBeacon, "RelayEntryTimedOut")
              .withArgs(1, 0)
          })

          it("should retry current relay request", async () => {
            // We expect the same request ID because this is a retry.
            // Group ID is still `0` because there is only one group
            // after termination was performed.
            await expect(tx)
              .to.emit(randomBeacon, "RelayEntryRequested")
              .withArgs(1, 0, blsData.previousEntry)

            expect(await randomBeacon.isRelayRequestInProgress()).to.be.true
          })
        }
      )

      context(
        "when group is terminated that was supposed to submit a relay request and another group expires",
        () => {
          let tx: ContractTransaction

          beforeEach(async () => {
            // Create another group in a rough way just to have an active group
            // once the one handling the timed out request gets terminated.
            // This makes the request retry possible. That group will not
            // perform any signing so their public key can be arbitrary bytes.
            // Also, that group is created just after the relay request is
            // made to ensure it is not selected for signing the original request.
            await (randomBeacon as RandomBeaconStub).roughlyAddGroup(
              "0x01",
              membersIDs
            )
          })

          it("should clean up current relay request data", async () => {
            // `groupSize * relayEntrySubmissionEligibilityDelay +
            // relayEntryHardTimeout`. This times out the relay entry
            await mineBlocks(64 * 10 + 5760)

            await (randomBeacon as RandomBeaconStub).roughlyTerminateGroup(0)

            const registry = await randomBeacon.getGroupsRegistry()
            const secondGroupLifetime = await (
              randomBeacon as RandomBeaconStub
            ).groupLifetimeOf(registry[1])

            // Expire second group
            await mineBlocksTo(Number(secondGroupLifetime) + 1)

            tx = await randomBeacon.reportRelayEntryTimeout()

            await expect(tx).to.not.emit(randomBeacon, "RelayEntryRequested")
            expect(await randomBeacon.isRelayRequestInProgress()).to.be.false
          })
        }
      )

      context("when no active groups exist after timeout is reported", () => {
        let tx: ContractTransaction

        beforeEach(async () => {
          // `groupSize * relayEntrySubmissionEligibilityDelay +
          // relayEntryHardTimeout`.
          await mineBlocks(64 * 10 + 5760)

          tx = await randomBeacon.connect(notifier).reportRelayEntryTimeout()
        })

        it("should slash the full slashing amount for all group members", async () => {
          await expect(tx)
            .to.emit(staking, "Seized")
            .withArgs(to1e18(1000), 5, notifier.address, membersAddresses)

          await expect(tx)
            .to.emit(randomBeacon, "RelayEntryTimeoutSlashed")
            .withArgs(1, to1e18(1000), membersAddresses)
        })

        it("should terminate the group", async () => {
          // TODO: Implementation once `Groups` library is ready.
        })

        it("should emit RelayEntryTimedOut event", async () => {
          await expect(tx)
            .to.emit(randomBeacon, "RelayEntryTimedOut")
            .withArgs(1, 0)
        })

        it("should clean up current relay request data", async () => {
          // TODO: Uncomment those assertions once termination is implemented.
          // await expect(tx).to.not.emit(randomBeacon, "RelayEntryRequested")
          // expect(await randomBeacon.isRelayRequestInProgress()).to.be.false
        })
      })

      context(
        "when no active groups exist after timeout is reported and DKG is awaiting seed",
        () => {
          beforeEach(async () => {
            // `groupSize * relayEntrySubmissionEligibilityDelay +
            // relayEntryHardTimeout`.
            await mineBlocks(64 * 10 + 5760)

            // Simulate DKG is awaiting a seed.
            await (randomBeacon as RandomBeaconStub).publicDkgLockState()

            await randomBeacon.connect(notifier).reportRelayEntryTimeout()
          })

          it("should notify DKG seed timed out", async () => {
            // TODO: Uncomment those assertions once termination is implemented.
            // expect(await randomBeacon.getGroupCreationState()).to.be.equal(
            //   dkgState.IDLE
            // )
            // expect(await sortitionPool.isLocked()).to.be.false
          })

          it("should emit DkgSeedTimedOut event", async () => {
            // TODO: Uncomment those assertions once termination is implemented.
            // await expect(tx).to.emit(randomBeacon, "DkgSeedTimedOut")
          })
        }
      )
    })

    context("when relay entry did not time out", () => {
      it("should revert", async () => {
        await expect(randomBeacon.reportRelayEntryTimeout()).to.be.revertedWith(
          "Relay request did not time out"
        )
      })
    })
  })

  describe("getSlashingFactor", () => {
    const testGroupSize = 8

    beforeEach(async () => {
      await relayStub.setCurrentRequestStartBlock()
    })

    context("when soft timeout has not been exceeded yet", () => {
      it("should return a slashing factor equal to zero", async () => {
        // `groupSize * relayEntrySubmissionEligibilityDelay`
        await mineBlocks(8 * 10)

        expect(await relayStub.getSlashingFactor(testGroupSize)).to.be.equal(0)
      })
    })

    context("when soft timeout has been exceeded by one block", () => {
      it("should return a correct slashing factor", async () => {
        // `groupSize * relayEntrySubmissionEligibilityDelay + 1 block`
        await mineBlocks(8 * 10 + 1)

        // We are exceeded the soft timeout by `1` block so this is the
        // `submissionDelay` factor. If so we can calculate the slashing factor
        // as `(submissionDelay * 1e18) / relayEntryHardTimeout` which
        // gives `1 * 1e18 / 5760 = 173611111111111` (0.017%).
        expect(await relayStub.getSlashingFactor(testGroupSize)).to.be.equal(
          BigNumber.from("173611111111111")
        )
      })
    })

    context(
      "when soft timeout has been exceeded by the number of blocks equal to the hard timeout",
      () => {
        it("should return a correct slashing factor", async () => {
          // `groupSize * relayEntrySubmissionEligibilityDelay + relayEntryHardTimeout`
          await mineBlocks(8 * 10 + 5760)

          // We are exceeded the soft timeout by `5760` blocks so this is the
          // `submissionDelay` factor. If so we can calculate the slashing
          // factor as `(submissionDelay * 1e18) / relayEntryHardTimeout` which
          // gives `5760 * 1e18 / 5760 = 1000000000000000000` (100%).
          expect(await relayStub.getSlashingFactor(testGroupSize)).to.be.equal(
            BigNumber.from("1000000000000000000")
          )
        })
      }
    )

    context(
      "when soft timeout has been exceeded by the number of blocks bigger than the hard timeout",
      () => {
        it("should return a correct slashing factor", async () => {
          // `groupSize * relayEntrySubmissionEligibilityDelay +
          // relayEntryHardTimeout + 1 block`.
          await mineBlocks(8 * 10 + 5760 + 1)

          // We are exceeded the soft timeout by a value bigger than the
          // hard timeout. In that case the maximum value (100%) of the slashing
          // factor should be returned.
          expect(await relayStub.getSlashingFactor(testGroupSize)).to.be.equal(
            BigNumber.from("1000000000000000000")
          )
        })
      }
    )
  })

  describe("fundHeartbeatNotifierRewardsPool", () => {
    const amount = to1e18(1000)

    let previousHeartbeatNotifierRewardsPoolBalance: BigNumber
    let previousRandomBeaconBalance: BigNumber

    beforeEach(async () => {
      previousHeartbeatNotifierRewardsPoolBalance =
        await randomBeacon.heartbeatNotifierRewardsPool()
      previousRandomBeaconBalance = await testToken.balanceOf(
        randomBeacon.address
      )

      await testToken.mint(deployer.address, amount)
      await testToken.connect(deployer).approve(randomBeacon.address, amount)

      await randomBeacon.fundHeartbeatNotifierRewardsPool(
        deployer.address,
        amount
      )
    })

    it("should increase the heartbeat notifier rewards pool balance", async () => {
      const currentHeartbeatNotifierRewardsPoolBalance =
        await randomBeacon.heartbeatNotifierRewardsPool()
      expect(
        currentHeartbeatNotifierRewardsPoolBalance.sub(
          previousHeartbeatNotifierRewardsPoolBalance
        )
      ).to.be.equal(amount)
    })

    it("should transfer tokens to the random beacon contract", async () => {
      const currentRandomBeaconBalance = await testToken.balanceOf(
        randomBeacon.address
      )
      expect(
        currentRandomBeaconBalance.sub(previousRandomBeaconBalance)
      ).to.be.equal(amount)
    })
  })

  async function approveTestToken() {
    await testToken.mint(requester.address, relayRequestFee)
    await testToken
      .connect(requester)
      .approve(randomBeacon.address, relayRequestFee)
  }
})<|MERGE_RESOLUTION|>--- conflicted
+++ resolved
@@ -274,7 +274,6 @@
       })
 
       context("when relay entry is not timed out", () => {
-<<<<<<< HEAD
         context("when passed group data are correct", () => {
           context("when submitter index is valid", () => {
             context("when entry is valid", () => {
@@ -282,7 +281,6 @@
                 "when result is submitted before the soft timeout",
                 () => {
                   let tx: ContractTransaction
-                  let receipt: ContractReceipt
 
                   beforeEach(async () => {
                     tx = await randomBeacon
@@ -293,8 +291,6 @@
                         blsData.groupPubKey,
                         membersIDs
                       )
-
-                    receipt = await tx.wait()
                   })
 
                   it("should not slash any members", async () => {
@@ -321,41 +317,6 @@
 
               context("when result is submitted after the soft timeout", () => {
                 let tx: ContractTransaction
-                let receipt: ContractReceipt
-=======
-        context("when submitter index is valid", () => {
-          context("when entry is valid", () => {
-            context("when result is submitted before the soft timeout", () => {
-              let tx: ContractTransaction
-
-              beforeEach(async () => {
-                tx = await randomBeacon
-                  .connect(member16)
-                  .submitRelayEntry(
-                    firstEligibleMemberIndex,
-                    blsData.groupSignature
-                  )
-              })
-
-              it("should not slash any members", async () => {
-                await expect(tx).to.not.emit(staking, "Slashed")
-              })
-
-              it("should emit RelayEntrySubmitted event", async () => {
-                await expect(tx)
-                  .to.emit(randomBeacon, "RelayEntrySubmitted")
-                  .withArgs(1, blsData.groupSignature)
-              })
-
-              it("should terminate the relay request", async () => {
-                expect(await randomBeacon.isRelayRequestInProgress()).to.be
-                  .false
-              })
-            })
-
-            context("when result is submitted after the soft timeout", () => {
-              let tx: ContractTransaction
->>>>>>> 7cf5c0e2
 
                 beforeEach(async () => {
                   // Let's assume we want to submit the relay entry after 75%
@@ -368,7 +329,6 @@
                   // due to the Hardhat auto-mine feature.
                   await mineBlocks(64 * 10 + 0.75 * 5760 - 1)
 
-<<<<<<< HEAD
                   tx = await randomBeacon
                     .connect(member16)
                     .submitRelayEntry(
@@ -377,18 +337,7 @@
                       blsData.groupPubKey,
                       membersIDs
                     )
-
-                  receipt = await tx.wait()
                 })
-=======
-                tx = await randomBeacon
-                  .connect(member16)
-                  .submitRelayEntry(
-                    firstEligibleMemberIndex,
-                    blsData.groupSignature
-                  )
-              })
->>>>>>> 7cf5c0e2
 
                 it("should slash a correct portion of the slashing amount for all members ", async () => {
                   // `relayEntrySubmissionFailureSlashingAmount = 1000e18`.
