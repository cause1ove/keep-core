import { ethers, waffle, helpers } from "hardhat"

import { expect } from "chai"

import { testDeployment } from "./helpers/fixtures"

import type { Signer } from "ethers"
import type { RandomBeacon, RandomBeaconGovernance } from "../typechain"

describe("RandomBeaconGovernance", () => {
  let governance: Signer
  let thirdParty: Signer
  let randomBeacon: RandomBeacon
  let randomBeaconGovernance: RandomBeaconGovernance

  before(async function () {
    ;[governance, thirdParty] = await ethers.getSigners()
  })

  const initialRelayRequestFee = 100000
  const initialRelayEntrySubmissionEligibilityDelay = 10
  const initialRelayEntryHardTimeout = 100
  const initialCallbackGasLimit = 900000
  const initialGroupCreationFrequency = 4
  const initialGroupLifeTime = 60 * 60 * 24 * 7
  const initialDkgResultChallengePeriodLength = 60
  const initialDkgResultSubmissionEligibilityDelay = 10
  const initialDkgResultSubmissionReward = 500000
  const initialSortitionPoolUnlockingReward = 5000
  const initialRelayEntrySubmissionFailureSlashingAmount = 1000
  const initialMaliciousDkgResultSlashingAmount = 1000000000

  beforeEach(async () => {
<<<<<<< HEAD
    const contracts = await waffle.loadFixture(testDeployment)

    randomBeacon = contracts.randomBeacon as RandomBeacon
    randomBeaconGovernance = contracts.randomBeaconGovernance as RandomBeaconGovernance
=======
    const signers = await ethers.getSigners()
    governance = signers[0]
    thirdParty = signers[1]

    const RandomBeacon = await ethers.getContractFactory("RandomBeacon")
    randomBeacon = await RandomBeacon.deploy()
    await randomBeacon.deployed()

    await randomBeacon.connect(governance).updateRelayEntryParameters(
      initialRelayRequestFee,
      initialRelayEntrySubmissionEligibilityDelay,
      initialRelayEntryHardTimeout,
      initialCallbackGasLimit
    )
    await randomBeacon.connect(governance).updateGroupCreationParameters(
      initialGroupCreationFrequency,
      initialGroupLifeTime,
      initialDkgResultChallengePeriodLength,
      initialDkgResultSubmissionEligibilityDelay
    )
    await randomBeacon.connect(governance).updateRewardParameters(
      initialDkgResultSubmissionReward,
      initialSortitionPoolUnlockingReward
    )
    await randomBeacon.connect(governance).updateSlashingParameters(
      initialRelayEntrySubmissionFailureSlashingAmount,
      initialMaliciousDkgResultSlashingAmount
    )

    const RandomBeaconGovernance = await ethers.getContractFactory(
      "RandomBeaconGovernance"
    )
    randomBeaconGovernance = await RandomBeaconGovernance.deploy(
      randomBeacon.address
    )
    await randomBeaconGovernance.deployed()
    await randomBeacon.transferOwnership(randomBeaconGovernance.address)
>>>>>>> 92647d17
  })

  describe("beginRelayRequestFeeUpdate", () => {
    context("when the caller is not the owner", () => {
      it("should revert", async () => {
        await expect(
          randomBeaconGovernance
            .connect(thirdParty)
            .beginRelayRequestFeeUpdate(123)
        ).to.be.revertedWith("Ownable: caller is not the owner")
      })
    })

    context("when the caller is the owner", () => {
      let tx

      beforeEach(async () => {
        tx = await randomBeaconGovernance
          .connect(governance)
          .beginRelayRequestFeeUpdate(123)
      })

      it("should not update the relay request fee", async () => {
        expect(await randomBeacon.relayRequestFee()).to.be.equal(
          initialRelayRequestFee
        )
      })

      it("should start the governance delay timer", async () => {
        expect(
          await randomBeaconGovernance.getRemainingRelayRequestFeeUpdateTime()
        ).to.be.equal(12 * 60 * 60) // 12 hours
      })

      it("should emit the RelayRequestFeeUpdateStarted event", async () => {
        const blockTimestamp = (await ethers.provider.getBlock(tx.blockNumber))
          .timestamp
        await expect(tx)
          .to.emit(randomBeaconGovernance, "RelayRequestFeeUpdateStarted")
          .withArgs(123, blockTimestamp)
      })
    })
  })

  describe("finalizeRelayRequestFeeUpdate", () => {
    context("when the caller is not the owner", () => {
      it("should revert", async () => {
        await expect(
          randomBeaconGovernance
            .connect(thirdParty)
            .finalizeRelayRequestFeeUpdate()
        ).to.be.revertedWith("Ownable: caller is not the owner")
      })
    })

    context("when the update process is not initialized", () => {
      it("should revert", async () => {
        await expect(
          randomBeaconGovernance
            .connect(governance)
            .finalizeRelayRequestFeeUpdate()
        ).to.be.revertedWith("Change not initiated")
      })
    })

    context("when the governance delay has not passed", () => {
      it("should revert", async () => {
        await randomBeaconGovernance
          .connect(governance)
          .beginRelayRequestFeeUpdate(123)

        await helpers.time.increaseTime(11 * 60 * 60 - 10) // 11 hours

        await expect(
          randomBeaconGovernance
            .connect(governance)
            .finalizeRelayRequestFeeUpdate()
        ).to.be.revertedWith("Governance delay has not elapsed")
      })
    })

    context("when the update process is initialized and governance delay passed", () => {
      let tx

      beforeEach(async () => {
        await randomBeaconGovernance
          .connect(governance)
          .beginRelayRequestFeeUpdate(123)

        await helpers.time.increaseTime(12 * 60 * 60) // 12 hours

        tx = await randomBeaconGovernance
          .connect(governance)
          .finalizeRelayRequestFeeUpdate()
      })

      it("should update the relay request fee", async () => {
        expect(await randomBeacon.relayRequestFee()).to.be.equal(123)
      })

      it("should emit RelayRequestFeeUpdated event", async () => {
        await expect(tx)
          .to.emit(randomBeaconGovernance, "RelayRequestFeeUpdated")
          .withArgs(123)
      })

      it("should reset the governance delay timer", async () => {
        await expect(
          randomBeaconGovernance.getRemainingRelayRequestFeeUpdateTime()
        ).to.be.revertedWith("Change not initiated")
      })
    })
  })

  describe("beginRelayEntrySubmissionEligibilityDelayUpdate", () => {
    context("when the caller is not the owner", () => {
      it("should revert", async () => {
        await expect(
          randomBeaconGovernance
            .connect(thirdParty)
            .beginRelayEntrySubmissionEligibilityDelayUpdate(1)
        ).to.be.revertedWith("Ownable: caller is not the owner")
      })
    })

    context("when the update value is zero", () => {
      it("should revert", async () => {
        await expect(
          randomBeaconGovernance
            .connect(governance)
            .beginRelayEntrySubmissionEligibilityDelayUpdate(0)
        ).to.be.revertedWith(
          "Relay entry submission eligibility delay must be > 0"
        )
      })
    })

    context("when the update value is at least one", () => {
      it("should accept the value", async () => {
        await randomBeaconGovernance
          .connect(governance)
          .beginRelayEntrySubmissionEligibilityDelayUpdate(1)
        await randomBeaconGovernance
          .connect(governance)
          .beginRelayEntrySubmissionEligibilityDelayUpdate(2)

        // works, did not revert
      })
    })

    context("when the caller is the owner", () => {
      let tx

      beforeEach(async () => {
        tx = await randomBeaconGovernance
          .connect(governance)
          .beginRelayEntrySubmissionEligibilityDelayUpdate(1)
      })

      it("should not update the relay entry submission eligibility delay", async () => {
        expect(
          await randomBeacon.relayEntrySubmissionEligibilityDelay()
        ).to.be.equal(initialRelayEntrySubmissionEligibilityDelay)
      })

      it("should start the governance delay timer", async () => {
        expect(
          await randomBeaconGovernance.getRemainingRelayEntrySubmissionEligibilityDelayUpdateTime()
        ).to.be.equal(12 * 60 * 60) // 12 hours
      })

      it("should emit the RelayEntrySubmissionEligibilityDelayUpdateStarted event", async () => {
        const blockTimestamp = (await ethers.provider.getBlock(tx.blockNumber))
          .timestamp
        await expect(tx)
          .to.emit(
            randomBeaconGovernance,
            "RelayEntrySubmissionEligibilityDelayUpdateStarted"
          )
          .withArgs(1, blockTimestamp)
      })
    })
  })

  describe("finalizeRelayEntrySubmissionEligibilityDelayUpdate", () => {
    context("when the caller is not the owner", () => {
      it("should revert", async () => {
        await expect(
          randomBeaconGovernance
            .connect(thirdParty)
            .finalizeRelayEntrySubmissionEligibilityDelayUpdate()
        ).to.be.revertedWith("Ownable: caller is not the owner")
      })
    })

    context("when the update process is not initialized", () => {
      it("should revert", async () => {
        await expect(
          randomBeaconGovernance
            .connect(governance)
            .finalizeRelayEntrySubmissionEligibilityDelayUpdate()
        ).to.be.revertedWith("Change not initiated")
      })
    })

    context("when the governance delay has not passed", () => {
      it("should revert", async () => {
        await randomBeaconGovernance
          .connect(governance)
          .beginRelayEntrySubmissionEligibilityDelayUpdate(1)

        await helpers.time.increaseTime(11 * 60 * 60) // 11 hours

        await expect(
          randomBeaconGovernance
            .connect(governance)
            .finalizeRelayEntrySubmissionEligibilityDelayUpdate()
        ).to.be.revertedWith("Governance delay has not elapsed")
      })
    })

    context("when the update process is initialized and governance delay passed", () => {
      let tx

      beforeEach(async () => {
        await randomBeaconGovernance
          .connect(governance)
          .beginRelayEntrySubmissionEligibilityDelayUpdate(1)

        await helpers.time.increaseTime(12 * 60 * 60) // 12 hours

        tx = await randomBeaconGovernance
          .connect(governance)
          .finalizeRelayEntrySubmissionEligibilityDelayUpdate()
      })

      it("should update the relay entry submission eligibility delay", async () => {
        expect(
          await randomBeacon.relayEntrySubmissionEligibilityDelay()
        ).to.be.equal(1)
      })

      it("should emit RelayEntrySubmissionEligibilityDelayUpdated event", async () => {
        await expect(tx)
          .to.emit(
            randomBeaconGovernance,
            "RelayEntrySubmissionEligibilityDelayUpdated"
          )
          .withArgs(1)
      })

      it("should reset the governance delay timer", async () => {
        await expect(
          randomBeaconGovernance.getRemainingRelayEntrySubmissionEligibilityDelayUpdateTime()
        ).to.be.revertedWith("Change not initiated")
      })
    })
  })

  describe("beginRelayEntryHardTimeoutUpdate", () => {
    context("when the caller is not the owner", () => {
      it("should revert", async () => {
        await expect(
          randomBeaconGovernance
            .connect(thirdParty)
            .beginRelayEntryHardTimeoutUpdate(123)
        ).to.be.revertedWith("Ownable: caller is not the owner")
      })
    })

    context("when the caller is the owner", () => {
      let tx

      beforeEach(async () => {
        tx = await randomBeaconGovernance
          .connect(governance)
          .beginRelayEntryHardTimeoutUpdate(123)
      })

      it("should not update the relay entry hard timeout", async () => {
        expect(await randomBeacon.relayEntryHardTimeout()).to.be.equal(
          initialRelayEntryHardTimeout
        )
      })

      it("should start the governance delay timer", async () => {
        expect(
          await randomBeaconGovernance.getRemainingRelayEntryHardTimeoutUpdateTime()
        ).to.be.equal(14 * 24 * 60 * 60) // 2 weeks
      })

      it("should emit the RelayEntryHardTimeoutUpdateStarted event", async () => {
        const blockTimestamp = (await ethers.provider.getBlock(tx.blockNumber))
          .timestamp
        await expect(tx)
          .to.emit(randomBeaconGovernance, "RelayEntryHardTimeoutUpdateStarted")
          .withArgs(123, blockTimestamp)
      })
    })
  })

  describe("finalizeRelayEntryHardTimeoutUpdate", () => {
    context("when the caller is not the owner", () => {
      it("should revert", async () => {
        await expect(
          randomBeaconGovernance
            .connect(thirdParty)
            .finalizeRelayEntryHardTimeoutUpdate()
        ).to.be.revertedWith("Ownable: caller is not the owner")
      })
    })

    context("when the update process is not initialized", () => {
      it("should revert", async () => {
        await expect(
          randomBeaconGovernance
            .connect(governance)
            .finalizeRelayEntryHardTimeoutUpdate()
        ).to.be.revertedWith("Change not initiated")
      })
    })

    context("when the governance delay has not passed", () => {
      it("should revert", async () => {
        await randomBeaconGovernance
          .connect(governance)
          .beginRelayEntryHardTimeoutUpdate(123)

        await helpers.time.increaseTime(13 * 24 * 60 * 60) // 13 days

        await expect(
          randomBeaconGovernance
            .connect(governance)
            .finalizeRelayEntryHardTimeoutUpdate()
        ).to.be.revertedWith("Governance delay has not elapsed")
      })
    })

    context("when the update process is initialized and governance delay passed", () => {
      let tx

      beforeEach(async () => {
        await randomBeaconGovernance
          .connect(governance)
          .beginRelayEntryHardTimeoutUpdate(123)

        await helpers.time.increaseTime(14 * 24 * 60 * 60) // 2 weeks

        tx = await randomBeaconGovernance
          .connect(governance)
          .finalizeRelayEntryHardTimeoutUpdate()
      })

      it("should update the relay entry hard timeout", async () => {
        expect(await randomBeacon.relayEntryHardTimeout()).to.be.equal(123)
      })

      it("should emit RelayEntryHardTimeoutUpdated event", async () => {
        await expect(tx)
          .to.emit(randomBeaconGovernance, "RelayEntryHardTimeoutUpdated")
          .withArgs(123)
      })

      it("should reset the governance delay timer", async () => {
        await expect(
          randomBeaconGovernance.getRemainingRelayEntryHardTimeoutUpdateTime()
        ).to.be.revertedWith("Change not initiated")
      })
    })
  })

  describe("beginCallbackGasLimitUpdate", () => {
    context("when the caller is not the owner", () => {
      it("should revert", async () => {
        await expect(
          randomBeaconGovernance
            .connect(thirdParty)
            .beginCallbackGasLimitUpdate(123)
        ).to.be.revertedWith("Ownable: caller is not the owner")
      })
    })

    context("when the update value is zero", () => {
      it("should revert", async () => {
        await expect(
          randomBeaconGovernance
            .connect(governance)
            .beginCallbackGasLimitUpdate(0)
        ).to.be.revertedWith("Callback gas limit must be > 0 and <= 1000000")
      })
    })

    context("when the update value is at least one", () => {
      it("should accept the value", async () => {
        await randomBeaconGovernance
          .connect(governance)
          .beginCallbackGasLimitUpdate(1)
        await randomBeaconGovernance
          .connect(governance)
          .beginCallbackGasLimitUpdate(2)
        
        // works, did not revert
      })
    })

    context("when the update value is more than one million", () => {
      it("should revert", async () => {
        await expect(
          randomBeaconGovernance
            .connect(governance)
            .beginCallbackGasLimitUpdate(1000001)
        ).to.be.revertedWith("Callback gas limit must be > 0 and <= 1000000")
      })
    })

    context("when the update value is one million", () => {
      it("should accept the value", async () => {
        await randomBeaconGovernance
          .connect(governance)
          .beginCallbackGasLimitUpdate(1000000)
      
        // works, did not revert
      })
    })

    context("when the caller is the owner", () => {
      let tx

      beforeEach(async () => {
        tx = await randomBeaconGovernance
          .connect(governance)
          .beginCallbackGasLimitUpdate(123)
      })

      it("should not update the callback gas limit", async () => {
        expect(await randomBeacon.callbackGasLimit()).to.be.equal(
          initialCallbackGasLimit
        )
      })

      it("should start the governance delay timer", async () => {
        expect(
          await randomBeaconGovernance.getRemainingCallbackGasLimitUpdateTime()
        ).to.be.equal(14 * 24 * 60 * 60) // 2 weeks
      })

      it("should emit the CallbackGasLimitUpdateStarted event", async () => {
        const blockTimestamp = (await ethers.provider.getBlock(tx.blockNumber))
          .timestamp
        await expect(tx)
          .to.emit(randomBeaconGovernance, "CallbackGasLimitUpdateStarted")
          .withArgs(123, blockTimestamp)
      })
    })
  })

  describe("finalizeCallbackGasLimitUpdate", () => {
    context("when the caller is not the owner", () => {
      it("should revert", async () => {
        await expect(
          randomBeaconGovernance
            .connect(thirdParty)
            .finalizeCallbackGasLimitUpdate()
        ).to.be.revertedWith("Ownable: caller is not the owner")
      })
    })

    context("when the update process is not initialized", () => {
      it("should revert", async () => {
        await expect(
          randomBeaconGovernance
            .connect(governance)
            .finalizeCallbackGasLimitUpdate()
        ).to.be.revertedWith("Change not initiated")
      })
    })

    context("when the governance delay has not passed", () => {
      it("should revert", async () => {
        await randomBeaconGovernance
          .connect(governance)
          .beginCallbackGasLimitUpdate(123)

        await helpers.time.increaseTime(13 * 24 * 60 * 60) // 13 days

        await expect(
          randomBeaconGovernance
            .connect(governance)
            .finalizeCallbackGasLimitUpdate()
        ).to.be.revertedWith("Governance delay has not elapsed")
      })
    })

    context("when the update process is initialized and governance delay passed", () => {
      let tx

      beforeEach(async () => {
        await randomBeaconGovernance
          .connect(governance)
          .beginCallbackGasLimitUpdate(123)

        await helpers.time.increaseTime(14 * 24 * 60 * 60) // 2 weeks

        tx = await randomBeaconGovernance
          .connect(governance)
          .finalizeCallbackGasLimitUpdate()
      })

      it("should update the callback gas limit", async () => {
        expect(await randomBeacon.callbackGasLimit()).to.be.equal(123)
      })

      it("should emit CallbackGasLimitUpdated event", async () => {
        await expect(tx)
          .to.emit(randomBeaconGovernance, "CallbackGasLimitUpdated")
          .withArgs(123)
      })

      it("should reset the governance delay timer", async () => {
        await expect(
          randomBeaconGovernance.getRemainingCallbackGasLimitUpdateTime()
        ).to.be.revertedWith("Change not initiated")
      })
    })
  })

  describe("beginGroupCreationFrequencyUpdate", () => {
    context("when the caller is not the owner", () => {
      it("should revert", async () => {
        await expect(
          randomBeaconGovernance
            .connect(thirdParty)
            .beginGroupCreationFrequencyUpdate(1)
        ).to.be.revertedWith("Ownable: caller is not the owner")
      })
    })

    context("when the update value is zero", () => {
      it("should revert", async () => {
        await expect(
          randomBeaconGovernance
            .connect(governance)
            .beginGroupCreationFrequencyUpdate(0)
        ).to.be.revertedWith(
          "Group creation frequency must be > 0"
        )
      })
    })

    context("when the update value is at least one", () => {
      it("should accept the value", async () => {
        await randomBeaconGovernance
          .connect(governance)
          .beginGroupCreationFrequencyUpdate(1)
        await randomBeaconGovernance
          .connect(governance)
          .beginGroupCreationFrequencyUpdate(2)
        
        // works, did not revert
      })
    })

    context("when the caller is the owner", () => {
      let tx

      beforeEach(async () => {
        tx = await randomBeaconGovernance
          .connect(governance)
          .beginGroupCreationFrequencyUpdate(1)
      })

      it("should not update the group creation frequency timeout", async () => {
        expect(await randomBeacon.groupCreationFrequency()).to.be.equal(
          initialGroupCreationFrequency
        )
      })

      it("should start the governance delay timer", async () => {
        expect(
          await randomBeaconGovernance.getRemainingGroupCreationFrequencyUpdateTime()
        ).to.be.equal(12 * 60 * 60) // 12 hours
      })

      it("should emit the GroupCreationFrequencyUpdateStarted event", async () => {
        const blockTimestamp = (await ethers.provider.getBlock(tx.blockNumber))
          .timestamp
        await expect(tx)
          .to.emit(
            randomBeaconGovernance,
            "GroupCreationFrequencyUpdateStarted"
          )
          .withArgs(1, blockTimestamp)
      })
    })
  })

  describe("finalizeGroupCreationFrequencyUpdate", () => {
    context("when the caller is not the owner", () => {
      it("should revert", async () => {
        await expect(
          randomBeaconGovernance
            .connect(thirdParty)
            .finalizeGroupCreationFrequencyUpdate()
        ).to.be.revertedWith("Ownable: caller is not the owner")
      })
    })

    context("when the update process is not initialized", () => {
      it("should revert", async () => {
        await expect(
          randomBeaconGovernance
            .connect(governance)
            .finalizeGroupCreationFrequencyUpdate()
        ).to.be.revertedWith("Change not initiated")
      })
    })

    context("when the governance delay has not passed", () => {
      it("should revert", async () => {
        await randomBeaconGovernance
          .connect(governance)
          .beginGroupCreationFrequencyUpdate(1)

        await helpers.time.increaseTime(11 * 60 * 60) // 11 hours

        await expect(
          randomBeaconGovernance
            .connect(governance)
            .finalizeGroupCreationFrequencyUpdate()
        ).to.be.revertedWith("Governance delay has not elapsed")
      })
    })

    context("when the update process is initialized and governance delay passed", () => {
      let tx

      beforeEach(async () => {
        await randomBeaconGovernance
          .connect(governance)
          .beginGroupCreationFrequencyUpdate(1)

        await helpers.time.increaseTime(12 * 60 * 60) // 12 hours

        tx = await randomBeaconGovernance
          .connect(governance)
          .finalizeGroupCreationFrequencyUpdate()
      })

      it("should update the group creation frequency", async () => {
        expect(await randomBeacon.groupCreationFrequency()).to.be.equal(1)
      })

      it("should emit GroupCreationFrequencyUpdated event", async () => {
        await expect(tx)
          .to.emit(randomBeaconGovernance, "GroupCreationFrequencyUpdated")
          .withArgs(1)
      })

      it("should reset the governance delay timer", async () => {
        await expect(
          randomBeaconGovernance.getRemainingGroupCreationFrequencyUpdateTime()
        ).to.be.revertedWith("Change not initiated")
      })
    })
  })

  describe("beginGroupLifetimeUpdate", () => {
    context("when the caller is not the owner", () => {
      it("should revert", async () => {
        await expect(
          randomBeaconGovernance
            .connect(thirdParty)
            .beginGroupLifetimeUpdate(2 * 24 * 60 * 60) // 2 days
        ).to.be.revertedWith("Ownable: caller is not the owner")
      })
    })

    context("when the update value is less than one day", () => {
      it("should revert", async () => {
        await expect(
          randomBeaconGovernance
            .connect(governance)
            .beginGroupLifetimeUpdate(23 * 60 * 60 - 1) // 24 hours - 1sec
        ).to.be.revertedWith("Group lifetime must be >= 1 day and <= 2 weeks")
      })
    })

    context("when the update value is one day", () => {
      it("should accept the value", async () => {
        await randomBeaconGovernance
          .connect(governance)
          .beginGroupLifetimeUpdate(24 * 60 * 60) // 24 hours

        // works, did not revert
      })
    })

    context("when the update value is more than 2 weeks", () => {
      it("should revert", async () => {
        await expect(
          randomBeaconGovernance
            .connect(governance)
            .beginGroupLifetimeUpdate(14 * 24 * 60 * 60 + 1) // 14 days + 1 sec
        ).to.be.revertedWith("Group lifetime must be >= 1 day and <= 2 weeks")
      })
    })

    context("when the update value is 2 weeks", () => {
      it("should accept the value", async () => {
        await randomBeaconGovernance
          .connect(governance)
          .beginGroupLifetimeUpdate(14 * 24 * 60 * 60) // 14 days

        // works, did not revert
      })
    })

    context("when the caller is the owner", () => {
      let tx

      beforeEach(async () => {
        tx = await randomBeaconGovernance
          .connect(governance)
          .beginGroupLifetimeUpdate(2 * 24 * 60 * 60) // 2 days
      })

      it("should not update the group lifetime", async () => {
        expect(await randomBeacon.groupLifetime()).to.be.equal(
          initialGroupLifeTime
        )
      })

      it("should start the governance delay timer", async () => {
        expect(
          await randomBeaconGovernance.getRemainingGroupLifetimeUpdateTime()
        ).to.be.equal(14 * 24 * 60 * 60) // 2 weeks
      })

      it("should emit the GroupLifetimeUpdateStarted event", async () => {
        const blockTimestamp = (await ethers.provider.getBlock(tx.blockNumber))
          .timestamp
        await expect(tx)
          .to.emit(randomBeaconGovernance, "GroupLifetimeUpdateStarted")
          .withArgs(2 * 24 * 60 * 60, blockTimestamp) // 2 days
      })
    })
  })

  describe("finalizeGroupLifetimeUpdate", () => {
    context("when the caller is not the owner", () => {
      it("should revert", async () => {
        await expect(
          randomBeaconGovernance
            .connect(thirdParty)
            .finalizeGroupLifetimeUpdate()
        ).to.be.revertedWith("Ownable: caller is not the owner")
      })
    })

    context("when the update process is not initialized", () => {
      it("should revert", async () => {
        await expect(
          randomBeaconGovernance
            .connect(governance)
            .finalizeGroupLifetimeUpdate()
        ).to.be.revertedWith("Change not initiated")
      })
    })

    context("when the governance delay has not passed", () => {
      it("should revert", async () => {
        await randomBeaconGovernance
          .connect(governance)
          .beginGroupLifetimeUpdate(2 * 24 * 60 * 60) // 2 days

        await helpers.time.increaseTime(13 * 24 * 60 * 60) // 13 days

        await expect(
          randomBeaconGovernance
            .connect(governance)
            .finalizeGroupLifetimeUpdate()
        ).to.be.revertedWith("Governance delay has not elapsed")
      })
    })

    context("when the update process is initialized and governance delay passed", () => {
      let tx

      beforeEach(async () => {
        await randomBeaconGovernance
          .connect(governance)
          .beginGroupLifetimeUpdate(2 * 24 * 60 * 60) // 2 days

        await helpers.time.increaseTime(14 * 24 * 60 * 60) // 2 weeks

        tx = await randomBeaconGovernance
          .connect(governance)
          .finalizeGroupLifetimeUpdate()
      })

      it("should update the group lifetime", async () => {
        expect(await randomBeacon.groupLifetime()).to.be.equal(2 * 24 * 60 * 60)
      })

      it("should emit GroupLifetimeUpdated event", async () => {
        await expect(tx)
          .to.emit(randomBeaconGovernance, "GroupLifetimeUpdated")
          .withArgs(2 * 24 * 60 * 60) // 2 days
      })

      it("should reset the governance delay timer", async () => {
        await expect(
          randomBeaconGovernance.getRemainingGroupLifetimeUpdateTime()
        ).to.be.revertedWith("Change not initiated")
      })
    })
  })

  describe("beginDkgResultChallengePeriodLengthUpdate", () => {
    context("when the caller is not the owner", () => {
      it("should revert", async () => {
        await expect(
          randomBeaconGovernance
            .connect(thirdParty)
            .beginDkgResultChallengePeriodLengthUpdate(11)
        ).to.be.revertedWith("Ownable: caller is not the owner")
      })
    })

    context("when the update value is less than 10", () => {
      it("should revert", async () => {
        await expect(
          randomBeaconGovernance
            .connect(governance)
            .beginDkgResultChallengePeriodLengthUpdate(9)
        ).to.be.revertedWith(
          "DKG result challenge period length must be >= 10"
        )
      })
    })

    context("when the update value is at least 10", () => {
      it("should accept the value", async () => {
        await randomBeaconGovernance
          .connect(governance)
          .beginDkgResultChallengePeriodLengthUpdate(10)
        await randomBeaconGovernance
          .connect(governance)
          .beginDkgResultChallengePeriodLengthUpdate(11)
        
        // works, did not revert
      })
    })

    context("when the caller is the owner", () => {
      let tx

      beforeEach(async () => {
        tx = await randomBeaconGovernance
          .connect(governance)
          .beginDkgResultChallengePeriodLengthUpdate(11)
      })

      it("should not update the DKG result challenge period length", async () => {
        expect(await randomBeacon.dkgResultChallengePeriodLength()).to.be.equal(
          initialDkgResultChallengePeriodLength
        )
      })

      it("should start the governance delay timer", async () => {
        expect(
          await randomBeaconGovernance.getRemainingDkgResultChallengePeriodLengthUpdateTime()
        ).to.be.equal(12 * 60 * 60) // 12 hours
      })

      it("should emit the DkgResultChallengePeriodLengthUpdateStarted event", async () => {
        const blockTimestamp = (await ethers.provider.getBlock(tx.blockNumber))
          .timestamp
        await expect(tx)
          .to.emit(
            randomBeaconGovernance,
            "DkgResultChallengePeriodLengthUpdateStarted"
          )
          .withArgs(11, blockTimestamp)
      })
    })
  })

  describe("finalizeDkgResultChallengePeriodLengthUpdate", () => {
    context("when the caller is not the owner", () => {
      it("should revert", async () => {
        await expect(
          randomBeaconGovernance
            .connect(thirdParty)
            .finalizeDkgResultChallengePeriodLengthUpdate()
        ).to.be.revertedWith("Ownable: caller is not the owner")
      })
    })

    context("when the update process is not initialized", () => {
      it("should revert", async () => {
        await expect(
          randomBeaconGovernance
            .connect(governance)
            .finalizeDkgResultChallengePeriodLengthUpdate()
        ).to.be.revertedWith("Change not initiated")
      })
    })

    context("when the governance delay has not passed", () => {
      it("should revert", async () => {
        await randomBeaconGovernance
          .connect(governance)
          .beginDkgResultChallengePeriodLengthUpdate(11)

        await helpers.time.increaseTime(11 * 60 * 60) // 11 hours

        await expect(
          randomBeaconGovernance
            .connect(governance)
            .finalizeDkgResultChallengePeriodLengthUpdate()
        ).to.be.revertedWith("Governance delay has not elapsed")
      })
    })

    context("when the update process is initialized and governance delay passed", () => {
      let tx

      beforeEach(async () => {
        await randomBeaconGovernance
          .connect(governance)
          .beginDkgResultChallengePeriodLengthUpdate(11)

        await helpers.time.increaseTime(12 * 60 * 60) // 12 hours

        tx = await randomBeaconGovernance
          .connect(governance)
          .finalizeDkgResultChallengePeriodLengthUpdate()
      })

      it("should update the DKG result challenge period length", async () => {
        expect(await randomBeacon.dkgResultChallengePeriodLength()).to.be.equal(
          11
        )
      })

      it("should emit DkgResultChallengePeriodLengthUpdated event", async () => {
        await expect(tx)
          .to.emit(
            randomBeaconGovernance,
            "DkgResultChallengePeriodLengthUpdated"
          )
          .withArgs(11)
      })

      it("should reset the governance delay timer", async () => {
        await expect(
          randomBeaconGovernance.getRemainingDkgResultChallengePeriodLengthUpdateTime()
        ).to.be.revertedWith("Change not initiated")
      })
    })
  })

  describe("beginDkgResultSubmissionEligibilityDelayUpdate", () => {
    context("when the caller is not the owner", () => {
      it("should revert", async () => {
        await expect(
          randomBeaconGovernance
            .connect(thirdParty)
            .beginDkgResultSubmissionEligibilityDelayUpdate(1)
        ).to.be.revertedWith("Ownable: caller is not the owner")
      })
    })

    context("when the update value is zero", () => {
      it("should revert", async () => {
        await expect(
          randomBeaconGovernance
            .connect(governance)
            .beginDkgResultSubmissionEligibilityDelayUpdate(0)
        ).to.be.revertedWith(
          "DKG result submission eligibility delay must be > 0"
        )
      })
    })

    context("when the update value is at least one", () => {
      it("should accept the value", async () => {
        randomBeaconGovernance
          .connect(governance)
          .beginDkgResultSubmissionEligibilityDelayUpdate(1)
        randomBeaconGovernance
          .connect(governance)
          .beginDkgResultSubmissionEligibilityDelayUpdate(2)

        // works, did not revert
      })
    })

    context("when the caller is the owner", () => {
      let tx

      beforeEach(async () => {
        tx = await randomBeaconGovernance
          .connect(governance)
          .beginDkgResultSubmissionEligibilityDelayUpdate(1)
      })

      it("should not update the DKG result submission eligibility delay", async () => {
        expect(await randomBeacon.dkgResultSubmissionEligibilityDelay()).to.be.equal(
          initialDkgResultSubmissionEligibilityDelay
        )
      })

      it("should start the governance delay timer", async () => {
        expect(
          await randomBeaconGovernance.getRemainingDkgResultSubmissionEligibilityDelayUpdateTime()
        ).to.be.equal(12 * 60 * 60) // 12 hours
      })

      it("should emit the DkgResultSubmissionEligibilityDelayUpdateStarted event", async () => {
        const blockTimestamp = (await ethers.provider.getBlock(tx.blockNumber))
          .timestamp
        await expect(tx)
          .to.emit(
            randomBeaconGovernance,
            "DkgResultSubmissionEligibilityDelayUpdateStarted"
          )
          .withArgs(1, blockTimestamp)
      })
    })
  })

  describe("finalizeDkgResultSubmissionEligibilityDelayUpdate", () => {
    context("when the caller is not the owner", () => {
      it("should revert", async () => {
        await expect(
          randomBeaconGovernance
            .connect(thirdParty)
            .finalizeDkgResultSubmissionEligibilityDelayUpdate()
        ).to.be.revertedWith("Ownable: caller is not the owner")
      })
    })

    context("when the update process is not initialized", () => {
      it("should revert", async () => {
        await expect(
          randomBeaconGovernance
            .connect(governance)
            .finalizeDkgResultSubmissionEligibilityDelayUpdate()
        ).to.be.revertedWith("Change not initiated")
      })
    })

    context("when the governance delay has not passed", () => {
      it("should revert", async () => {
        await randomBeaconGovernance
          .connect(governance)
          .beginDkgResultSubmissionEligibilityDelayUpdate(1)

        await helpers.time.increaseTime(11 * 60 * 60) // 11 hours

        await expect(
          randomBeaconGovernance
            .connect(governance)
            .finalizeDkgResultSubmissionEligibilityDelayUpdate()
        ).to.be.revertedWith("Governance delay has not elapsed")
      })
    })

    context("when the update process is initialized and governance delay passed", () => {
      let tx

      beforeEach(async () => {
        await randomBeaconGovernance
          .connect(governance)
          .beginDkgResultSubmissionEligibilityDelayUpdate(1)

        await helpers.time.increaseTime(12 * 60 * 60) // 12 hours

        tx = await randomBeaconGovernance
          .connect(governance)
          .finalizeDkgResultSubmissionEligibilityDelayUpdate()
      })

      it("should update the DKG result submission eligibility delay", async () => {
        expect(await randomBeacon.dkgResultSubmissionEligibilityDelay()).to.be.equal(
          1
        )
      })

      it("should emit DkgResultSubmissionEligibilityDelayUpdated event", async () => {
        await expect(tx)
          .to.emit(
            randomBeaconGovernance,
            "DkgResultSubmissionEligibilityDelayUpdated"
          )
          .withArgs(1)
      })

      it("should reset the governance delay timer", async () => {
        await expect(
          randomBeaconGovernance.getRemainingDkgResultSubmissionEligibilityDelayUpdateTime()
        ).to.be.revertedWith("Change not initiated")
      })
    })
  })

  describe("beginDkgResultSubmissionRewardUpdate", () => {
    context("when the caller is not the owner", () => {
      it("should revert", async () => {
        await expect(
          randomBeaconGovernance
            .connect(thirdParty)
            .beginDkgResultSubmissionRewardUpdate(123)
        ).to.be.revertedWith("Ownable: caller is not the owner")
      })
    })

    context("when the caller is the owner", () => {
      let tx

      beforeEach(async () => {
        tx = await randomBeaconGovernance
          .connect(governance)
          .beginDkgResultSubmissionRewardUpdate(123)
      })

      it("should not update the dkg result submission reward", async () => {
        expect(await randomBeacon.dkgResultSubmissionReward()).to.be.equal(
          initialDkgResultSubmissionReward
        )
      })

      it("should start the governance delay timer", async () => {
        expect(
          await randomBeaconGovernance.getRemainingDkgResultSubmissionRewardUpdateTime()
        ).to.be.equal(12 * 60 * 60) // 12 hours
      })

      it("should emit the DkgResultSubmissionRewardUpdateStarted event", async () => {
        const blockTimestamp = (await ethers.provider.getBlock(tx.blockNumber))
          .timestamp
        await expect(tx)
          .to.emit(
            randomBeaconGovernance,
            "DkgResultSubmissionRewardUpdateStarted"
          )
          .withArgs(123, blockTimestamp)
      })
    })
  })

  describe("finalizeDkgResultSubmissionRewardUpdate", () => {
    context("when the caller is not the owner", () => {
      it("should revert", async () => {
        await expect(
          randomBeaconGovernance
            .connect(thirdParty)
            .finalizeDkgResultSubmissionRewardUpdate()
        ).to.be.revertedWith("Ownable: caller is not the owner")
      })
    })

    context("when the update process is not initialized", () => {
      it("should revert", async () => {
        await expect(
          randomBeaconGovernance
            .connect(governance)
            .finalizeDkgResultSubmissionRewardUpdate()
        ).to.be.revertedWith("Change not initiated")
      })
    })

    context("when the governance delay has not passed", () => {
      it("should revert", async () => {
        await randomBeaconGovernance
          .connect(governance)
          .beginDkgResultSubmissionRewardUpdate(123)

        await helpers.time.increaseTime(11 * 60 * 60) // 11 hours

        await expect(
          randomBeaconGovernance
            .connect(governance)
            .finalizeDkgResultSubmissionRewardUpdate()
        ).to.be.revertedWith("Governance delay has not elapsed")
      })
    })

    context("when the update process is initialized and governance delay passed", () => {
      let tx

      beforeEach(async () => {
        await randomBeaconGovernance
          .connect(governance)
          .beginDkgResultSubmissionRewardUpdate(123)

        await helpers.time.increaseTime(24 * 60 * 60)

        tx = await randomBeaconGovernance
          .connect(governance)
          .finalizeDkgResultSubmissionRewardUpdate()
      })

      it("should update the dkg result submission reward", async () => {
        expect(await randomBeacon.dkgResultSubmissionReward()).to.be.equal(123)
      })

      it("should emit DkgResultSubmissionRewardUpdated event", async () => {
        await expect(tx)
          .to.emit(randomBeaconGovernance, "DkgResultSubmissionRewardUpdated")
          .withArgs(123)
      })

      it("should reset the governance delay timer", async () => {
        await expect(
          randomBeaconGovernance.getRemainingDkgResultSubmissionRewardUpdateTime()
        ).to.be.revertedWith("Change not initiated")
      })
    })
  })

  describe("beginSortitionPoolUnlockingRewardUpdate", () => {
    context("when the caller is not the owner", () => {
      it("should revert", async () => {
        await expect(
          randomBeaconGovernance
            .connect(thirdParty)
            .beginSortitionPoolUnlockingRewardUpdate(123)
        ).to.be.revertedWith("Ownable: caller is not the owner")
      })
    })

    context("when the caller is the owner", () => {
      let tx

      beforeEach(async () => {
        tx = await randomBeaconGovernance
          .connect(governance)
          .beginSortitionPoolUnlockingRewardUpdate(123)
      })

      it("should not update the sortition pool unlocking reward", async () => {
        expect(await randomBeacon.sortitionPoolUnlockingReward()).to.be.equal(
          initialSortitionPoolUnlockingReward
        )
      })

      it("should start the governance delay timer", async () => {
        expect(
          await randomBeaconGovernance.getRemainingSortitionPoolUnlockingRewardUpdateTime()
        ).to.be.equal(12 * 60 * 60) // 12 hours
      })

      it("should emit the SortitionPoolUnlockingRewardUpdateStarted event", async () => {
        const blockTimestamp = (await ethers.provider.getBlock(tx.blockNumber))
          .timestamp
        await expect(tx)
          .to.emit(
            randomBeaconGovernance,
            "SortitionPoolUnlockingRewardUpdateStarted"
          )
          .withArgs(123, blockTimestamp)
      })
    })
  })

  describe("finalizeSortitionPoolUnlockingRewardUpdate", () => {
    context("when the caller is not the owner", () => {
      it("should revert", async () => {
        await expect(
          randomBeaconGovernance
            .connect(thirdParty)
            .finalizeSortitionPoolUnlockingRewardUpdate()
        ).to.be.revertedWith("Ownable: caller is not the owner")
      })
    })

    context("when the update process is not initialized", () => {
      it("should revert", async () => {
        await expect(
          randomBeaconGovernance
            .connect(governance)
            .finalizeSortitionPoolUnlockingRewardUpdate()
        ).to.be.revertedWith("Change not initiated")
      })
    })

    context("when the governance delay has not passed", () => {
      it("should revert", async () => {
        await randomBeaconGovernance
          .connect(governance)
          .beginSortitionPoolUnlockingRewardUpdate(123)

        await helpers.time.increaseTime(11 * 60 * 60) // 11 hours

        await expect(
          randomBeaconGovernance
            .connect(governance)
            .finalizeSortitionPoolUnlockingRewardUpdate()
        ).to.be.revertedWith("Governance delay has not elapsed")
      })
    })

    context("when the update process is initialized and governance delay passed", () => {
      let tx

      beforeEach(async () => {
        await randomBeaconGovernance
          .connect(governance)
          .beginSortitionPoolUnlockingRewardUpdate(123)

        await helpers.time.increaseTime(12 * 60 * 60) // 12 hours

        tx = await randomBeaconGovernance
          .connect(governance)
          .finalizeSortitionPoolUnlockingRewardUpdate()
      })

      it("should update the sortition pool unlocking reward", async () => {
        expect(await randomBeacon.sortitionPoolUnlockingReward()).to.be.equal(
          123
        )
      })

      it("should emit SortitionPoolUnlockingRewardUpdated event", async () => {
        await expect(tx)
          .to.emit(
            randomBeaconGovernance,
            "SortitionPoolUnlockingRewardUpdated"
          )
          .withArgs(123)
      })

      it("should reset the governance delay timer", async () => {
        await expect(
          randomBeaconGovernance.getRemainingSortitionPoolUnlockingRewardUpdateTime()
        ).to.be.revertedWith("Change not initiated")
      })
    })
  })

  describe("beginRelayEntrySubmissionFailureSlashingAmountUpdate", () => {
    context("when the caller is not the owner", () => {
      it("should revert", async () => {
        await expect(
          randomBeaconGovernance
            .connect(thirdParty)
            .beginRelayEntrySubmissionFailureSlashingAmountUpdate(123)
        ).to.be.revertedWith("Ownable: caller is not the owner")
      })
    })

    context("when the caller is the owner", () => {
      let tx

      beforeEach(async () => {
        tx = await randomBeaconGovernance
          .connect(governance)
          .beginRelayEntrySubmissionFailureSlashingAmountUpdate(123)
      })

      it("should not update the relay entry submission failure slashing amount", async () => {
        expect(
          await randomBeacon.relayEntrySubmissionFailureSlashingAmount()
        ).to.be.equal(initialRelayEntrySubmissionFailureSlashingAmount)
      })

      it("should start the governance delay timer", async () => {
        expect(
          await randomBeaconGovernance.getRemainingRelayEntrySubmissionFailureSlashingAmountUpdateTime()
        ).to.be.equal(14 * 24 * 60 * 60) // 2 weeks
      })

      it("should emit the RelayEntrySubmissionFailureSlashingAmountUpdateStarted event", async () => {
        const blockTimestamp = (await ethers.provider.getBlock(tx.blockNumber))
          .timestamp
        await expect(tx)
          .to.emit(
            randomBeaconGovernance,
            "RelayEntrySubmissionFailureSlashingAmountUpdateStarted"
          )
          .withArgs(123, blockTimestamp)
      })
    })
  })

  describe("finalizeRelayEntrySubmissionFailureSlashingAmountUpdate", () => {
    context("when the caller is not the owner", () => {
      it("should revert", async () => {
        await expect(
          randomBeaconGovernance
            .connect(thirdParty)
            .finalizeRelayEntrySubmissionFailureSlashingAmountUpdate()
        ).to.be.revertedWith("Ownable: caller is not the owner")
      })
    })

    context("when the update process is not initialized", () => {
      it("should revert", async () => {
        await expect(
          randomBeaconGovernance
            .connect(governance)
            .finalizeRelayEntrySubmissionFailureSlashingAmountUpdate()
        ).to.be.revertedWith("Change not initiated")
      })
    })

    context("when the governance delay has not passed", () => {
      it("should revert", async () => {
        await randomBeaconGovernance
          .connect(governance)
          .beginRelayEntrySubmissionFailureSlashingAmountUpdate(123)

        await helpers.time.increaseTime(13 * 24 * 60 * 60) // 13 days

        await expect(
          randomBeaconGovernance
            .connect(governance)
            .finalizeRelayEntrySubmissionFailureSlashingAmountUpdate()
        ).to.be.revertedWith("Governance delay has not elapsed")
      })
    })

    context("when the update process is initialized and governance delay passed", () => {
      let tx

      beforeEach(async () => {
        await randomBeaconGovernance
          .connect(governance)
          .beginRelayEntrySubmissionFailureSlashingAmountUpdate(123)

        await helpers.time.increaseTime(14 * 24 * 60 * 60) // 2 weeks

        tx = await randomBeaconGovernance
          .connect(governance)
          .finalizeRelayEntrySubmissionFailureSlashingAmountUpdate()
      })

      it("should update the relay entry submission failure slashing amount", async () => {
        expect(
          await randomBeacon.relayEntrySubmissionFailureSlashingAmount()
        ).to.be.equal(123)
      })

      it("should emit RelayEntrySubmissionFailureSlashingAmountUpdated event", async () => {
        await expect(tx)
          .to.emit(
            randomBeaconGovernance,
            "RelayEntrySubmissionFailureSlashingAmountUpdated"
          )
          .withArgs(123)
      })

      it("should reset the governance delay timer", async () => {
        await expect(
          randomBeaconGovernance.getRemainingRelayEntrySubmissionFailureSlashingAmountUpdateTime()
        ).to.be.revertedWith("Change not initiated")
      })
    })
  })

  describe("beginMaliciousDkgResultSlashingAmountUpdate", () => {
    context("when the caller is not the owner", () => {
      it("should revert", async () => {
        await expect(
          randomBeaconGovernance
            .connect(thirdParty)
            .beginMaliciousDkgResultSlashingAmountUpdate(123)
        ).to.be.revertedWith("Ownable: caller is not the owner")
      })
    })

    context("when the caller is the owner", () => {
      let tx

      beforeEach(async () => {
        tx = await randomBeaconGovernance
          .connect(governance)
          .beginMaliciousDkgResultSlashingAmountUpdate(123)
      })

      it("should not update the malicious DKG result slashing amount", async () => {
        expect(
          await randomBeacon.maliciousDkgResultSlashingAmount()
        ).to.be.equal(initialMaliciousDkgResultSlashingAmount)
      })

      it("should start the governance delay timer", async () => {
        expect(
          await randomBeaconGovernance.getRemainingMaliciousDkgResultSlashingAmountUpdateTime()
        ).to.be.equal(12 * 60 * 60) // 12 hours
      })

      it("should emit the MaliciousDkgResultSlashingAmountUpdateStarted event", async () => {
        const blockTimestamp = (await ethers.provider.getBlock(tx.blockNumber))
          .timestamp
        await expect(tx)
          .to.emit(
            randomBeaconGovernance,
            "MaliciousDkgResultSlashingAmountUpdateStarted"
          )
          .withArgs(123, blockTimestamp)
      })
    })
  })

  describe("finalizeMaliciousDkgResultSlashingAmountUpdate", () => {
    context("when the caller is not the owner", () => {
      it("should revert", async () => {
        await expect(
          randomBeaconGovernance
            .connect(thirdParty)
            .finalizeMaliciousDkgResultSlashingAmountUpdate()
        ).to.be.revertedWith("Ownable: caller is not the owner")
      })
    })

    context("when the update process is not initialized", () => {
      it("should revert", async () => {
        await expect(
          randomBeaconGovernance
            .connect(governance)
            .finalizeMaliciousDkgResultSlashingAmountUpdate()
        ).to.be.revertedWith("Change not initiated")
      })
    })

    context("when the governance delay has not passed", () => {
      it("should revert", async () => {
        await randomBeaconGovernance
          .connect(governance)
          .beginMaliciousDkgResultSlashingAmountUpdate(123)

        await helpers.time.increaseTime(11 * 60 * 60) // 11 hours

        await expect(
          randomBeaconGovernance
            .connect(governance)
            .finalizeMaliciousDkgResultSlashingAmountUpdate()
        ).to.be.revertedWith("Governance delay has not elapsed")
      })
    })

    context("when the update process is initialized and governance delay passed", () => {
      let tx

      beforeEach(async () => {
        await randomBeaconGovernance
          .connect(governance)
          .beginMaliciousDkgResultSlashingAmountUpdate(123)

        await helpers.time.increaseTime(12 * 60 * 60) // 12 hours

        tx = await randomBeaconGovernance
          .connect(governance)
          .finalizeMaliciousDkgResultSlashingAmountUpdate()
      })

      it("should update the malicious DKG result slashing amount", async () => {
        expect(
          await randomBeacon.maliciousDkgResultSlashingAmount()
        ).to.be.equal(123)
      })

      it("should emit MaliciousDkgResultSlashingAmountUpdated event", async () => {
        await expect(tx)
          .to.emit(
            randomBeaconGovernance,
            "MaliciousDkgResultSlashingAmountUpdated"
          )
          .withArgs(123)
      })

      it("should reset the governance delay timer", async () => {
        await expect(
          randomBeaconGovernance.getRemainingMaliciousDkgResultSlashingAmountUpdateTime()
        ).to.be.revertedWith("Change not initiated")
      })
    })
  })
})<|MERGE_RESOLUTION|>--- conflicted
+++ resolved
@@ -12,10 +12,6 @@
   let thirdParty: Signer
   let randomBeacon: RandomBeacon
   let randomBeaconGovernance: RandomBeaconGovernance
-
-  before(async function () {
-    ;[governance, thirdParty] = await ethers.getSigners()
-  })
 
   const initialRelayRequestFee = 100000
   const initialRelayEntrySubmissionEligibilityDelay = 10
@@ -30,41 +26,44 @@
   const initialRelayEntrySubmissionFailureSlashingAmount = 1000
   const initialMaliciousDkgResultSlashingAmount = 1000000000
 
+  before(async function () {
+    ;[governance, thirdParty] = await ethers.getSigners()
+  })
+
   beforeEach(async () => {
-<<<<<<< HEAD
     const contracts = await waffle.loadFixture(testDeployment)
 
     randomBeacon = contracts.randomBeacon as RandomBeacon
     randomBeaconGovernance = contracts.randomBeaconGovernance as RandomBeaconGovernance
-=======
-    const signers = await ethers.getSigners()
-    governance = signers[0]
-    thirdParty = signers[1]
-
-    const RandomBeacon = await ethers.getContractFactory("RandomBeacon")
-    randomBeacon = await RandomBeacon.deploy()
-    await randomBeacon.deployed()
-
-    await randomBeacon.connect(governance).updateRelayEntryParameters(
-      initialRelayRequestFee,
-      initialRelayEntrySubmissionEligibilityDelay,
-      initialRelayEntryHardTimeout,
-      initialCallbackGasLimit
-    )
-    await randomBeacon.connect(governance).updateGroupCreationParameters(
-      initialGroupCreationFrequency,
-      initialGroupLifeTime,
-      initialDkgResultChallengePeriodLength,
-      initialDkgResultSubmissionEligibilityDelay
-    )
-    await randomBeacon.connect(governance).updateRewardParameters(
-      initialDkgResultSubmissionReward,
-      initialSortitionPoolUnlockingReward
-    )
-    await randomBeacon.connect(governance).updateSlashingParameters(
-      initialRelayEntrySubmissionFailureSlashingAmount,
-      initialMaliciousDkgResultSlashingAmount
-    )
+
+    await randomBeacon
+      .connect(governance)
+      .updateRelayEntryParameters(
+        initialRelayRequestFee,
+        initialRelayEntrySubmissionEligibilityDelay,
+        initialRelayEntryHardTimeout,
+        initialCallbackGasLimit
+      )
+    await randomBeacon
+      .connect(governance)
+      .updateGroupCreationParameters(
+        initialGroupCreationFrequency,
+        initialGroupLifeTime,
+        initialDkgResultChallengePeriodLength,
+        initialDkgResultSubmissionEligibilityDelay
+      )
+    await randomBeacon
+      .connect(governance)
+      .updateRewardParameters(
+        initialDkgResultSubmissionReward,
+        initialSortitionPoolUnlockingReward
+      )
+    await randomBeacon
+      .connect(governance)
+      .updateSlashingParameters(
+        initialRelayEntrySubmissionFailureSlashingAmount,
+        initialMaliciousDkgResultSlashingAmount
+      )
 
     const RandomBeaconGovernance = await ethers.getContractFactory(
       "RandomBeaconGovernance"
@@ -74,7 +73,6 @@
     )
     await randomBeaconGovernance.deployed()
     await randomBeacon.transferOwnership(randomBeaconGovernance.address)
->>>>>>> 92647d17
   })
 
   describe("beginRelayRequestFeeUpdate", () => {
@@ -156,37 +154,40 @@
       })
     })
 
-    context("when the update process is initialized and governance delay passed", () => {
-      let tx
-
-      beforeEach(async () => {
-        await randomBeaconGovernance
-          .connect(governance)
-          .beginRelayRequestFeeUpdate(123)
-
-        await helpers.time.increaseTime(12 * 60 * 60) // 12 hours
-
-        tx = await randomBeaconGovernance
-          .connect(governance)
-          .finalizeRelayRequestFeeUpdate()
-      })
-
-      it("should update the relay request fee", async () => {
-        expect(await randomBeacon.relayRequestFee()).to.be.equal(123)
-      })
-
-      it("should emit RelayRequestFeeUpdated event", async () => {
-        await expect(tx)
-          .to.emit(randomBeaconGovernance, "RelayRequestFeeUpdated")
-          .withArgs(123)
-      })
-
-      it("should reset the governance delay timer", async () => {
-        await expect(
-          randomBeaconGovernance.getRemainingRelayRequestFeeUpdateTime()
-        ).to.be.revertedWith("Change not initiated")
-      })
-    })
+    context(
+      "when the update process is initialized and governance delay passed",
+      () => {
+        let tx
+
+        beforeEach(async () => {
+          await randomBeaconGovernance
+            .connect(governance)
+            .beginRelayRequestFeeUpdate(123)
+
+          await helpers.time.increaseTime(12 * 60 * 60) // 12 hours
+
+          tx = await randomBeaconGovernance
+            .connect(governance)
+            .finalizeRelayRequestFeeUpdate()
+        })
+
+        it("should update the relay request fee", async () => {
+          expect(await randomBeacon.relayRequestFee()).to.be.equal(123)
+        })
+
+        it("should emit RelayRequestFeeUpdated event", async () => {
+          await expect(tx)
+            .to.emit(randomBeaconGovernance, "RelayRequestFeeUpdated")
+            .withArgs(123)
+        })
+
+        it("should reset the governance delay timer", async () => {
+          await expect(
+            randomBeaconGovernance.getRemainingRelayRequestFeeUpdateTime()
+          ).to.be.revertedWith("Change not initiated")
+        })
+      }
+    )
   })
 
   describe("beginRelayEntrySubmissionEligibilityDelayUpdate", () => {
@@ -296,42 +297,45 @@
       })
     })
 
-    context("when the update process is initialized and governance delay passed", () => {
-      let tx
-
-      beforeEach(async () => {
-        await randomBeaconGovernance
-          .connect(governance)
-          .beginRelayEntrySubmissionEligibilityDelayUpdate(1)
-
-        await helpers.time.increaseTime(12 * 60 * 60) // 12 hours
-
-        tx = await randomBeaconGovernance
-          .connect(governance)
-          .finalizeRelayEntrySubmissionEligibilityDelayUpdate()
-      })
-
-      it("should update the relay entry submission eligibility delay", async () => {
-        expect(
-          await randomBeacon.relayEntrySubmissionEligibilityDelay()
-        ).to.be.equal(1)
-      })
-
-      it("should emit RelayEntrySubmissionEligibilityDelayUpdated event", async () => {
-        await expect(tx)
-          .to.emit(
-            randomBeaconGovernance,
-            "RelayEntrySubmissionEligibilityDelayUpdated"
-          )
-          .withArgs(1)
-      })
-
-      it("should reset the governance delay timer", async () => {
-        await expect(
-          randomBeaconGovernance.getRemainingRelayEntrySubmissionEligibilityDelayUpdateTime()
-        ).to.be.revertedWith("Change not initiated")
-      })
-    })
+    context(
+      "when the update process is initialized and governance delay passed",
+      () => {
+        let tx
+
+        beforeEach(async () => {
+          await randomBeaconGovernance
+            .connect(governance)
+            .beginRelayEntrySubmissionEligibilityDelayUpdate(1)
+
+          await helpers.time.increaseTime(12 * 60 * 60) // 12 hours
+
+          tx = await randomBeaconGovernance
+            .connect(governance)
+            .finalizeRelayEntrySubmissionEligibilityDelayUpdate()
+        })
+
+        it("should update the relay entry submission eligibility delay", async () => {
+          expect(
+            await randomBeacon.relayEntrySubmissionEligibilityDelay()
+          ).to.be.equal(1)
+        })
+
+        it("should emit RelayEntrySubmissionEligibilityDelayUpdated event", async () => {
+          await expect(tx)
+            .to.emit(
+              randomBeaconGovernance,
+              "RelayEntrySubmissionEligibilityDelayUpdated"
+            )
+            .withArgs(1)
+        })
+
+        it("should reset the governance delay timer", async () => {
+          await expect(
+            randomBeaconGovernance.getRemainingRelayEntrySubmissionEligibilityDelayUpdateTime()
+          ).to.be.revertedWith("Change not initiated")
+        })
+      }
+    )
   })
 
   describe("beginRelayEntryHardTimeoutUpdate", () => {
@@ -413,37 +417,40 @@
       })
     })
 
-    context("when the update process is initialized and governance delay passed", () => {
-      let tx
-
-      beforeEach(async () => {
-        await randomBeaconGovernance
-          .connect(governance)
-          .beginRelayEntryHardTimeoutUpdate(123)
-
-        await helpers.time.increaseTime(14 * 24 * 60 * 60) // 2 weeks
-
-        tx = await randomBeaconGovernance
-          .connect(governance)
-          .finalizeRelayEntryHardTimeoutUpdate()
-      })
-
-      it("should update the relay entry hard timeout", async () => {
-        expect(await randomBeacon.relayEntryHardTimeout()).to.be.equal(123)
-      })
-
-      it("should emit RelayEntryHardTimeoutUpdated event", async () => {
-        await expect(tx)
-          .to.emit(randomBeaconGovernance, "RelayEntryHardTimeoutUpdated")
-          .withArgs(123)
-      })
-
-      it("should reset the governance delay timer", async () => {
-        await expect(
-          randomBeaconGovernance.getRemainingRelayEntryHardTimeoutUpdateTime()
-        ).to.be.revertedWith("Change not initiated")
-      })
-    })
+    context(
+      "when the update process is initialized and governance delay passed",
+      () => {
+        let tx
+
+        beforeEach(async () => {
+          await randomBeaconGovernance
+            .connect(governance)
+            .beginRelayEntryHardTimeoutUpdate(123)
+
+          await helpers.time.increaseTime(14 * 24 * 60 * 60) // 2 weeks
+
+          tx = await randomBeaconGovernance
+            .connect(governance)
+            .finalizeRelayEntryHardTimeoutUpdate()
+        })
+
+        it("should update the relay entry hard timeout", async () => {
+          expect(await randomBeacon.relayEntryHardTimeout()).to.be.equal(123)
+        })
+
+        it("should emit RelayEntryHardTimeoutUpdated event", async () => {
+          await expect(tx)
+            .to.emit(randomBeaconGovernance, "RelayEntryHardTimeoutUpdated")
+            .withArgs(123)
+        })
+
+        it("should reset the governance delay timer", async () => {
+          await expect(
+            randomBeaconGovernance.getRemainingRelayEntryHardTimeoutUpdateTime()
+          ).to.be.revertedWith("Change not initiated")
+        })
+      }
+    )
   })
 
   describe("beginCallbackGasLimitUpdate", () => {
@@ -475,7 +482,7 @@
         await randomBeaconGovernance
           .connect(governance)
           .beginCallbackGasLimitUpdate(2)
-        
+
         // works, did not revert
       })
     })
@@ -495,7 +502,7 @@
         await randomBeaconGovernance
           .connect(governance)
           .beginCallbackGasLimitUpdate(1000000)
-      
+
         // works, did not revert
       })
     })
@@ -568,37 +575,40 @@
       })
     })
 
-    context("when the update process is initialized and governance delay passed", () => {
-      let tx
-
-      beforeEach(async () => {
-        await randomBeaconGovernance
-          .connect(governance)
-          .beginCallbackGasLimitUpdate(123)
-
-        await helpers.time.increaseTime(14 * 24 * 60 * 60) // 2 weeks
-
-        tx = await randomBeaconGovernance
-          .connect(governance)
-          .finalizeCallbackGasLimitUpdate()
-      })
-
-      it("should update the callback gas limit", async () => {
-        expect(await randomBeacon.callbackGasLimit()).to.be.equal(123)
-      })
-
-      it("should emit CallbackGasLimitUpdated event", async () => {
-        await expect(tx)
-          .to.emit(randomBeaconGovernance, "CallbackGasLimitUpdated")
-          .withArgs(123)
-      })
-
-      it("should reset the governance delay timer", async () => {
-        await expect(
-          randomBeaconGovernance.getRemainingCallbackGasLimitUpdateTime()
-        ).to.be.revertedWith("Change not initiated")
-      })
-    })
+    context(
+      "when the update process is initialized and governance delay passed",
+      () => {
+        let tx
+
+        beforeEach(async () => {
+          await randomBeaconGovernance
+            .connect(governance)
+            .beginCallbackGasLimitUpdate(123)
+
+          await helpers.time.increaseTime(14 * 24 * 60 * 60) // 2 weeks
+
+          tx = await randomBeaconGovernance
+            .connect(governance)
+            .finalizeCallbackGasLimitUpdate()
+        })
+
+        it("should update the callback gas limit", async () => {
+          expect(await randomBeacon.callbackGasLimit()).to.be.equal(123)
+        })
+
+        it("should emit CallbackGasLimitUpdated event", async () => {
+          await expect(tx)
+            .to.emit(randomBeaconGovernance, "CallbackGasLimitUpdated")
+            .withArgs(123)
+        })
+
+        it("should reset the governance delay timer", async () => {
+          await expect(
+            randomBeaconGovernance.getRemainingCallbackGasLimitUpdateTime()
+          ).to.be.revertedWith("Change not initiated")
+        })
+      }
+    )
   })
 
   describe("beginGroupCreationFrequencyUpdate", () => {
@@ -618,9 +628,7 @@
           randomBeaconGovernance
             .connect(governance)
             .beginGroupCreationFrequencyUpdate(0)
-        ).to.be.revertedWith(
-          "Group creation frequency must be > 0"
-        )
+        ).to.be.revertedWith("Group creation frequency must be > 0")
       })
     })
 
@@ -632,7 +640,7 @@
         await randomBeaconGovernance
           .connect(governance)
           .beginGroupCreationFrequencyUpdate(2)
-        
+
         // works, did not revert
       })
     })
@@ -708,37 +716,40 @@
       })
     })
 
-    context("when the update process is initialized and governance delay passed", () => {
-      let tx
-
-      beforeEach(async () => {
-        await randomBeaconGovernance
-          .connect(governance)
-          .beginGroupCreationFrequencyUpdate(1)
-
-        await helpers.time.increaseTime(12 * 60 * 60) // 12 hours
-
-        tx = await randomBeaconGovernance
-          .connect(governance)
-          .finalizeGroupCreationFrequencyUpdate()
-      })
-
-      it("should update the group creation frequency", async () => {
-        expect(await randomBeacon.groupCreationFrequency()).to.be.equal(1)
-      })
-
-      it("should emit GroupCreationFrequencyUpdated event", async () => {
-        await expect(tx)
-          .to.emit(randomBeaconGovernance, "GroupCreationFrequencyUpdated")
-          .withArgs(1)
-      })
-
-      it("should reset the governance delay timer", async () => {
-        await expect(
-          randomBeaconGovernance.getRemainingGroupCreationFrequencyUpdateTime()
-        ).to.be.revertedWith("Change not initiated")
-      })
-    })
+    context(
+      "when the update process is initialized and governance delay passed",
+      () => {
+        let tx
+
+        beforeEach(async () => {
+          await randomBeaconGovernance
+            .connect(governance)
+            .beginGroupCreationFrequencyUpdate(1)
+
+          await helpers.time.increaseTime(12 * 60 * 60) // 12 hours
+
+          tx = await randomBeaconGovernance
+            .connect(governance)
+            .finalizeGroupCreationFrequencyUpdate()
+        })
+
+        it("should update the group creation frequency", async () => {
+          expect(await randomBeacon.groupCreationFrequency()).to.be.equal(1)
+        })
+
+        it("should emit GroupCreationFrequencyUpdated event", async () => {
+          await expect(tx)
+            .to.emit(randomBeaconGovernance, "GroupCreationFrequencyUpdated")
+            .withArgs(1)
+        })
+
+        it("should reset the governance delay timer", async () => {
+          await expect(
+            randomBeaconGovernance.getRemainingGroupCreationFrequencyUpdateTime()
+          ).to.be.revertedWith("Change not initiated")
+        })
+      }
+    )
   })
 
   describe("beginGroupLifetimeUpdate", () => {
@@ -860,37 +871,42 @@
       })
     })
 
-    context("when the update process is initialized and governance delay passed", () => {
-      let tx
-
-      beforeEach(async () => {
-        await randomBeaconGovernance
-          .connect(governance)
-          .beginGroupLifetimeUpdate(2 * 24 * 60 * 60) // 2 days
-
-        await helpers.time.increaseTime(14 * 24 * 60 * 60) // 2 weeks
-
-        tx = await randomBeaconGovernance
-          .connect(governance)
-          .finalizeGroupLifetimeUpdate()
-      })
-
-      it("should update the group lifetime", async () => {
-        expect(await randomBeacon.groupLifetime()).to.be.equal(2 * 24 * 60 * 60)
-      })
-
-      it("should emit GroupLifetimeUpdated event", async () => {
-        await expect(tx)
-          .to.emit(randomBeaconGovernance, "GroupLifetimeUpdated")
-          .withArgs(2 * 24 * 60 * 60) // 2 days
-      })
-
-      it("should reset the governance delay timer", async () => {
-        await expect(
-          randomBeaconGovernance.getRemainingGroupLifetimeUpdateTime()
-        ).to.be.revertedWith("Change not initiated")
-      })
-    })
+    context(
+      "when the update process is initialized and governance delay passed",
+      () => {
+        let tx
+
+        beforeEach(async () => {
+          await randomBeaconGovernance
+            .connect(governance)
+            .beginGroupLifetimeUpdate(2 * 24 * 60 * 60) // 2 days
+
+          await helpers.time.increaseTime(14 * 24 * 60 * 60) // 2 weeks
+
+          tx = await randomBeaconGovernance
+            .connect(governance)
+            .finalizeGroupLifetimeUpdate()
+        })
+
+        it("should update the group lifetime", async () => {
+          expect(await randomBeacon.groupLifetime()).to.be.equal(
+            2 * 24 * 60 * 60
+          )
+        })
+
+        it("should emit GroupLifetimeUpdated event", async () => {
+          await expect(tx)
+            .to.emit(randomBeaconGovernance, "GroupLifetimeUpdated")
+            .withArgs(2 * 24 * 60 * 60) // 2 days
+        })
+
+        it("should reset the governance delay timer", async () => {
+          await expect(
+            randomBeaconGovernance.getRemainingGroupLifetimeUpdateTime()
+          ).to.be.revertedWith("Change not initiated")
+        })
+      }
+    )
   })
 
   describe("beginDkgResultChallengePeriodLengthUpdate", () => {
@@ -910,9 +926,7 @@
           randomBeaconGovernance
             .connect(governance)
             .beginDkgResultChallengePeriodLengthUpdate(9)
-        ).to.be.revertedWith(
-          "DKG result challenge period length must be >= 10"
-        )
+        ).to.be.revertedWith("DKG result challenge period length must be >= 10")
       })
     })
 
@@ -924,7 +938,7 @@
         await randomBeaconGovernance
           .connect(governance)
           .beginDkgResultChallengePeriodLengthUpdate(11)
-        
+
         // works, did not revert
       })
     })
@@ -1000,42 +1014,45 @@
       })
     })
 
-    context("when the update process is initialized and governance delay passed", () => {
-      let tx
-
-      beforeEach(async () => {
-        await randomBeaconGovernance
-          .connect(governance)
-          .beginDkgResultChallengePeriodLengthUpdate(11)
-
-        await helpers.time.increaseTime(12 * 60 * 60) // 12 hours
-
-        tx = await randomBeaconGovernance
-          .connect(governance)
-          .finalizeDkgResultChallengePeriodLengthUpdate()
-      })
-
-      it("should update the DKG result challenge period length", async () => {
-        expect(await randomBeacon.dkgResultChallengePeriodLength()).to.be.equal(
-          11
-        )
-      })
-
-      it("should emit DkgResultChallengePeriodLengthUpdated event", async () => {
-        await expect(tx)
-          .to.emit(
-            randomBeaconGovernance,
-            "DkgResultChallengePeriodLengthUpdated"
-          )
-          .withArgs(11)
-      })
-
-      it("should reset the governance delay timer", async () => {
-        await expect(
-          randomBeaconGovernance.getRemainingDkgResultChallengePeriodLengthUpdateTime()
-        ).to.be.revertedWith("Change not initiated")
-      })
-    })
+    context(
+      "when the update process is initialized and governance delay passed",
+      () => {
+        let tx
+
+        beforeEach(async () => {
+          await randomBeaconGovernance
+            .connect(governance)
+            .beginDkgResultChallengePeriodLengthUpdate(11)
+
+          await helpers.time.increaseTime(12 * 60 * 60) // 12 hours
+
+          tx = await randomBeaconGovernance
+            .connect(governance)
+            .finalizeDkgResultChallengePeriodLengthUpdate()
+        })
+
+        it("should update the DKG result challenge period length", async () => {
+          expect(
+            await randomBeacon.dkgResultChallengePeriodLength()
+          ).to.be.equal(11)
+        })
+
+        it("should emit DkgResultChallengePeriodLengthUpdated event", async () => {
+          await expect(tx)
+            .to.emit(
+              randomBeaconGovernance,
+              "DkgResultChallengePeriodLengthUpdated"
+            )
+            .withArgs(11)
+        })
+
+        it("should reset the governance delay timer", async () => {
+          await expect(
+            randomBeaconGovernance.getRemainingDkgResultChallengePeriodLengthUpdateTime()
+          ).to.be.revertedWith("Change not initiated")
+        })
+      }
+    )
   })
 
   describe("beginDkgResultSubmissionEligibilityDelayUpdate", () => {
@@ -1084,9 +1101,9 @@
       })
 
       it("should not update the DKG result submission eligibility delay", async () => {
-        expect(await randomBeacon.dkgResultSubmissionEligibilityDelay()).to.be.equal(
-          initialDkgResultSubmissionEligibilityDelay
-        )
+        expect(
+          await randomBeacon.dkgResultSubmissionEligibilityDelay()
+        ).to.be.equal(initialDkgResultSubmissionEligibilityDelay)
       })
 
       it("should start the governance delay timer", async () => {
@@ -1145,42 +1162,45 @@
       })
     })
 
-    context("when the update process is initialized and governance delay passed", () => {
-      let tx
-
-      beforeEach(async () => {
-        await randomBeaconGovernance
-          .connect(governance)
-          .beginDkgResultSubmissionEligibilityDelayUpdate(1)
-
-        await helpers.time.increaseTime(12 * 60 * 60) // 12 hours
-
-        tx = await randomBeaconGovernance
-          .connect(governance)
-          .finalizeDkgResultSubmissionEligibilityDelayUpdate()
-      })
-
-      it("should update the DKG result submission eligibility delay", async () => {
-        expect(await randomBeacon.dkgResultSubmissionEligibilityDelay()).to.be.equal(
-          1
-        )
-      })
-
-      it("should emit DkgResultSubmissionEligibilityDelayUpdated event", async () => {
-        await expect(tx)
-          .to.emit(
-            randomBeaconGovernance,
-            "DkgResultSubmissionEligibilityDelayUpdated"
-          )
-          .withArgs(1)
-      })
-
-      it("should reset the governance delay timer", async () => {
-        await expect(
-          randomBeaconGovernance.getRemainingDkgResultSubmissionEligibilityDelayUpdateTime()
-        ).to.be.revertedWith("Change not initiated")
-      })
-    })
+    context(
+      "when the update process is initialized and governance delay passed",
+      () => {
+        let tx
+
+        beforeEach(async () => {
+          await randomBeaconGovernance
+            .connect(governance)
+            .beginDkgResultSubmissionEligibilityDelayUpdate(1)
+
+          await helpers.time.increaseTime(12 * 60 * 60) // 12 hours
+
+          tx = await randomBeaconGovernance
+            .connect(governance)
+            .finalizeDkgResultSubmissionEligibilityDelayUpdate()
+        })
+
+        it("should update the DKG result submission eligibility delay", async () => {
+          expect(
+            await randomBeacon.dkgResultSubmissionEligibilityDelay()
+          ).to.be.equal(1)
+        })
+
+        it("should emit DkgResultSubmissionEligibilityDelayUpdated event", async () => {
+          await expect(tx)
+            .to.emit(
+              randomBeaconGovernance,
+              "DkgResultSubmissionEligibilityDelayUpdated"
+            )
+            .withArgs(1)
+        })
+
+        it("should reset the governance delay timer", async () => {
+          await expect(
+            randomBeaconGovernance.getRemainingDkgResultSubmissionEligibilityDelayUpdateTime()
+          ).to.be.revertedWith("Change not initiated")
+        })
+      }
+    )
   })
 
   describe("beginDkgResultSubmissionRewardUpdate", () => {
@@ -1265,37 +1285,42 @@
       })
     })
 
-    context("when the update process is initialized and governance delay passed", () => {
-      let tx
-
-      beforeEach(async () => {
-        await randomBeaconGovernance
-          .connect(governance)
-          .beginDkgResultSubmissionRewardUpdate(123)
-
-        await helpers.time.increaseTime(24 * 60 * 60)
-
-        tx = await randomBeaconGovernance
-          .connect(governance)
-          .finalizeDkgResultSubmissionRewardUpdate()
-      })
-
-      it("should update the dkg result submission reward", async () => {
-        expect(await randomBeacon.dkgResultSubmissionReward()).to.be.equal(123)
-      })
-
-      it("should emit DkgResultSubmissionRewardUpdated event", async () => {
-        await expect(tx)
-          .to.emit(randomBeaconGovernance, "DkgResultSubmissionRewardUpdated")
-          .withArgs(123)
-      })
-
-      it("should reset the governance delay timer", async () => {
-        await expect(
-          randomBeaconGovernance.getRemainingDkgResultSubmissionRewardUpdateTime()
-        ).to.be.revertedWith("Change not initiated")
-      })
-    })
+    context(
+      "when the update process is initialized and governance delay passed",
+      () => {
+        let tx
+
+        beforeEach(async () => {
+          await randomBeaconGovernance
+            .connect(governance)
+            .beginDkgResultSubmissionRewardUpdate(123)
+
+          await helpers.time.increaseTime(24 * 60 * 60)
+
+          tx = await randomBeaconGovernance
+            .connect(governance)
+            .finalizeDkgResultSubmissionRewardUpdate()
+        })
+
+        it("should update the dkg result submission reward", async () => {
+          expect(await randomBeacon.dkgResultSubmissionReward()).to.be.equal(
+            123
+          )
+        })
+
+        it("should emit DkgResultSubmissionRewardUpdated event", async () => {
+          await expect(tx)
+            .to.emit(randomBeaconGovernance, "DkgResultSubmissionRewardUpdated")
+            .withArgs(123)
+        })
+
+        it("should reset the governance delay timer", async () => {
+          await expect(
+            randomBeaconGovernance.getRemainingDkgResultSubmissionRewardUpdateTime()
+          ).to.be.revertedWith("Change not initiated")
+        })
+      }
+    )
   })
 
   describe("beginSortitionPoolUnlockingRewardUpdate", () => {
@@ -1380,42 +1405,45 @@
       })
     })
 
-    context("when the update process is initialized and governance delay passed", () => {
-      let tx
-
-      beforeEach(async () => {
-        await randomBeaconGovernance
-          .connect(governance)
-          .beginSortitionPoolUnlockingRewardUpdate(123)
-
-        await helpers.time.increaseTime(12 * 60 * 60) // 12 hours
-
-        tx = await randomBeaconGovernance
-          .connect(governance)
-          .finalizeSortitionPoolUnlockingRewardUpdate()
-      })
-
-      it("should update the sortition pool unlocking reward", async () => {
-        expect(await randomBeacon.sortitionPoolUnlockingReward()).to.be.equal(
-          123
-        )
-      })
-
-      it("should emit SortitionPoolUnlockingRewardUpdated event", async () => {
-        await expect(tx)
-          .to.emit(
-            randomBeaconGovernance,
-            "SortitionPoolUnlockingRewardUpdated"
+    context(
+      "when the update process is initialized and governance delay passed",
+      () => {
+        let tx
+
+        beforeEach(async () => {
+          await randomBeaconGovernance
+            .connect(governance)
+            .beginSortitionPoolUnlockingRewardUpdate(123)
+
+          await helpers.time.increaseTime(12 * 60 * 60) // 12 hours
+
+          tx = await randomBeaconGovernance
+            .connect(governance)
+            .finalizeSortitionPoolUnlockingRewardUpdate()
+        })
+
+        it("should update the sortition pool unlocking reward", async () => {
+          expect(await randomBeacon.sortitionPoolUnlockingReward()).to.be.equal(
+            123
           )
-          .withArgs(123)
-      })
-
-      it("should reset the governance delay timer", async () => {
-        await expect(
-          randomBeaconGovernance.getRemainingSortitionPoolUnlockingRewardUpdateTime()
-        ).to.be.revertedWith("Change not initiated")
-      })
-    })
+        })
+
+        it("should emit SortitionPoolUnlockingRewardUpdated event", async () => {
+          await expect(tx)
+            .to.emit(
+              randomBeaconGovernance,
+              "SortitionPoolUnlockingRewardUpdated"
+            )
+            .withArgs(123)
+        })
+
+        it("should reset the governance delay timer", async () => {
+          await expect(
+            randomBeaconGovernance.getRemainingSortitionPoolUnlockingRewardUpdateTime()
+          ).to.be.revertedWith("Change not initiated")
+        })
+      }
+    )
   })
 
   describe("beginRelayEntrySubmissionFailureSlashingAmountUpdate", () => {
@@ -1500,42 +1528,45 @@
       })
     })
 
-    context("when the update process is initialized and governance delay passed", () => {
-      let tx
-
-      beforeEach(async () => {
-        await randomBeaconGovernance
-          .connect(governance)
-          .beginRelayEntrySubmissionFailureSlashingAmountUpdate(123)
-
-        await helpers.time.increaseTime(14 * 24 * 60 * 60) // 2 weeks
-
-        tx = await randomBeaconGovernance
-          .connect(governance)
-          .finalizeRelayEntrySubmissionFailureSlashingAmountUpdate()
-      })
-
-      it("should update the relay entry submission failure slashing amount", async () => {
-        expect(
-          await randomBeacon.relayEntrySubmissionFailureSlashingAmount()
-        ).to.be.equal(123)
-      })
-
-      it("should emit RelayEntrySubmissionFailureSlashingAmountUpdated event", async () => {
-        await expect(tx)
-          .to.emit(
-            randomBeaconGovernance,
-            "RelayEntrySubmissionFailureSlashingAmountUpdated"
-          )
-          .withArgs(123)
-      })
-
-      it("should reset the governance delay timer", async () => {
-        await expect(
-          randomBeaconGovernance.getRemainingRelayEntrySubmissionFailureSlashingAmountUpdateTime()
-        ).to.be.revertedWith("Change not initiated")
-      })
-    })
+    context(
+      "when the update process is initialized and governance delay passed",
+      () => {
+        let tx
+
+        beforeEach(async () => {
+          await randomBeaconGovernance
+            .connect(governance)
+            .beginRelayEntrySubmissionFailureSlashingAmountUpdate(123)
+
+          await helpers.time.increaseTime(14 * 24 * 60 * 60) // 2 weeks
+
+          tx = await randomBeaconGovernance
+            .connect(governance)
+            .finalizeRelayEntrySubmissionFailureSlashingAmountUpdate()
+        })
+
+        it("should update the relay entry submission failure slashing amount", async () => {
+          expect(
+            await randomBeacon.relayEntrySubmissionFailureSlashingAmount()
+          ).to.be.equal(123)
+        })
+
+        it("should emit RelayEntrySubmissionFailureSlashingAmountUpdated event", async () => {
+          await expect(tx)
+            .to.emit(
+              randomBeaconGovernance,
+              "RelayEntrySubmissionFailureSlashingAmountUpdated"
+            )
+            .withArgs(123)
+        })
+
+        it("should reset the governance delay timer", async () => {
+          await expect(
+            randomBeaconGovernance.getRemainingRelayEntrySubmissionFailureSlashingAmountUpdateTime()
+          ).to.be.revertedWith("Change not initiated")
+        })
+      }
+    )
   })
 
   describe("beginMaliciousDkgResultSlashingAmountUpdate", () => {
@@ -1620,41 +1651,44 @@
       })
     })
 
-    context("when the update process is initialized and governance delay passed", () => {
-      let tx
-
-      beforeEach(async () => {
-        await randomBeaconGovernance
-          .connect(governance)
-          .beginMaliciousDkgResultSlashingAmountUpdate(123)
-
-        await helpers.time.increaseTime(12 * 60 * 60) // 12 hours
-
-        tx = await randomBeaconGovernance
-          .connect(governance)
-          .finalizeMaliciousDkgResultSlashingAmountUpdate()
-      })
-
-      it("should update the malicious DKG result slashing amount", async () => {
-        expect(
-          await randomBeacon.maliciousDkgResultSlashingAmount()
-        ).to.be.equal(123)
-      })
-
-      it("should emit MaliciousDkgResultSlashingAmountUpdated event", async () => {
-        await expect(tx)
-          .to.emit(
-            randomBeaconGovernance,
-            "MaliciousDkgResultSlashingAmountUpdated"
-          )
-          .withArgs(123)
-      })
-
-      it("should reset the governance delay timer", async () => {
-        await expect(
-          randomBeaconGovernance.getRemainingMaliciousDkgResultSlashingAmountUpdateTime()
-        ).to.be.revertedWith("Change not initiated")
-      })
-    })
+    context(
+      "when the update process is initialized and governance delay passed",
+      () => {
+        let tx
+
+        beforeEach(async () => {
+          await randomBeaconGovernance
+            .connect(governance)
+            .beginMaliciousDkgResultSlashingAmountUpdate(123)
+
+          await helpers.time.increaseTime(12 * 60 * 60) // 12 hours
+
+          tx = await randomBeaconGovernance
+            .connect(governance)
+            .finalizeMaliciousDkgResultSlashingAmountUpdate()
+        })
+
+        it("should update the malicious DKG result slashing amount", async () => {
+          expect(
+            await randomBeacon.maliciousDkgResultSlashingAmount()
+          ).to.be.equal(123)
+        })
+
+        it("should emit MaliciousDkgResultSlashingAmountUpdated event", async () => {
+          await expect(tx)
+            .to.emit(
+              randomBeaconGovernance,
+              "MaliciousDkgResultSlashingAmountUpdated"
+            )
+            .withArgs(123)
+        })
+
+        it("should reset the governance delay timer", async () => {
+          await expect(
+            randomBeaconGovernance.getRemainingMaliciousDkgResultSlashingAmountUpdateTime()
+          ).to.be.revertedWith("Change not initiated")
+        })
+      }
+    )
   })
 })