// SPDX-License-Identifier: MIT
//
// ▓▓▌ ▓▓ ▐▓▓ ▓▓▓▓▓▓▓▓▓▓▌▐▓▓▓▓▓▓▓▓▓▓▓▓▓▓▓▓▓▓ ▓▓▓▓▓▓▓▓▓▓▓▓▓▓▓▓▓▓ ▓▓▓▓▓▓▓▓▓▓▓▓▓▓▓▓▓▄
// ▓▓▓▓▓▓▓▓▓▓ ▓▓▓▓▓▓▓▓▓▓▌▐▓▓▓▓▓▓▓▓▓▓▓▓▓▓▓▓▓▓ ▓▓▓▓▓▓▓▓▓▓▓▓▓▓▓▓▓▓ ▓▓▓▓▓▓▓▓▓▓▓▓▓▓▓▓▓▓▓
//   ▓▓▓▓▓▓    ▓▓▓▓▓▓▓▀    ▐▓▓▓▓▓▓    ▐▓▓▓▓▓   ▓▓▓▓▓▓     ▓▓▓▓▓   ▐▓▓▓▓▓▌   ▐▓▓▓▓▓▓
//   ▓▓▓▓▓▓▄▄▓▓▓▓▓▓▓▀      ▐▓▓▓▓▓▓▄▄▄▄         ▓▓▓▓▓▓▄▄▄▄         ▐▓▓▓▓▓▌   ▐▓▓▓▓▓▓
//   ▓▓▓▓▓▓▓▓▓▓▓▓▓▀        ▐▓▓▓▓▓▓▓▓▓▓         ▓▓▓▓▓▓▓▓▓▓         ▐▓▓▓▓▓▓▓▓▓▓▓▓▓▓▓▓
//   ▓▓▓▓▓▓▀▀▓▓▓▓▓▓▄       ▐▓▓▓▓▓▓▀▀▀▀         ▓▓▓▓▓▓▀▀▀▀         ▐▓▓▓▓▓▓▓▓▓▓▓▓▓▓▀
//   ▓▓▓▓▓▓   ▀▓▓▓▓▓▓▄     ▐▓▓▓▓▓▓     ▓▓▓▓▓   ▓▓▓▓▓▓     ▓▓▓▓▓   ▐▓▓▓▓▓▌
// ▓▓▓▓▓▓▓▓▓▓ █▓▓▓▓▓▓▓▓▓ ▐▓▓▓▓▓▓▓▓▓▓▓▓▓▓▓▓▓▓ ▓▓▓▓▓▓▓▓▓▓▓▓▓▓▓▓▓▓  ▓▓▓▓▓▓▓▓▓▓
// ▓▓▓▓▓▓▓▓▓▓ ▓▓▓▓▓▓▓▓▓▓ ▐▓▓▓▓▓▓▓▓▓▓▓▓▓▓▓▓▓▓ ▓▓▓▓▓▓▓▓▓▓▓▓▓▓▓▓▓▓  ▓▓▓▓▓▓▓▓▓▓
//
//                           Trust math, not hardware.

pragma solidity ^0.8.6;

import "./libraries/DKG.sol";
import "./libraries/GasStation.sol";
import "./libraries/Groups.sol";
import "./libraries/Relay.sol";
<<<<<<< HEAD
=======
import "./libraries/DKG.sol";
import "./libraries/Groups.sol";
import "./libraries/Callback.sol";
>>>>>>> f312e8f3
import "@openzeppelin/contracts/access/Ownable.sol";
import "@openzeppelin/contracts/token/ERC20/IERC20.sol";

/// @title Sortition Pool contract interface
/// @notice This is an interface with just a few function signatures of the
///         Sortition Pool contract, which is available at
///         https://github.com/keep-network/sortition-pools/blob/main/contracts/SortitionPool.sol
interface ISortitionPool {
    function joinPool(address operator) external;

    function leavePool(address operator) external;

    function isOperatorInPool(address operator) external view returns (bool);

    function isOperatorEligible(address operator) external view returns (bool);
}

/// @title Staking contract interface
/// @notice This is an interface with just a few function signatures of the
///         Staking contract, which is available at
///         https://github.com/threshold-network/solidity-contracts/blob/main/contracts/staking/IStaking.sol
interface IStaking {
    function slash(uint256 amount, address[] memory operators) external;
}

/// @title Keep Random Beacon
/// @notice Keep Random Beacon contract. It lets anyone request a new
///         relay entry and validates the new relay entry provided by the
///         network. This contract is in charge of all Random Beacon maintenance
///         activities such as group lifecycle or slashing.
/// @dev Should be owned by the governance contract controlling Random Beacon
///      parameters.
contract RandomBeacon is Ownable {
    using DKG for DKG.Data;
    using Groups for Groups.Data;
    using Relay for Relay.Data;
<<<<<<< HEAD
    using GasStation for GasStation.Data;
=======
    using Callback for Callback.Data;
>>>>>>> f312e8f3

    // Constant parameters

    /// @notice Seed value used for the genesis group selection.
    /// https://www.wolframalpha.com/input/?i=pi+to+78+digits
    uint256 public constant genesisSeed =
        31415926535897932384626433832795028841971693993751058209749445923078164062862;

    // Governable parameters

    /// @notice Relay entry callback gas limit. This is the gas limit with which
    ///         callback function provided in the relay request transaction is
    ///         executed. The callback is executed with a new relay entry value
    ///         in the same transaction the relay entry is submitted.
    uint256 public callbackGasLimit;

    /// @notice The frequency of new group creation. Groups are created with
    ///         a fixed frequency of relay requests.
    uint256 public groupCreationFrequency;

    /// @notice Group lifetime in seconds. When a group reached its lifetime, it
    ///         is no longer selected for new relay requests but may still be
    ///         responsible for submitting relay entry if relay request assigned
    ///         to that group is still pending.
    uint256 public groupLifetime;

    /// @notice Reward in T for submitting DKG result. The reward is paid to
    ///         a submitter of a valid DKG result when the DKG result challenge
    ///         period ends.
    uint256 public dkgResultSubmissionReward;

    /// @notice Reward in T for unlocking the sortition pool if DKG timed out.
    ///         When DKG result submission timed out, sortition pool is still
    ///         locked and someone needs to unlock it. Anyone can do it and earn
    ///         `sortitionPoolUnlockingReward`.
    uint256 public sortitionPoolUnlockingReward;

    /// @notice Slashing amount for supporting malicious DKG result. Every
    ///         DKG result submitted can be challenged for the time of
    ///         `dkgResultChallengePeriodLength`. If the DKG result submitted
    ///         is challenged and proven to be malicious, each operator who
    ///         signed the malicious result is slashed for
    ///         `maliciousDkgResultSlashingAmount`.
    uint256 public maliciousDkgResultSlashingAmount;

    ISortitionPool public sortitionPool;

    // Libraries data storages
    DKG.Data internal dkg;
    Groups.Data internal groups;
    Relay.Data internal relay;
<<<<<<< HEAD
    GasStation.Data internal gasStation;

    // Other parameters

    /// @notice List of operators who are prohibited to join the sortition
    ///         pool within a specific period of time. The key of the mapping
    ///         is operator address. The value is a timestamp when the
    ///         punishment ends.
    mapping(address => uint256) public punishedOperators;
=======
    Callback.Data internal callback;
>>>>>>> f312e8f3

    event RelayEntryParametersUpdated(
        uint256 relayRequestFee,
        uint256 relayEntrySubmissionEligibilityDelay,
        uint256 relayEntryHardTimeout,
        uint256 callbackGasLimit
    );

    event DkgParametersUpdated(
        uint256 dkgResultChallengePeriodLength,
        uint256 dkgResultSubmissionEligibilityDelay
    );

    event GroupCreationParametersUpdated(
        uint256 groupCreationFrequency,
        uint256 groupLifetime
    );

    event RewardParametersUpdated(
        uint256 dkgResultSubmissionReward,
        uint256 sortitionPoolUnlockingReward
    );

    event SlashingParametersUpdated(
        uint256 relayEntrySubmissionFailureSlashingAmount,
        uint256 maliciousDkgResultSlashingAmount
    );

    // Events copied from library to workaround issue https://github.com/ethereum/solidity/issues/9765

    event DkgStarted(uint256 indexed seed);

    event DkgResultSubmitted(
        bytes32 indexed resultHash,
        bytes indexed groupPubKey,
        address indexed submitter
    );

    event DkgTimedOut();

    event DkgResultApproved(
        bytes32 indexed resultHash,
        address indexed approver
    );

    event DkgResultChallenged(
        bytes32 indexed resultHash,
        address indexed challenger
    );

    event CandidateGroupRegistered(bytes indexed groupPubKey);

    event CandidateGroupRemoved(bytes indexed groupPubKey);

    event GroupActivated(uint64 indexed groupId, bytes indexed groupPubKey);

    event RelayEntryRequested(
        uint256 indexed requestId,
        uint64 groupId,
        bytes previousEntry
    );

    event RelayEntrySubmitted(uint256 indexed requestId, bytes entry);

    event RelayEntryTimedOut(uint256 indexed requestId);

    event CallbackFailed(uint256 entry, uint256 entrySubmittedBlock);

    /// @dev Assigns initial values to parameters to make the beacon work
    ///      safely. These parameters are just proposed defaults and they might
    ///      be updated with `update*` functions after the contract deployment
    ///      and before transferring the ownership to the governance contract.
    constructor(
        ISortitionPool _sortitionPool,
        IERC20 _tToken,
        IStaking _staking
    ) {
        // TODO: RandomBeacon must be the owner of the sortition pool.
        sortitionPool = _sortitionPool;

        // Governable parameters
        callbackGasLimit = 200e3;
        groupCreationFrequency = 10;
        groupLifetime = 2 weeks;
        dkg.setResultChallengePeriodLength(1440); // ~6h assuming 15s block time
        dkg.setResultSubmissionEligibilityDelay(10);
        dkgResultSubmissionReward = 0;
        sortitionPoolUnlockingReward = 0;
        maliciousDkgResultSlashingAmount = 50000e18;

        relay.initSeedEntry();
        relay.initTToken(_tToken);
        relay.initStaking(_staking);
        relay.setRelayEntrySubmissionEligibilityDelay(10);
        relay.setRelayEntryHardTimeout(5760); // ~24h assuming 15s block time
        relay.setRelayEntrySubmissionFailureSlashingAmount(1000e18);
    }

    /// @notice Updates the values of relay entry parameters.
    /// @dev Can be called only by the contract owner, which should be the
    ///      random beacon governance contract. The caller is responsible for
    ///      validating parameters.
    /// @param _relayRequestFee New relay request fee
    /// @param _relayEntrySubmissionEligibilityDelay New relay entry submission
    ///        eligibility delay
    /// @param _relayEntryHardTimeout New relay entry hard timeout
    /// @param _callbackGasLimit New callback gas limit
    function updateRelayEntryParameters(
        uint256 _relayRequestFee,
        uint256 _relayEntrySubmissionEligibilityDelay,
        uint256 _relayEntryHardTimeout,
        uint256 _callbackGasLimit
    ) external onlyOwner {
        callbackGasLimit = _callbackGasLimit;

        relay.setRelayRequestFee(_relayRequestFee);
        relay.setRelayEntrySubmissionEligibilityDelay(
            _relayEntrySubmissionEligibilityDelay
        );
        relay.setRelayEntryHardTimeout(_relayEntryHardTimeout);

        emit RelayEntryParametersUpdated(
            _relayRequestFee,
            _relayEntrySubmissionEligibilityDelay,
            _relayEntryHardTimeout,
            callbackGasLimit
        );
    }

    /// @notice Updates the values of group creation parameters.
    /// @dev Can be called only by the contract owner, which should be the
    ///      random beacon governance contract. The caller is responsible for
    ///      validating parameters.
    /// @param _groupCreationFrequency New group creation frequency
    /// @param _groupLifetime New group lifetime
    function updateGroupCreationParameters(
        uint256 _groupCreationFrequency,
        uint256 _groupLifetime
    ) external onlyOwner {
        groupCreationFrequency = _groupCreationFrequency;
        groupLifetime = _groupLifetime;

        emit GroupCreationParametersUpdated(
            groupCreationFrequency,
            groupLifetime
        );
    }

    /// @notice Updates the values of DKG parameters.
    /// @dev Can be called only by the contract owner, which should be the
    ///      random beacon governance contract. The caller is responsible for
    ///      validating parameters.
    /// @param _dkgResultChallengePeriodLength New DKG result challenge period
    ///        length
    /// @param _dkgResultSubmissionEligibilityDelay New DKG result submission
    ///        eligibility delay
    function updateDkgParameters(
        uint256 _dkgResultChallengePeriodLength,
        uint256 _dkgResultSubmissionEligibilityDelay
    ) external onlyOwner {
        dkg.setResultChallengePeriodLength(_dkgResultChallengePeriodLength);
        dkg.setResultSubmissionEligibilityDelay(
            _dkgResultSubmissionEligibilityDelay
        );

        emit DkgParametersUpdated(
            dkgResultChallengePeriodLength(),
            dkgResultSubmissionEligibilityDelay()
        );
    }

    /// @notice Updates the values of reward parameters.
    /// @dev Can be called only by the contract owner, which should be the
    ///      random beacon governance contract. The caller is responsible for
    ///      validating parameters.
    /// @param _dkgResultSubmissionReward New DKG result submission reward
    /// @param _sortitionPoolUnlockingReward New sortition pool unlocking reward
    function updateRewardParameters(
        uint256 _dkgResultSubmissionReward,
        uint256 _sortitionPoolUnlockingReward
    ) external onlyOwner {
        dkgResultSubmissionReward = _dkgResultSubmissionReward;
        sortitionPoolUnlockingReward = _sortitionPoolUnlockingReward;
        emit RewardParametersUpdated(
            dkgResultSubmissionReward,
            sortitionPoolUnlockingReward
        );
    }

    /// @notice The number of blocks for which a DKG result can be challenged.
    ///         Anyone can challenge DKG result for a certain number of blocks
    ///         before the result is fully accepted and the group registered in
    ///         the pool of active groups. If the challenge gets accepted, all
    ///         operators who signed the malicious result get slashed for
    ///         `maliciousDkgResultSlashingAmount` and the notifier gets
    ///         rewarded.
    function dkgResultChallengePeriodLength() public view returns (uint256) {
        return dkg.parameters.resultChallengePeriodLength;
    }

    /// @notice The number of blocks it takes for a group member to become
    ///         eligible to submit the DKG result. At first, there is only one
    ///         member in the group eligible to submit the DKG result. Then,
    ///         after `dkgResultSubmissionEligibilityDelay` blocks, another
    ///         group member becomes eligible so that there are two group
    ///         members eligible to submit the DKG result at that moment. After
    ///         another `dkgResultSubmissionEligibilityDelay` blocks, yet one
    ///         group member becomes eligible to submit the DKG result so that
    ///         there are three group members eligible to submit the DKG result
    ///         at that moment. This continues until all group members are
    ///         eligible to submit the DKG result or until the DKG result is
    ///         submitted. If all members became eligible to submit the DKG
    ///         result and one more `dkgResultSubmissionEligibilityDelay` passed
    ///         without the DKG result submitted, DKG is considered as timed out
    ///         and no DKG result for this group creation can be submitted
    ///         anymore.
    function dkgResultSubmissionEligibilityDelay()
        public
        view
        returns (uint256)
    {
        return dkg.parameters.resultSubmissionEligibilityDelay;
    }

    /// @notice Updates the values of slashing parameters.
    /// @dev Can be called only by the contract owner, which should be the
    ///      random beacon governance contract. The caller is responsible for
    ///      validating parameters.
    /// @param _relayEntrySubmissionFailureSlashingAmount New relay entry
    ///        submission failure amount
    /// @param _maliciousDkgResultSlashingAmount New malicious DKG result
    ///        slashing amount
    function updateSlashingParameters(
        uint256 _relayEntrySubmissionFailureSlashingAmount,
        uint256 _maliciousDkgResultSlashingAmount
    ) external onlyOwner {
        relay.setRelayEntrySubmissionFailureSlashingAmount(
            _relayEntrySubmissionFailureSlashingAmount
        );
        maliciousDkgResultSlashingAmount = _maliciousDkgResultSlashingAmount;
        emit SlashingParametersUpdated(
            _relayEntrySubmissionFailureSlashingAmount,
            maliciousDkgResultSlashingAmount
        );
    }

    /// @notice Registers caller in the sortition pool.
    function registerMemberCandidate() external {
        address operator = msg.sender;
        require(
            !sortitionPool.isOperatorInPool(operator),
            "Operator is already registered"
        );
        sortitionPool.joinPool(operator);
    }

    /// @notice Checks whether the given operator is eligible to join the
    ///         sortition pool.
    /// @param operator Address of the operator
    function isOperatorEligible(address operator) external view returns (bool) {
        return sortitionPool.isOperatorEligible(operator);
    }

    /// @notice Triggers group selection if there are no active groups.
    function genesis() external {
        require(groups.numberOfActiveGroups() == 0, "not awaiting genesis");

        createGroup(
            uint256(keccak256(abi.encodePacked(genesisSeed, block.number)))
        );
    }

    /// @notice Creates a new group.
    /// @param seed Seed for DKG.
    function createGroup(uint256 seed) internal {
        // TODO: Lock sortition pool.

        dkg.start(seed);
    }

    /// @notice Submits result of DKG protocol. It is on-chain part of phase 14 of
    ///         the protocol. The DKG result consists of result submitting member
    ///         index, calculated group public key, bytes array of misbehaved
    ///         members, concatenation of signatures from group members,
    ///         indices of members corresponding to each signature and
    ///         the list of group members.
    ///         When the result is verified successfully it gets registered and
    ///         waits for an approval. A result can be challenged to verify the
    ///         members list corresponds to the expected set of members determined
    ///         by the sortition pool.
    ///         A candidate group is registered based on the submitted DKG result
    ///         details.
    /// @dev The message to be signed by each member is keccak256 hash of the
    ///      calculated group public key, misbehaved members as bytes and DKG
    ///      start block. The calculated hash should be prefixed with prefixed with
    ///      `\x19Ethereum signed message:\n` before signing, so the message to
    ///      sign is:
    ///      `\x19Ethereum signed message:\n${keccak256(groupPubKey,misbehaved,startBlock)}`
    /// @param dkgResult DKG result.
    function submitDkgResult(DKG.Result calldata dkgResult) external {
        dkg.submitResult(dkgResult);

        groups.addCandidateGroup(
            dkgResult.groupPubKey,
            dkgResult.members,
            dkgResult.misbehaved
        );
    }

    /// @notice Notifies about DKG timeout.
    function notifyDkgTimeout() external {
        dkg.notifyTimeout();

        // TODO: Pay a reward to the caller.
    }

    /// @notice Approves DKG result. Can be called after challenge period for the
    ///         submitted result is finished. Considers the submitted result as
    ///         valid and completes the group creation by activating the candidate
    ///         group.
    function approveDkgResult() external {
        dkg.approveResult();

        groups.activateCandidateGroup();

        // TODO: Handle DQ/IA
        // TODO: Release a rewards to DKG submitter.
        // TODO: Unlock sortition pool
    }

    /// @notice Challenges DKG result. If the submitted result is proved to be
    ///         invalid it reverts the DKG back to the result submission phase.
    ///         It removes a candidate group that was previously registered with
    ///         the DKG result submission.
    function challengeDkgResult() external {
        // TODO: Determine parameters required for DKG result challenges.
        dkg.challengeResult();

        groups.popCandidateGroup();

        // TODO: Implement slashing
    }

    /// @notice Check current group creation state.
    function getGroupCreationState() external view returns (DKG.State) {
        return dkg.currentState();
    }

    /// @notice Checks if DKG timed out. The DKG timeout period includes time required
    ///         for off-chain protocol execution and time for the result publication
    ///         for all group members. After this time result cannot be submitted
    ///         and DKG can be notified about the timeout.
    /// @return True if DKG timed out, false otherwise.
    function hasDkgTimedOut() external view returns (bool) {
        return dkg.hasDkgTimedOut();
    }

    function getGroupsRegistry() external view returns (bytes32[] memory) {
        return groups.groupsRegistry;
    }

    function getGroup(uint64 groupId)
        external
        view
        returns (Groups.Group memory)
    {
        return groups.getGroup(groupId);
    }

    function getGroup(bytes memory groupPubKey)
        external
        view
        returns (Groups.Group memory)
    {
        return groups.getGroup(groupPubKey);
    }

    /// @notice External version of _requestRelayEntry. Requires the request fee.
    function requestRelayEntry(IRandomBeaconConsumer callbackContract)
        external
    {
        _requestRelayEntry(callbackContract, true);
    }

    /// @notice Creates a request to generate a new relay entry, which will
    ///         include a random number (by signing the previous entry's
    ///         random number).
    /// @param callbackContract Beacon consumer callback contract.
    /// @param isFeeRequired Flag which determines whether the request fee
    ///        should be required upon request creation.
    function _requestRelayEntry(
        IRandomBeaconConsumer callbackContract,
        bool isFeeRequired
    ) internal {
        uint64 groupId = groups.selectGroup(
            uint256(keccak256(relay.previousEntry))
        );

        relay.requestEntry(groupId, isFeeRequired);

        callback.setCallbackContract(callbackContract);
    }

    /// @notice Creates a new relay entry.
    /// @param submitterIndex Index of the entry submitter.
    /// @param entry Group BLS signature over the previous entry.
    function submitRelayEntry(uint256 submitterIndex, bytes calldata entry)
        external
    {
        address[] memory punishedMembers = relay.submitEntry(
            submitterIndex,
            entry,
            groups.getGroup(relay.currentRequest.groupId)
        );

        punishOperators(punishedMembers, 2 weeks);

        if (relay.requestCount % groupCreationFrequency == 0) {
            // TODO: Once implemented, invoke:
            // createGroup(uint256(keccak256(entry)));
        }

        callback.executeCallback(uint256(keccak256(entry)), callbackGasLimit);
    }

    /// @notice Reports a relay entry timeout.
    function reportRelayEntryTimeout() external {
        uint64 groupId = relay.currentRequest.groupId;
        relay.reportEntryTimeout(groups.getGroup(groupId));

        // TODO: Once implemented, invoke:
        // terminateGroup(groupId);

        // In case we retry the timed out request, we can't require the
        // the request fee to be payed.
        if (groups.numberOfActiveGroups() > 0) {
            _requestRelayEntry(callback.callbackContract, false);
        }
    }

    function joinSortitionPool() external {
        address operator = msg.sender;
        uint256 punishmentDeadline = punishedOperators[operator];

        require(
            /* solhint-disable-next-line not-rely-on-time */
            punishmentDeadline == 0 || block.timestamp > punishmentDeadline,
            "Operator has an active punishment"
        );

        delete punishedOperators[operator];

        gasStation.depositGas(operator);
        sortitionPool.joinPool(operator);
    }

    function punishOperators(
        address[] memory operators,
        uint256 punishmentDuration
    ) internal {
        for (uint256 i = 0; i < operators.length; i++) {
            address operator = operators[i];

            if (!sortitionPool.isOperatorInPool(operator)) {
                continue;
            }

            /* solhint-disable-next-line not-rely-on-time */
            punishedOperators[operator] = block.timestamp + punishmentDuration;

            gasStation.releaseGas(operator);
            // TODO: Is it possible to kick out operator when pool is locked?
            sortitionPool.leavePool(operator);
        }
    }

    /// @return Flag indicating whether a relay entry request is currently
    ///         in progress.
    function isRelayRequestInProgress() external view returns (bool) {
        return relay.isRequestInProgress();
    }

    /// @return Relay request fee in T. This fee needs to be provided by the
    ///         account or contract requesting for a new relay entry.
    function relayRequestFee() external view returns (uint256) {
        return relay.relayRequestFee;
    }

    /// @return The number of blocks it takes for a group member to become
    ///         eligible to submit the relay entry. At first, there is only one
    ///         member in the group eligible to submit the relay entry. Then,
    ///         after `relayEntrySubmissionEligibilityDelay` blocks, another
    ///         group member becomes eligible so that there are two group
    ///         members eligible to submit the relay entry at that moment. After
    ///         another `relayEntrySubmissionEligibilityDelay` blocks, yet one
    ///         group member becomes eligible so that there are three group
    ///         members eligible to submit the relay entry at that moment. This
    ///         continues until all group members are eligible to submit the
    ///         relay entry or until the relay entry is submitted. If all
    ///         members became eligible to submit the relay entry and one more
    ///         `relayEntrySubmissionEligibilityDelay` passed without the relay
    ///         entry submitted, the group reaches soft timeout for submitting
    ///         the relay entry and the slashing starts.
    function relayEntrySubmissionEligibilityDelay()
        external
        view
        returns (uint256)
    {
        return relay.relayEntrySubmissionEligibilityDelay;
    }

    /// @return Hard timeout in blocks for a group to submit the relay entry.
    ///         After all group members became eligible to submit the relay
    ///         entry and one more `relayEntrySubmissionEligibilityDelay` blocks
    ///         passed without relay entry submitted, all group members start
    ///         getting slashed. The slashing amount increases linearly until
    ///         the group submits the relay entry or until
    ///         `relayEntryHardTimeout` is reached. When the hard timeout is
    ///         reached, each group member will get slashed for
    ///         `relayEntrySubmissionFailureSlashingAmount`.
    function relayEntryHardTimeout() external view returns (uint256) {
        return relay.relayEntryHardTimeout;
    }

    /// @notice Slashing amount for not submitting relay entry. When
    ///         relay entry hard timeout is reached without the relay entry
    ///         submitted, each group member gets slashed for
    ///         `relayEntrySubmissionFailureSlashingAmount`. If the relay entry
    ///         gets submitted after the soft timeout (see
    ///         `relayEntrySubmissionEligibilityDelay` documentation), but
    ///         before the hard timeout, each group member gets slashed
    ///         proportionally to `relayEntrySubmissionFailureSlashingAmount`
    ///         and the time passed since the soft deadline.
    function relayEntrySubmissionFailureSlashingAmount()
        external
        view
        returns (uint256)
    {
        return relay.relayEntrySubmissionFailureSlashingAmount;
    }
}<|MERGE_RESOLUTION|>--- conflicted
+++ resolved
@@ -18,12 +18,8 @@
 import "./libraries/GasStation.sol";
 import "./libraries/Groups.sol";
 import "./libraries/Relay.sol";
-<<<<<<< HEAD
-=======
-import "./libraries/DKG.sol";
 import "./libraries/Groups.sol";
 import "./libraries/Callback.sol";
->>>>>>> f312e8f3
 import "@openzeppelin/contracts/access/Ownable.sol";
 import "@openzeppelin/contracts/token/ERC20/IERC20.sol";
 
@@ -60,11 +56,8 @@
     using DKG for DKG.Data;
     using Groups for Groups.Data;
     using Relay for Relay.Data;
-<<<<<<< HEAD
+    using Callback for Callback.Data;
     using GasStation for GasStation.Data;
-=======
-    using Callback for Callback.Data;
->>>>>>> f312e8f3
 
     // Constant parameters
 
@@ -116,7 +109,7 @@
     DKG.Data internal dkg;
     Groups.Data internal groups;
     Relay.Data internal relay;
-<<<<<<< HEAD
+    Callback.Data internal callback;
     GasStation.Data internal gasStation;
 
     // Other parameters
@@ -126,9 +119,6 @@
     ///         is operator address. The value is a timestamp when the
     ///         punishment ends.
     mapping(address => uint256) public punishedOperators;
-=======
-    Callback.Data internal callback;
->>>>>>> f312e8f3
 
     event RelayEntryParametersUpdated(
         uint256 relayRequestFee,
