// SPDX-License-Identifier: MIT
//
// ▓▓▌ ▓▓ ▐▓▓ ▓▓▓▓▓▓▓▓▓▓▌▐▓▓▓▓▓▓▓▓▓▓▓▓▓▓▓▓▓▓ ▓▓▓▓▓▓▓▓▓▓▓▓▓▓▓▓▓▓ ▓▓▓▓▓▓▓▓▓▓▓▓▓▓▓▓▓▄
// ▓▓▓▓▓▓▓▓▓▓ ▓▓▓▓▓▓▓▓▓▓▌▐▓▓▓▓▓▓▓▓▓▓▓▓▓▓▓▓▓▓ ▓▓▓▓▓▓▓▓▓▓▓▓▓▓▓▓▓▓ ▓▓▓▓▓▓▓▓▓▓▓▓▓▓▓▓▓▓▓
//   ▓▓▓▓▓▓    ▓▓▓▓▓▓▓▀    ▐▓▓▓▓▓▓    ▐▓▓▓▓▓   ▓▓▓▓▓▓     ▓▓▓▓▓   ▐▓▓▓▓▓▌   ▐▓▓▓▓▓▓
//   ▓▓▓▓▓▓▄▄▓▓▓▓▓▓▓▀      ▐▓▓▓▓▓▓▄▄▄▄         ▓▓▓▓▓▓▄▄▄▄         ▐▓▓▓▓▓▌   ▐▓▓▓▓▓▓
//   ▓▓▓▓▓▓▓▓▓▓▓▓▓▀        ▐▓▓▓▓▓▓▓▓▓▓         ▓▓▓▓▓▓▓▓▓▓         ▐▓▓▓▓▓▓▓▓▓▓▓▓▓▓▓▓
//   ▓▓▓▓▓▓▀▀▓▓▓▓▓▓▄       ▐▓▓▓▓▓▓▀▀▀▀         ▓▓▓▓▓▓▀▀▀▀         ▐▓▓▓▓▓▓▓▓▓▓▓▓▓▓▀
//   ▓▓▓▓▓▓   ▀▓▓▓▓▓▓▄     ▐▓▓▓▓▓▓     ▓▓▓▓▓   ▓▓▓▓▓▓     ▓▓▓▓▓   ▐▓▓▓▓▓▌
// ▓▓▓▓▓▓▓▓▓▓ █▓▓▓▓▓▓▓▓▓ ▐▓▓▓▓▓▓▓▓▓▓▓▓▓▓▓▓▓▓ ▓▓▓▓▓▓▓▓▓▓▓▓▓▓▓▓▓▓  ▓▓▓▓▓▓▓▓▓▓
// ▓▓▓▓▓▓▓▓▓▓ ▓▓▓▓▓▓▓▓▓▓ ▐▓▓▓▓▓▓▓▓▓▓▓▓▓▓▓▓▓▓ ▓▓▓▓▓▓▓▓▓▓▓▓▓▓▓▓▓▓  ▓▓▓▓▓▓▓▓▓▓
//
//                           Trust math, not hardware.

pragma solidity ^0.8.6;

import "./libraries/Groups.sol";
import "./libraries/Relay.sol";
import "./libraries/DKG.sol";
import "./libraries/Groups.sol";
import "./libraries/Callback.sol";
import "@openzeppelin/contracts/access/Ownable.sol";
import "@openzeppelin/contracts/token/ERC20/IERC20.sol";

/// @title Sortition Pool contract interface
/// @notice This is an interface with just a few function signatures of the
///         Sortition Pool contract, which is available at
///         https://github.com/keep-network/sortition-pools/blob/main/contracts/SortitionPool.sol
///
/// TODO: Add a dependency to `keep-network/sortition-pools` and use sortition
///       pool interface from there.
interface ISortitionPool {
    function joinPool(address operator) external;

    function removeOperators(uint32[] calldata ids) external;

    function isOperatorInPool(address operator) external view returns (bool);

    function isOperatorEligible(address operator) external view returns (bool);

    function getIDOperator(uint32 id) external view returns (address);

    function getIDOperators(uint32[] calldata ids)
        external
        view
        returns (address[] memory);
}

/// @title Staking contract interface
/// @notice This is an interface with just a few function signatures of the
///         Staking contract, which is available at
///         https://github.com/threshold-network/solidity-contracts/blob/main/contracts/staking/IStaking.sol
///
/// TODO: Add a dependency to `threshold-network/solidity-contracts` and use
///       staking interface from there.
interface IStaking {
    function slash(uint256 amount, address[] memory operators) external;
}

/// @title Keep Random Beacon
/// @notice Keep Random Beacon contract. It lets anyone request a new
///         relay entry and validates the new relay entry provided by the
///         network. This contract is in charge of all Random Beacon maintenance
///         activities such as group lifecycle or slashing.
/// @dev Should be owned by the governance contract controlling Random Beacon
///      parameters.
contract RandomBeacon is Ownable {
    using DKG for DKG.Data;
    using Groups for Groups.Data;
    using Relay for Relay.Data;
    using Callback for Callback.Data;

    // Constant parameters

    /// @notice Seed value used for the genesis group selection.
    /// https://www.wolframalpha.com/input/?i=pi+to+78+digits
    uint256 public constant genesisSeed =
        31415926535897932384626433832795028841971693993751058209749445923078164062862;

    // Governable parameters

    /// @notice Relay entry callback gas limit. This is the gas limit with which
    ///         callback function provided in the relay request transaction is
    ///         executed. The callback is executed with a new relay entry value
    ///         in the same transaction the relay entry is submitted.
    uint256 public callbackGasLimit;

    /// @notice The frequency of new group creation. Groups are created with
    ///         a fixed frequency of relay requests.
    uint256 public groupCreationFrequency;

    /// @notice Group lifetime in seconds. When a group reached its lifetime, it
    ///         is no longer selected for new relay requests but may still be
    ///         responsible for submitting relay entry if relay request assigned
    ///         to that group is still pending.
    uint256 public groupLifetime;

    /// @notice Reward in T for submitting DKG result. The reward is paid to
    ///         a submitter of a valid DKG result when the DKG result challenge
    ///         period ends.
    uint256 public dkgResultSubmissionReward;

    /// @notice Reward in T for unlocking the sortition pool if DKG timed out.
    ///         When DKG result submission timed out, sortition pool is still
    ///         locked and someone needs to unlock it. Anyone can do it and earn
    ///         `sortitionPoolUnlockingReward`.
    uint256 public sortitionPoolUnlockingReward;

    /// @notice Slashing amount for supporting malicious DKG result. Every
    ///         DKG result submitted can be challenged for the time of
    ///         `dkgResultChallengePeriodLength`. If the DKG result submitted
    ///         is challenged and proven to be malicious, each operator who
    ///         signed the malicious result is slashed for
    ///         `maliciousDkgResultSlashingAmount`.
    uint256 public maliciousDkgResultSlashingAmount;

    ISortitionPool public sortitionPool;
    IStaking public staking;

    // Libraries data storages
    DKG.Data internal dkg;
    Groups.Data internal groups;
    Relay.Data internal relay;
    Callback.Data internal callback;

    event RelayEntryParametersUpdated(
        uint256 relayRequestFee,
        uint256 relayEntrySubmissionEligibilityDelay,
        uint256 relayEntryHardTimeout,
        uint256 callbackGasLimit
    );

    event DkgParametersUpdated(
        uint256 dkgResultChallengePeriodLength,
        uint256 dkgResultSubmissionEligibilityDelay
    );

    event GroupCreationParametersUpdated(
        uint256 groupCreationFrequency,
        uint256 groupLifetime
    );

    event RewardParametersUpdated(
        uint256 dkgResultSubmissionReward,
        uint256 sortitionPoolUnlockingReward
    );

    event SlashingParametersUpdated(
        uint256 relayEntrySubmissionFailureSlashingAmount,
        uint256 maliciousDkgResultSlashingAmount
    );

    // Events copied from library to workaround issue https://github.com/ethereum/solidity/issues/9765

    event DkgStarted(uint256 indexed seed);

    event DkgResultSubmitted(
        bytes32 indexed resultHash,
        bytes indexed groupPubKey,
        address indexed submitter
    );

    event DkgTimedOut();

    event DkgResultApproved(
        bytes32 indexed resultHash,
        address indexed approver
    );

    event DkgResultChallenged(
        bytes32 indexed resultHash,
        address indexed challenger
    );

    event CandidateGroupRegistered(bytes indexed groupPubKey);

    event CandidateGroupRemoved(bytes indexed groupPubKey);

    event GroupActivated(uint64 indexed groupId, bytes indexed groupPubKey);

    event RelayEntryRequested(
        uint256 indexed requestId,
        uint64 groupId,
        bytes previousEntry
    );

    event RelayEntrySubmitted(uint256 indexed requestId, bytes entry);

    event RelayEntryTimedOut(uint256 indexed requestId);

    event CallbackFailed(uint256 entry, uint256 entrySubmittedBlock);

    /// @dev Assigns initial values to parameters to make the beacon work
    ///      safely. These parameters are just proposed defaults and they might
    ///      be updated with `update*` functions after the contract deployment
    ///      and before transferring the ownership to the governance contract.
    constructor(
        ISortitionPool _sortitionPool,
        IERC20 _tToken,
        IStaking _staking
    ) {
        sortitionPool = _sortitionPool;
        staking = _staking;

        // Governable parameters
        callbackGasLimit = 200e3;
        groupCreationFrequency = 10;
        groupLifetime = 93077; // ~2 weeks in blocks. Each block is mined every ~13sec
        dkgResultSubmissionReward = 0;
        sortitionPoolUnlockingReward = 0;
        maliciousDkgResultSlashingAmount = 50000e18;

        dkg.initSortitionPool(_sortitionPool);
        dkg.setResultChallengePeriodLength(1440); // ~6h assuming 15s block time
        dkg.setResultSubmissionEligibilityDelay(10);

        relay.initSeedEntry();
        relay.initSortitionPool(_sortitionPool);
        relay.initTToken(_tToken);
        relay.initStaking(_staking);
        relay.setRelayEntrySubmissionEligibilityDelay(10);
        relay.setRelayEntryHardTimeout(5760); // ~24h assuming 15s block time
<<<<<<< HEAD

        groups.setRelayEntryTimeout(relay.relayEntryTimeout());
        groups.setGroupLifetime(groupLifetime);
=======
        relay.setRelayEntrySubmissionFailureSlashingAmount(1000e18);
>>>>>>> 87686495
    }

    /// @notice Updates the values of relay entry parameters.
    /// @dev Can be called only by the contract owner, which should be the
    ///      random beacon governance contract. The caller is responsible for
    ///      validating parameters.
    /// @param _relayRequestFee New relay request fee
    /// @param _relayEntrySubmissionEligibilityDelay New relay entry submission
    ///        eligibility delay
    /// @param _relayEntryHardTimeout New relay entry hard timeout
    /// @param _callbackGasLimit New callback gas limit
    function updateRelayEntryParameters(
        uint256 _relayRequestFee,
        uint256 _relayEntrySubmissionEligibilityDelay,
        uint256 _relayEntryHardTimeout,
        uint256 _callbackGasLimit
    ) external onlyOwner {
        callbackGasLimit = _callbackGasLimit;

        relay.setRelayRequestFee(_relayRequestFee);
        relay.setRelayEntrySubmissionEligibilityDelay(
            _relayEntrySubmissionEligibilityDelay
        );
        relay.setRelayEntryHardTimeout(_relayEntryHardTimeout);

        emit RelayEntryParametersUpdated(
            _relayRequestFee,
            _relayEntrySubmissionEligibilityDelay,
            _relayEntryHardTimeout,
            callbackGasLimit
        );
    }

    /// @notice Updates the values of group creation parameters.
    /// @dev Can be called only by the contract owner, which should be the
    ///      random beacon governance contract. The caller is responsible for
    ///      validating parameters.
    /// @param _groupCreationFrequency New group creation frequency
    /// @param _groupLifetime New group lifetime
    function updateGroupCreationParameters(
        uint256 _groupCreationFrequency,
        uint256 _groupLifetime
    ) external onlyOwner {
        groupCreationFrequency = _groupCreationFrequency;
        groupLifetime = _groupLifetime;

        emit GroupCreationParametersUpdated(
            groupCreationFrequency,
            groupLifetime
        );
    }

    /// @notice Updates the values of DKG parameters.
    /// @dev Can be called only by the contract owner, which should be the
    ///      random beacon governance contract. The caller is responsible for
    ///      validating parameters.
    /// @param _dkgResultChallengePeriodLength New DKG result challenge period
    ///        length
    /// @param _dkgResultSubmissionEligibilityDelay New DKG result submission
    ///        eligibility delay
    function updateDkgParameters(
        uint256 _dkgResultChallengePeriodLength,
        uint256 _dkgResultSubmissionEligibilityDelay
    ) external onlyOwner {
        dkg.setResultChallengePeriodLength(_dkgResultChallengePeriodLength);
        dkg.setResultSubmissionEligibilityDelay(
            _dkgResultSubmissionEligibilityDelay
        );

        emit DkgParametersUpdated(
            dkgResultChallengePeriodLength(),
            dkgResultSubmissionEligibilityDelay()
        );
    }

    /// @notice Updates the values of reward parameters.
    /// @dev Can be called only by the contract owner, which should be the
    ///      random beacon governance contract. The caller is responsible for
    ///      validating parameters.
    /// @param _dkgResultSubmissionReward New DKG result submission reward
    /// @param _sortitionPoolUnlockingReward New sortition pool unlocking reward
    function updateRewardParameters(
        uint256 _dkgResultSubmissionReward,
        uint256 _sortitionPoolUnlockingReward
    ) external onlyOwner {
        dkgResultSubmissionReward = _dkgResultSubmissionReward;
        sortitionPoolUnlockingReward = _sortitionPoolUnlockingReward;
        emit RewardParametersUpdated(
            dkgResultSubmissionReward,
            sortitionPoolUnlockingReward
        );
    }

    /// @notice The number of blocks for which a DKG result can be challenged.
    ///         Anyone can challenge DKG result for a certain number of blocks
    ///         before the result is fully accepted and the group registered in
    ///         the pool of active groups. If the challenge gets accepted, all
    ///         operators who signed the malicious result get slashed for
    ///         `maliciousDkgResultSlashingAmount` and the notifier gets
    ///         rewarded.
    function dkgResultChallengePeriodLength() public view returns (uint256) {
        return dkg.parameters.resultChallengePeriodLength;
    }

    /// @notice The number of blocks it takes for a group member to become
    ///         eligible to submit the DKG result. At first, there is only one
    ///         member in the group eligible to submit the DKG result. Then,
    ///         after `dkgResultSubmissionEligibilityDelay` blocks, another
    ///         group member becomes eligible so that there are two group
    ///         members eligible to submit the DKG result at that moment. After
    ///         another `dkgResultSubmissionEligibilityDelay` blocks, yet one
    ///         group member becomes eligible to submit the DKG result so that
    ///         there are three group members eligible to submit the DKG result
    ///         at that moment. This continues until all group members are
    ///         eligible to submit the DKG result or until the DKG result is
    ///         submitted. If all members became eligible to submit the DKG
    ///         result and one more `dkgResultSubmissionEligibilityDelay` passed
    ///         without the DKG result submitted, DKG is considered as timed out
    ///         and no DKG result for this group creation can be submitted
    ///         anymore.
    function dkgResultSubmissionEligibilityDelay()
        public
        view
        returns (uint256)
    {
        return dkg.parameters.resultSubmissionEligibilityDelay;
    }

    /// @notice Updates the values of slashing parameters.
    /// @dev Can be called only by the contract owner, which should be the
    ///      random beacon governance contract. The caller is responsible for
    ///      validating parameters.
    /// @param _relayEntrySubmissionFailureSlashingAmount New relay entry
    ///        submission failure amount
    /// @param _maliciousDkgResultSlashingAmount New malicious DKG result
    ///        slashing amount
    function updateSlashingParameters(
        uint256 _relayEntrySubmissionFailureSlashingAmount,
        uint256 _maliciousDkgResultSlashingAmount
    ) external onlyOwner {
        relay.setRelayEntrySubmissionFailureSlashingAmount(
            _relayEntrySubmissionFailureSlashingAmount
        );
        maliciousDkgResultSlashingAmount = _maliciousDkgResultSlashingAmount;
        emit SlashingParametersUpdated(
            _relayEntrySubmissionFailureSlashingAmount,
            maliciousDkgResultSlashingAmount
        );
    }

    /// @notice Registers caller in the sortition pool.
    function registerMemberCandidate() external {
        address operator = msg.sender;
        require(
            !sortitionPool.isOperatorInPool(operator),
            "Operator is already registered"
        );
        sortitionPool.joinPool(operator);
    }

    /// @notice Checks whether the given operator is eligible to join the
    ///         sortition pool.
    /// @param operator Address of the operator
    function isOperatorEligible(address operator) external view returns (bool) {
        return sortitionPool.isOperatorEligible(operator);
    }

    /// @notice Triggers group selection if there are no active groups.
    function genesis() external {
        require(groups.numberOfActiveGroups() == 0, "not awaiting genesis");

        createGroup(
            uint256(keccak256(abi.encodePacked(genesisSeed, block.number)))
        );
    }

    /// @notice Creates a new group.
    /// @param seed Seed for DKG.
    function createGroup(uint256 seed) internal {
        // TODO: Lock sortition pool.

        dkg.start(seed);
    }

    /// @notice Submits result of DKG protocol. It is on-chain part of phase 14 of
    ///         the protocol. The DKG result consists of result submitting member
    ///         index, calculated group public key, bytes array of misbehaved
    ///         members, concatenation of signatures from group members,
    ///         indices of members corresponding to each signature and
    ///         the list of group members.
    ///         When the result is verified successfully it gets registered and
    ///         waits for an approval. A result can be challenged to verify the
    ///         members list corresponds to the expected set of members determined
    ///         by the sortition pool.
    ///         A candidate group is registered based on the submitted DKG result
    ///         details.
    /// @dev The message to be signed by each member is keccak256 hash of the
    ///      calculated group public key, misbehaved members as bytes and DKG
    ///      start block. The calculated hash should be prefixed with prefixed with
    ///      `\x19Ethereum signed message:\n` before signing, so the message to
    ///      sign is:
    ///      `\x19Ethereum signed message:\n${keccak256(groupPubKey,misbehaved,startBlock)}`
    /// @param dkgResult DKG result.
    function submitDkgResult(DKG.Result calldata dkgResult) external {
        dkg.submitResult(dkgResult);

        groups.addCandidateGroup(
            dkgResult.groupPubKey,
            dkgResult.members,
            dkgResult.misbehavedMembersIndices
        );
    }

    /// @notice Notifies about DKG timeout.
    function notifyDkgTimeout() external {
        dkg.notifyTimeout();

        // TODO: Pay a reward to the caller.
    }

    /// @notice Approves DKG result. Can be called after challenge period for the
    ///         submitted result is finished. Considers the submitted result as
    ///         valid and completes the group creation by activating the candidate
    ///         group.
    function approveDkgResult() external {
        dkg.approveResult();

        groups.activateCandidateGroup();

        // TODO: Handle DQ/IA
        // TODO: Release a rewards to DKG submitter.
        // TODO: Unlock sortition pool
    }

    /// @notice Challenges DKG result. If the submitted result is proved to be
    ///         invalid it reverts the DKG back to the result submission phase.
    ///         It removes a candidate group that was previously registered with
    ///         the DKG result submission.
    function challengeDkgResult() external {
        // TODO: Determine parameters required for DKG result challenges.
        dkg.challengeResult();

        groups.popCandidateGroup();

        // TODO: Implement slashing
    }

    /// @notice Check current group creation state.
    function getGroupCreationState() external view returns (DKG.State) {
        return dkg.currentState();
    }

    /// @notice Checks if DKG timed out. The DKG timeout period includes time required
    ///         for off-chain protocol execution and time for the result publication
    ///         for all group members. After this time result cannot be submitted
    ///         and DKG can be notified about the timeout.
    /// @return True if DKG timed out, false otherwise.
    function hasDkgTimedOut() external view returns (bool) {
        return dkg.hasDkgTimedOut();
    }

    function getGroupsRegistry() external view returns (bytes32[] memory) {
        return groups.groupsRegistry;
    }

    function getGroup(uint64 groupId)
        external
        view
        returns (Groups.Group memory)
    {
        return groups.getGroup(groupId);
    }

    function getGroup(bytes memory groupPubKey)
        external
        view
        returns (Groups.Group memory)
    {
        return groups.getGroup(groupPubKey);
    }

    /// @notice Creates a request to generate a new relay entry, which will
    ///         include a random number (by signing the previous entry's
    ///         random number). Requires a request fee denominated in T token.
    /// @param callbackContract Beacon consumer callback contract.
    function requestRelayEntry(IRandomBeaconConsumer callbackContract)
        external
    {
        uint64 groupId = groups.selectGroup(
            uint256(keccak256(relay.previousEntry))
        );

        relay.requestEntry(groupId);

        callback.setCallbackContract(callbackContract);
    }

    /// @notice Creates a new relay entry.
    /// @param submitterIndex Index of the entry submitter.
    /// @param entry Group BLS signature over the previous entry.
    function submitRelayEntry(uint256 submitterIndex, bytes calldata entry)
        external
    {
        relay.submitEntry(
            submitterIndex,
            entry,
            groups.getGroup(relay.currentRequest.groupId)
        );

        if (relay.requestCount % groupCreationFrequency == 0) {
            // TODO: Once implemented, invoke:
            // createGroup(uint256(keccak256(entry)));
        }

        callback.executeCallback(uint256(keccak256(entry)), callbackGasLimit);
    }

    /// @notice Reports a relay entry timeout.
    function reportRelayEntryTimeout() external {
        uint64 groupId = relay.currentRequest.groupId;
        address[] memory groupMembers = sortitionPool.getIDOperators(
            groups.getGroup(groupId).members
        );

        staking.slash(
            relay.relayEntrySubmissionFailureSlashingAmount,
            groupMembers
        );

        // TODO: Once implemented, terminate group using `groupId`.

        if (groups.numberOfActiveGroups() > 0) {
            groupId = groups.selectGroup(
                uint256(keccak256(relay.previousEntry))
            );
            relay.retryOnEntryTimeout(groupId);
        } else {
            relay.cleanupOnEntryTimeout();
        }
    }

    /// @return Flag indicating whether a relay entry request is currently
    ///         in progress.
    function isRelayRequestInProgress() external view returns (bool) {
        return relay.isRequestInProgress();
    }

    /// @return Relay request fee in T. This fee needs to be provided by the
    ///         account or contract requesting for a new relay entry.
    function relayRequestFee() external view returns (uint256) {
        return relay.relayRequestFee;
    }

    /// @return The number of blocks it takes for a group member to become
    ///         eligible to submit the relay entry. At first, there is only one
    ///         member in the group eligible to submit the relay entry. Then,
    ///         after `relayEntrySubmissionEligibilityDelay` blocks, another
    ///         group member becomes eligible so that there are two group
    ///         members eligible to submit the relay entry at that moment. After
    ///         another `relayEntrySubmissionEligibilityDelay` blocks, yet one
    ///         group member becomes eligible so that there are three group
    ///         members eligible to submit the relay entry at that moment. This
    ///         continues until all group members are eligible to submit the
    ///         relay entry or until the relay entry is submitted. If all
    ///         members became eligible to submit the relay entry and one more
    ///         `relayEntrySubmissionEligibilityDelay` passed without the relay
    ///         entry submitted, the group reaches soft timeout for submitting
    ///         the relay entry and the slashing starts.
    function relayEntrySubmissionEligibilityDelay()
        external
        view
        returns (uint256)
    {
        return relay.relayEntrySubmissionEligibilityDelay;
    }

    /// @return Hard timeout in blocks for a group to submit the relay entry.
    ///         After all group members became eligible to submit the relay
    ///         entry and one more `relayEntrySubmissionEligibilityDelay` blocks
    ///         passed without relay entry submitted, all group members start
    ///         getting slashed. The slashing amount increases linearly until
    ///         the group submits the relay entry or until
    ///         `relayEntryHardTimeout` is reached. When the hard timeout is
    ///         reached, each group member will get slashed for
    ///         `relayEntrySubmissionFailureSlashingAmount`.
    function relayEntryHardTimeout() external view returns (uint256) {
        return relay.relayEntryHardTimeout;
    }

    /// @notice Slashing amount for not submitting relay entry. When
    ///         relay entry hard timeout is reached without the relay entry
    ///         submitted, each group member gets slashed for
    ///         `relayEntrySubmissionFailureSlashingAmount`. If the relay entry
    ///         gets submitted after the soft timeout (see
    ///         `relayEntrySubmissionEligibilityDelay` documentation), but
    ///         before the hard timeout, each group member gets slashed
    ///         proportionally to `relayEntrySubmissionFailureSlashingAmount`
    ///         and the time passed since the soft deadline.
    function relayEntrySubmissionFailureSlashingAmount()
        external
        view
        returns (uint256)
    {
        return relay.relayEntrySubmissionFailureSlashingAmount;
    }
}<|MERGE_RESOLUTION|>--- conflicted
+++ resolved
@@ -220,13 +220,10 @@
         relay.initStaking(_staking);
         relay.setRelayEntrySubmissionEligibilityDelay(10);
         relay.setRelayEntryHardTimeout(5760); // ~24h assuming 15s block time
-<<<<<<< HEAD
+        relay.setRelayEntrySubmissionFailureSlashingAmount(1000e18);
 
         groups.setRelayEntryTimeout(relay.relayEntryTimeout());
         groups.setGroupLifetime(groupLifetime);
-=======
-        relay.setRelayEntrySubmissionFailureSlashingAmount(1000e18);
->>>>>>> 87686495
     }
 
     /// @notice Updates the values of relay entry parameters.
