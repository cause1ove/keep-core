import type { HardhatUserConfig } from "hardhat/config"

import "@keep-network/hardhat-local-networks-config"
import "@keep-network/hardhat-helpers"
import "hardhat-deploy"
import "@tenderly/hardhat-tenderly"
import "@nomiclabs/hardhat-waffle"
import "hardhat-gas-reporter"
import "hardhat-contract-sizer"
import "@typechain/hardhat"
import "hardhat-dependency-compiler"

import { task } from "hardhat/config"
import { TASK_TEST } from "hardhat/builtin-tasks/task-names"

// Configuration for testing environment.
export const testConfig = {
  // How many accounts we expect to define for non-staking related signers, e.g.
  // deployer, thirdParty, governance.
  // It is used as an offset for getting accounts for operators and stakes registration.
  nonStakingAccountsCount: 10,

  // How many roles do we need to define for staking, i.e. stakeOwner, stakingProvider,
  // operator, beneficiary, authorizer.
  stakingRolesCount: 5,

  // Number of operators to register. Should be at least the same as group size.
  operatorsCount: 64,
}

const config: HardhatUserConfig = {
  solidity: {
    compilers: [
      {
        version: "0.8.9",
        settings: {
          optimizer: {
            enabled: true,
          },
        },
      },
    ],
  },
  paths: {
    artifacts: "./build",
  },
  networks: {
    hardhat: {
      forking: {
        // forking is enabled only if FORKING_URL env is provided
        enabled: !!process.env.FORKING_URL,
        // URL should point to a node with archival data (Alchemy recommended)
        url: process.env.FORKING_URL || "",
        // latest block is taken if FORKING_BLOCK env is not provided
        blockNumber: process.env.FORKING_BLOCK
          ? parseInt(process.env.FORKING_BLOCK, 10)
          : undefined,
      },
      accounts: {
        // Number of accounts that should be predefined on the testing environment.
        count:
          testConfig.nonStakingAccountsCount +
          testConfig.stakingRolesCount * testConfig.operatorsCount,
      },
      tags: ["local"],
<<<<<<< HEAD
      gasPrice: 200000000000, // 200 gwei
=======
      allowUnlimitedContractSize: true,
>>>>>>> a8e9cf6d
    },
    ropsten: {
      url: process.env.CHAIN_API_URL || "",
      chainId: 3,
      accounts: process.env.CONTRACT_OWNER_ACCOUNT_PRIVATE_KEY
        ? [process.env.CONTRACT_OWNER_ACCOUNT_PRIVATE_KEY]
        : undefined,
      tags: ["tenderly"],
    },
  },
  // // Define local networks configuration file path to load networks from the file.
  // localNetworksConfig: "./.hardhat/networks.ts",
  tenderly: {
    username: "thesis",
    project: "",
  },
  namedAccounts: {
    deployer: {
      default: 0, // take the first account as deployer
    },
  },
  external: {
    contracts: [
      {
        artifacts:
          "node_modules/@threshold-network/solidity-contracts/export/artifacts",
        deploy:
          "node_modules/@threshold-network/solidity-contracts/export/deploy",
      },
    ],
    // deployments: {
    //   // For hardhat environment we can fork the mainnet, so we need to point it
    //   // to the contract artifacts.
    //   hardhat: process.env.FORKING_URL ? ["./external/mainnet"] : [],
    //   // For development environment we expect the local dependencies to be linked
    //   // with `yarn link` command.
    //   development: ["node_modules/@keep-network/keep-core/artifacts"],
    //   ropsten: ["node_modules/@keep-network/keep-core/artifacts"],
    //   mainnet: ["./external/mainnet"],
    // },
  },
  dependencyCompiler: {
    paths: [
      "@threshold-network/solidity-contracts/contracts/token/T.sol",
      "@threshold-network/solidity-contracts/contracts/staking/TokenStaking.sol",
    ],
    keep: true,
  },
  contractSizer: {
    alphaSort: true,
    disambiguatePaths: false,
    runOnCompile: true,
    strict: true,
    except: ["^contracts/test", "TokenStaking$"],
  },
  mocha: {
    timeout: 60000,
  },
  typechain: {
    outDir: "typechain",
  },
}

task(TASK_TEST, "Runs mocha tests").setAction(async (args, hre, runSuper) => {
  // eslint-disable-next-line @typescript-eslint/no-var-requires,global-require
  const { constants } = require("./test/fixtures")

  if (testConfig.operatorsCount < constants.groupSize) {
    throw new Error(
      "not enough accounts predefined for configured group size: " +
        `expected group size: ${constants.groupSize} ` +
        `number of predefined accounts: ${testConfig.operatorsCount}`
    )
  }

  return runSuper(args)
})

export default config<|MERGE_RESOLUTION|>--- conflicted
+++ resolved
@@ -63,11 +63,8 @@
           testConfig.stakingRolesCount * testConfig.operatorsCount,
       },
       tags: ["local"],
-<<<<<<< HEAD
       gasPrice: 200000000000, // 200 gwei
-=======
       allowUnlimitedContractSize: true,
->>>>>>> a8e9cf6d
     },
     ropsten: {
       url: process.env.CHAIN_API_URL || "",
