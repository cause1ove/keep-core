--- conflicted
+++ resolved
@@ -67,14 +67,12 @@
     runOnCompile: true,
     strict: true,
   },
-<<<<<<< HEAD
   mocha: {
     timeout: 60000,
-=======
+  },
   dependencyCompiler: {
     paths: ["@keep-network/sortition-pools/contracts/SortitionPool.sol"],
     keep: true,
->>>>>>> 77ac02b5
   },
 }
 
