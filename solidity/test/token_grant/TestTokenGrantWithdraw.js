--- conflicted
+++ resolved
@@ -11,18 +11,11 @@
 chai.use(require('bn-chai')(BN))
 const expect = chai.expect
 
-<<<<<<< HEAD
 const KeepToken = contract.fromArtifact('KeepToken');
 const TokenStaking = contract.fromArtifact('TokenStaking');
 const TokenGrant = contract.fromArtifact('TokenGrant');
 const Registry = contract.fromArtifact("Registry");
-=======
-const KeepToken = artifacts.require('./KeepToken.sol');
-const TokenStaking = artifacts.require('./TokenStaking.sol');
-const TokenGrant = artifacts.require('./TokenGrant.sol');
-const Registry = artifacts.require("./Registry.sol");
-const PermissiveStakingPolicy = artifacts.require('./PermissiveStakingPolicy.sol');
->>>>>>> cff997f1
+const PermissiveStakingPolicy = contract.fromArtifact('PermissiveStakingPolicy');
 
 describe('TokenGrant/Withdraw', function() {
 
@@ -73,11 +66,8 @@
       grantStart, 
       grantCliff, 
       grantRevocable,
-<<<<<<< HEAD
+      permissivePolicy.address,
       {from: accounts[0]}
-=======
-      permissivePolicy.address
->>>>>>> cff997f1
     );
   });
 
