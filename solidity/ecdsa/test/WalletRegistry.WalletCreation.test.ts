import { ethers, waffle, helpers } from "hardhat"
import { expect } from "chai"

import { constants, dkgState, params, walletRegistryFixture } from "./fixtures"
import ecdsaData from "./data/ecdsa"
import {
  hashDKGMembers,
  noMisbehaved,
  signAndSubmitArbitraryDkgResult,
  signAndSubmitCorrectDkgResult,
  signAndSubmitUnrecoverableDkgResult,
  expectDkgResultSubmittedEvent,
  signDkgResult,
} from "./utils/dkg"
import { selectGroup, hashUint32Array } from "./utils/groups"
import { createNewWallet } from "./utils/wallets"
import { submitRelayEntry } from "./utils/randomBeacon"

import type { IWalletOwner } from "../typechain/IWalletOwner"
import type { BigNumber, ContractTransaction, Signer } from "ethers"
import type { SignerWithAddress } from "@nomiclabs/hardhat-ethers/signers"
import type {
  SortitionPool,
  WalletRegistry,
  WalletRegistryStub,
  StakingStub,
  ReimbursementPool,
} from "../typechain"
import type { DkgResult, DkgResultSubmittedEventArgs } from "./utils/dkg"
import type { Operator } from "./utils/operators"
import type { FakeContract } from "@defi-wonderland/smock"

const { to1e18 } = helpers.number
const { mineBlocks, mineBlocksTo } = helpers.time
const { createSnapshot, restoreSnapshot } = helpers.snapshot

const { keccak256 } = ethers.utils
const { provider } = waffle

describe("WalletRegistry - Wallet Creation", async () => {
  const dkgTimeout: number = params.dkgResultSubmissionTimeout
  const groupPublicKey: string = ethers.utils.hexValue(
    ecdsaData.group1.publicKey
  )
  const walletID: string = ethers.utils.keccak256(groupPublicKey)

  const stubDkgResult: DkgResult = {
    submitterMemberIndex: 1,
    groupPubKey: ecdsaData.group1.publicKey,
    signingMembersIndices: [1, 2, 3, 4],
    signatures: "0x01020304",
    misbehavedMembersIndices: [],
    members: [1, 2, 3, 4],
    membersHash: hashDKGMembers([1, 2, 3, 4]),
  }

  let walletRegistry: WalletRegistryStub & WalletRegistry
  let sortitionPool: SortitionPool
  let staking: StakingStub
  let reimbursementPool: ReimbursementPool
  let walletOwner: FakeContract<IWalletOwner>

  let deployer: SignerWithAddress
  let thirdParty: SignerWithAddress

  let operators: Operator[]

  before("load test fixture", async () => {
    // eslint-disable-next-line @typescript-eslint/no-extra-semi
    ;({
      walletRegistry,
      sortitionPool,
      reimbursementPool,
      walletOwner,
      deployer,
      thirdParty,
      operators,
      staking,
    } = await walletRegistryFixture())

    await thirdParty.sendTransaction({
      to: reimbursementPool.address,
      value: ethers.utils.parseEther("20.0"), // Send 20.0 ETH
    })
  })

  describe("requestNewWallet", async () => {
    context("when called by the deployer", async () => {
      it("should revert", async () => {
        await expect(
          walletRegistry.connect(deployer).requestNewWallet()
        ).to.be.revertedWith("Caller is not the Wallet Owner")
      })
    })

    context("when called by a third party", async () => {
      it("should revert", async () => {
        await expect(
          walletRegistry.connect(thirdParty).requestNewWallet()
        ).to.be.revertedWith("Caller is not the Wallet Owner")
      })
    })

    context("when called by the wallet owner", async () => {
      context("with initial contract state", async () => {
        let tx: ContractTransaction

        before("start wallet creation", async () => {
          await createSnapshot()
          tx = await walletRegistry
            .connect(walletOwner.wallet)
            .requestNewWallet()
        })

        after(async () => {
          await restoreSnapshot()
        })

        it("should lock the sortition pool", async () => {
          await expect(await sortitionPool.isLocked()).to.be.true
        })

        it("should emit DkgStateLocked event", async () => {
          await expect(tx).to.emit(walletRegistry, "DkgStateLocked")
        })

        it("should not emit DkgStarted event", async () => {
          await expect(tx).not.to.emit(walletRegistry, "DkgStarted")
        })

        it("should transition DKG to AWAITING_SEED state", async () => {
          await expect(
            await walletRegistry.getWalletCreationState()
          ).to.be.equal(dkgState.AWAITING_SEED)
        })

        it("should not set dkg details", async () => {
          const dkgData = await walletRegistry.getDkgData()

          await expect(dkgData.seed).to.be.equal(0)
          await expect(dkgData.startBlock).to.be.equal(0)
        })

        it("should not register new wallet", async () => {
          await expect(tx).not.to.emit(walletRegistry, "WalletCreated")
        })
      })

      context("with new wallet requested", async () => {
        before("request new wallet", async () => {
          await createSnapshot()
          await walletRegistry.connect(walletOwner.wallet).requestNewWallet()
        })

        after(async () => {
          await restoreSnapshot()
        })

        context("with relay entry not submitted", async () => {
          it("should revert with 'Current state is not IDLE' error", async () => {
            await expect(
              walletRegistry.connect(walletOwner.wallet).requestNewWallet()
            ).to.be.revertedWith("Current state is not IDLE")
          })

          context("with relay entry submitted", async () => {
            let startBlock: number
            let dkgSeed: BigNumber

            before("submit relay entry", async () => {
              await createSnapshot()
              ;({ startBlock, dkgSeed } = await submitRelayEntry(
                walletRegistry
              ))
            })

            after(async () => {
              await restoreSnapshot()
            })

            context("with dkg result not submitted", async () => {
              it("should revert with 'Current state is not IDLE' error", async () => {
                await expect(
                  walletRegistry.connect(walletOwner.wallet).requestNewWallet()
                ).to.be.revertedWith("Current state is not IDLE")
              })
            })

            context("with valid dkg result submitted", async () => {
              let dkgResult: DkgResult
              let submitter: SignerWithAddress

              before("submit dkg result", async () => {
                await createSnapshot()
                ;({ dkgResult, submitter } =
                  await signAndSubmitCorrectDkgResult(
                    walletRegistry,
                    groupPublicKey,
                    dkgSeed,
                    startBlock,
                    noMisbehaved
                  ))
              })

              after(async () => {
                await restoreSnapshot()
              })

              context("with dkg result not approved", async () => {
                it("should revert with 'current state is not IDLE' error", async () => {
                  await expect(
                    walletRegistry
                      .connect(walletOwner.wallet)
                      .requestNewWallet()
                  ).to.be.revertedWith("Current state is not IDLE")
                })
              })

              context("with dkg result approved", async () => {
                before("approve dkg result", async () => {
                  await createSnapshot()

                  await mineBlocks(params.dkgResultChallengePeriodLength)

                  await walletRegistry
                    .connect(submitter)
                    .approveDkgResult(dkgResult)
                })

                after(async () => {
                  await restoreSnapshot()
                })

                it("should succeed", async () => {
                  await expect(
                    walletRegistry
                      .connect(walletOwner.wallet)
                      .requestNewWallet()
                  ).to.not.be.reverted
                })
              })
            })

            context("with invalid dkg result submitted", async () => {
              let dkgResult: DkgResult

              before("submit invalid dkg result", async () => {
                await createSnapshot()
                ;({ dkgResult } = await signAndSubmitArbitraryDkgResult(
                  walletRegistry,
                  groupPublicKey,
                  // Mix operators to make the result malicious
                  mixOperators(await selectGroup(sortitionPool, dkgSeed)),
                  startBlock,
                  noMisbehaved
                ))
              })

              after(async () => {
                await restoreSnapshot()
              })

              context("with dkg result challenged", async () => {
                before("challenge dkg result", async () => {
                  await createSnapshot()

                  await walletRegistry.challengeDkgResult(dkgResult)
                })

                after(async () => {
                  await restoreSnapshot()
                })

                it("should revert", async () => {
                  await expect(
                    walletRegistry
                      .connect(walletOwner.wallet)
                      .requestNewWallet()
                  ).to.be.revertedWith("Current state is not IDLE")
                })
              })
            })

            context("with dkg timeout notified", async () => {
              before("notify dkg timeout", async () => {
                await createSnapshot()

                await mineBlocksTo(startBlock + dkgTimeout)

                await walletRegistry.notifyDkgTimeout()
              })

              after(async () => {
                await restoreSnapshot()
              })

              it("should succeed", async () => {
                await expect(
                  walletRegistry.connect(walletOwner.wallet).requestNewWallet()
                ).not.to.be.reverted
              })
            })
          })
        })
      })
    })
  })

  // Tests for `__beaconCallback` were implemented in `WalletRegistry.RandomBeacon.test.ts`

  describe("getWalletCreationState", async () => {
    context("with initial contract state", async () => {
      it("should return IDLE state", async () => {
        expect(await walletRegistry.getWalletCreationState()).to.be.equal(
          dkgState.IDLE
        )
      })
    })

    context("with new wallet requested", async () => {
      before("request new wallet", async () => {
        await createSnapshot()
        await walletRegistry.connect(walletOwner.wallet).requestNewWallet()
      })

      after(async () => {
        await restoreSnapshot()
      })

      context("with relay entry not submitted", async () => {
        it("should return AWAITING_SEED state", async () => {
          expect(await walletRegistry.getWalletCreationState()).to.be.equal(
            dkgState.AWAITING_SEED
          )
        })

        context("with relay entry submitted", async () => {
          let startBlock: number
          let dkgSeed: BigNumber

          before(async () => {
            await createSnapshot()
            ;({ startBlock, dkgSeed } = await submitRelayEntry(walletRegistry))
          })

          after(async () => {
            await restoreSnapshot()
          })

          context("with dkg result not submitted", async () => {
            it("should return AWAITING_RESULT state", async () => {
              expect(await walletRegistry.getWalletCreationState()).to.be.equal(
                dkgState.AWAITING_RESULT
              )
            })

            context("after the dkg timeout period", async () => {
              before(async () => {
                await createSnapshot()

                await mineBlocksTo(startBlock + dkgTimeout + 1)
              })

              after(async () => {
                await restoreSnapshot()
              })

              it("should return AWAITING_RESULT state", async () => {
                expect(
                  await walletRegistry.getWalletCreationState()
                ).to.be.equal(dkgState.AWAITING_RESULT)
              })
            })

            context("with valid dkg result submitted", async () => {
              let dkgResult: DkgResult
              let submitter: SignerWithAddress

              before("submit dkg result", async () => {
                await createSnapshot()
                ;({ dkgResult, submitter } =
                  await signAndSubmitCorrectDkgResult(
                    walletRegistry,
                    groupPublicKey,
                    dkgSeed,
                    startBlock,
                    noMisbehaved
                  ))
              })

              after(async () => {
                await restoreSnapshot()
              })

              context("with dkg result not approved", async () => {
                it("should return CHALLENGE state", async () => {
                  expect(
                    await walletRegistry.getWalletCreationState()
                  ).to.be.equal(dkgState.CHALLENGE)
                })
              })

              context("with dkg result approved", async () => {
                before("approve dkg result", async () => {
                  await createSnapshot()

                  await mineBlocks(params.dkgResultChallengePeriodLength)

                  await walletRegistry
                    .connect(submitter)
                    .approveDkgResult(dkgResult)
                })

                after(async () => {
                  await restoreSnapshot()
                })

                it("should return IDLE state", async () => {
                  expect(
                    await walletRegistry.getWalletCreationState()
                  ).to.be.equal(dkgState.IDLE)
                })
              })
            })

            context("with invalid dkg result submitted", async () => {
              let dkgResult: DkgResult

              before("submit invalid dkg result", async () => {
                await createSnapshot()
                ;({ dkgResult } = await signAndSubmitArbitraryDkgResult(
                  walletRegistry,
                  groupPublicKey,
                  // Mix operators to make the result malicious
                  mixOperators(await selectGroup(sortitionPool, dkgSeed)),
                  startBlock,
                  noMisbehaved
                ))
              })

              after(async () => {
                await restoreSnapshot()
              })

              context("with dkg result challenged", async () => {
                before("challenge dkg result", async () => {
                  await createSnapshot()
                  await walletRegistry.challengeDkgResult(dkgResult)
                })

                after(async () => {
                  await restoreSnapshot()
                })

                it("should return AWAITING_RESULT state", async () => {
                  expect(
                    await walletRegistry.getWalletCreationState()
                  ).to.be.equal(dkgState.AWAITING_RESULT)
                })
              })
            })

            context("with dkg timeout notified", async () => {
              before("notify dkg timeout", async () => {
                await createSnapshot()

                await mineBlocksTo(startBlock + dkgTimeout)

                await walletRegistry.notifyDkgTimeout()
              })

              after(async () => {
                await restoreSnapshot()
              })

              it("should return IDLE state", async () => {
                expect(
                  await walletRegistry.getWalletCreationState()
                ).to.be.equal(dkgState.IDLE)
              })
            })
          })
        })
      })
    })
  })

  describe("hasDkgTimedOut", async () => {
    context("with initial contract state", async () => {
      it("should return false", async () => {
        await expect(await walletRegistry.hasDkgTimedOut()).to.be.false
      })
    })

    context("with new wallet requested", async () => {
      let requestNewWalletStartBlock: number

      before(async () => {
        await createSnapshot()
        const tx = await walletRegistry
          .connect(walletOwner.wallet)
          .requestNewWallet()

        requestNewWalletStartBlock = tx.blockNumber
      })

      after(async () => {
        await restoreSnapshot()
      })

      context("with relay entry not submitted", async () => {
        it("should return false", async () => {
          await expect(await walletRegistry.hasDkgTimedOut()).to.be.false
        })

        context("at the end of the dkg timeout period", async () => {
          before(async () => {
            await createSnapshot()

            await mineBlocksTo(requestNewWalletStartBlock + dkgTimeout)
          })

          after(async () => {
            await restoreSnapshot()
          })

          it("should return false", async () => {
            await expect(await walletRegistry.hasDkgTimedOut()).to.be.false
          })
        })

        context("after the dkg timeout period", async () => {
          before(async () => {
            await createSnapshot()

            await mineBlocksTo(requestNewWalletStartBlock + dkgTimeout + 1)
          })

          after(async () => {
            await restoreSnapshot()
          })

          it("should return false", async () => {
            await expect(await walletRegistry.hasDkgTimedOut()).to.be.false
          })
        })

        context("with relay entry submitted", async () => {
          let startBlock: number
          let dkgSeed: BigNumber

          before(async () => {
            await createSnapshot()
            ;({ startBlock, dkgSeed } = await submitRelayEntry(walletRegistry))
          })

          after(async () => {
            await restoreSnapshot()
          })

          context("with dkg result not submitted", async () => {
            it("should return false", async () => {
              await expect(await walletRegistry.hasDkgTimedOut()).to.be.false
            })

            context("at the end of the dkg timeout period", async () => {
              before(async () => {
                await createSnapshot()

                await mineBlocksTo(startBlock + dkgTimeout)
              })

              after(async () => {
                await restoreSnapshot()
              })

              it("should return false", async () => {
                await expect(await walletRegistry.hasDkgTimedOut()).to.be.false
              })
            })

            context("after the dkg timeout period", async () => {
              before(async () => {
                await createSnapshot()

                await mineBlocksTo(startBlock + dkgTimeout + 1)
              })

              after(async () => {
                await restoreSnapshot()
              })

              it("should return true", async () => {
                await expect(await walletRegistry.hasDkgTimedOut()).to.be.true
              })
            })

            context("with valid dkg result submitted", async () => {
              let resultSubmissionBlock: number
              let dkgResult: DkgResult
              let submitter: SignerWithAddress

              before("submit dkg result", async () => {
                await createSnapshot()

                let tx: ContractTransaction
                ;({
                  transaction: tx,
                  dkgResult,
                  submitter,
                } = await signAndSubmitCorrectDkgResult(
                  walletRegistry,
                  groupPublicKey,
                  dkgSeed,
                  startBlock,
                  noMisbehaved
                ))

                resultSubmissionBlock = tx.blockNumber
              })

              after(async () => {
                await restoreSnapshot()
              })

              context("with dkg result not approved", async () => {
                context("at the end of the dkg timeout period", async () => {
                  before(async () => {
                    await createSnapshot()

                    await mineBlocksTo(startBlock + dkgTimeout)
                  })

                  after(async () => {
                    await restoreSnapshot()
                  })

                  it("should return false", async () => {
                    await expect(await walletRegistry.hasDkgTimedOut()).to.be
                      .false
                  })
                })

                context("after the dkg timeout period", async () => {
                  before(async () => {
                    await createSnapshot()

                    await mineBlocksTo(startBlock + dkgTimeout + 1)
                  })

                  after(async () => {
                    await restoreSnapshot()
                  })

                  it("should return false", async () => {
                    await expect(await walletRegistry.hasDkgTimedOut()).to.be
                      .false
                  })
                })

                context("at the end of the challenge period", async () => {
                  before(async () => {
                    await createSnapshot()

                    await mineBlocksTo(
                      resultSubmissionBlock +
                        params.dkgResultChallengePeriodLength
                    )
                  })

                  after(async () => {
                    await restoreSnapshot()
                  })

                  it("should return false", async () => {
                    await expect(await walletRegistry.hasDkgTimedOut()).to.be
                      .false
                  })
                })

                context("after the challenge period", async () => {
                  before(async () => {
                    await createSnapshot()

                    await mineBlocksTo(
                      resultSubmissionBlock +
                        params.dkgResultChallengePeriodLength +
                        1
                    )
                  })

                  after(async () => {
                    await restoreSnapshot()
                  })

                  it("should return false", async () => {
                    await expect(await walletRegistry.hasDkgTimedOut()).to.be
                      .false
                  })
                })
              })

              context("when dkg result was approved", async () => {
                before(async () => {
                  await createSnapshot()

                  await mineBlocksTo(
                    resultSubmissionBlock +
                      params.dkgResultChallengePeriodLength
                  )

                  await walletRegistry
                    .connect(submitter)
                    .approveDkgResult(dkgResult)
                })

                after(async () => {
                  await restoreSnapshot()
                })

                it("should return false", async () => {
                  await expect(await walletRegistry.hasDkgTimedOut()).to.be
                    .false
                })
              })
            })

            context("with invalid dkg result submitted", async () => {
              let dkgResult: DkgResult

              before(async () => {
                await createSnapshot()
                ;({ dkgResult } = await signAndSubmitArbitraryDkgResult(
                  walletRegistry,
                  groupPublicKey,
                  // Mix operators to make the result malicious.
                  mixOperators(await selectGroup(sortitionPool, dkgSeed)),
                  startBlock,
                  noMisbehaved
                ))
              })

              after(async () => {
                await restoreSnapshot()
              })

              context("with dkg result challenged", async () => {
                let challengeBlockNumber: number

                before(async () => {
                  await createSnapshot()

                  const tx = await walletRegistry.challengeDkgResult(dkgResult)
                  challengeBlockNumber = tx.blockNumber
                })

                after(async () => {
                  await restoreSnapshot()
                })

                context(
                  "at the end of dkg result submission period",
                  async () => {
                    before(async () => {
                      await createSnapshot()

                      await mineBlocksTo(
                        challengeBlockNumber + params.dkgResultSubmissionTimeout
                      )
                    })

                    after(async () => {
                      await restoreSnapshot()
                    })

                    it("should return false", async () => {
                      await expect(await walletRegistry.hasDkgTimedOut()).to.be
                        .false
                    })
                  }
                )

                context("after dkg result submission period", async () => {
                  before(async () => {
                    await createSnapshot()

                    await mineBlocksTo(
                      challengeBlockNumber +
                        params.dkgResultSubmissionTimeout +
                        1
                    )
                  })

                  after(async () => {
                    await restoreSnapshot()
                  })

                  it("should return true", async () => {
                    await expect(await walletRegistry.hasDkgTimedOut()).to.be
                      .true
                  })
                })
              })
            })
          })
        })
      })
    })
  })

  describe("submitDkgResult", async () => {
    context("with initial contract state", async () => {
      it("should revert with 'Current state is not AWAITING_RESULT' error", async () => {
        await expect(
          signAndSubmitArbitraryDkgResult(
            walletRegistry,
            groupPublicKey,
            operators,
            1,
            noMisbehaved
          )
        ).to.be.revertedWith("Current state is not AWAITING_RESULT")
      })
    })

    context("with new wallet requested", async () => {
      before("request new wallet", async () => {
        await createSnapshot()
        await walletRegistry.connect(walletOwner.wallet).requestNewWallet()
      })

      after(async () => {
        await restoreSnapshot()
      })

      context("with relay entry not submitted", async () => {
        it("should revert with 'Current state is not AWAITING_RESULT' error", async () => {
          await expect(
            signAndSubmitArbitraryDkgResult(
              walletRegistry,
              groupPublicKey,
              operators,
              1,
              noMisbehaved
            )
          ).to.be.revertedWith("Current state is not AWAITING_RESULT")
        })

        context("with relay entry submitted", async () => {
          let startBlock: number
          let dkgSeed: BigNumber

          before(async () => {
            await createSnapshot()
            ;({ startBlock, dkgSeed } = await submitRelayEntry(walletRegistry))
          })

          after(async () => {
            await restoreSnapshot()
          })

          context("with wallet creation not timed out", async () => {
            context("with dkg result not submitted", async () => {
              context("with enough signatures on the result", async () => {
                let tx: ContractTransaction
                let dkgResult: DkgResult
                let dkgResultHash: string

                before(async () => {
                  await createSnapshot()
                  ;({
                    transaction: tx,
                    dkgResult,
                    dkgResultHash,
                  } = await signAndSubmitArbitraryDkgResult(
                    walletRegistry,
                    groupPublicKey,
                    operators,
                    startBlock,
                    noMisbehaved,
                    1,
                    constants.groupThreshold
                  ))
                })

                after(async () => {
                  await restoreSnapshot()
                })

                it("should emit DkgResultSubmitted event", async () => {
                  await expectDkgResultSubmittedEvent(tx, {
                    resultHash: dkgResultHash,
                    seed: dkgSeed,
                    result: dkgResult,
                  })
                })

                it("should not register a new wallet", async () => {
                  await expect(tx).not.to.emit(walletRegistry, "WalletCreated")
                })

                it("should not unlock the sortition pool", async () => {
                  await expect(await sortitionPool.isLocked()).to.be.true
                })
              })

              context("with not enough signatures on the result", async () => {
                before(async () => {
                  await createSnapshot()
                })

                after(async () => {
                  await restoreSnapshot()
                })

                it("should succeed", async () => {
                  await expect(
                    signAndSubmitArbitraryDkgResult(
                      walletRegistry,
                      groupPublicKey,
                      operators,
                      startBlock,
                      noMisbehaved,
                      1,
                      constants.groupThreshold - 1
                    )
                  ).to.not.be.reverted
                })
              })

              context("with the submission period started", async () => {
                beforeEach(async () => {
                  await createSnapshot()
                })

                afterEach(async () => {
                  await restoreSnapshot()
                })

                context(
                  "at the beginning of the submission period",
                  async () => {
                    it("should succeed for the first member", async () => {
                      await assertSubmissionSucceeds(1)
                    })

                    it("should succeed for the second member", async () => {
                      await assertSubmissionSucceeds(2)
                    })

                    it("should succeed for the last member", async () => {
                      await assertSubmissionSucceeds(constants.groupSize - 1)
                    })
                  }
                )

                context("at the end of the submission period", async () => {
                  before(async () => {
                    await createSnapshot()

                    await mineBlocksTo(
                      startBlock + params.dkgResultSubmissionTimeout - 1
                    )
                  })

                  after(async () => {
                    await restoreSnapshot()
                  })

                  it("should succeed for the first member", async () => {
                    await assertSubmissionSucceeds(1)
                  })

                  it("should succeed for the second member", async () => {
                    await assertSubmissionSucceeds(2)
                  })

                  it("should succeed for the last member", async () => {
                    await assertSubmissionSucceeds(constants.groupSize - 1)
                  })
                })

                context("after the submission period", async () => {
                  before(async () => {
                    await createSnapshot()

                    await mineBlocksTo(
                      startBlock + params.dkgResultSubmissionTimeout
                    )
                  })

                  after(async () => {
                    await restoreSnapshot()
                  })

                  it("should revert for the first member", async () => {
                    await assertSubmissionReverts(1)
                  })

                  it("should revert for the second member", async () => {
                    await assertSubmissionReverts(2)
                  })

                  it("should revert for the last member", async () => {
                    await assertSubmissionReverts(constants.groupSize - 1)
                  })
                })
              })
            })

            context("with dkg result submitted", async () => {
              let dkgResult: DkgResult
              let submitter: SignerWithAddress
              let resultSubmissionBlock: number

              before(async () => {
                await createSnapshot()

                let tx: ContractTransaction
                ;({
                  transaction: tx,
                  dkgResult,
                  submitter,
                } = await signAndSubmitCorrectDkgResult(
                  walletRegistry,
                  groupPublicKey,
                  dkgSeed,
                  startBlock,
                  noMisbehaved
                ))

                resultSubmissionBlock = tx.blockNumber
              })

              after(async () => {
                await restoreSnapshot()
              })

              it("should revert 'Current state is not AWAITING_RESULT' error", async () => {
                await expect(
                  signAndSubmitCorrectDkgResult(
                    walletRegistry,
                    groupPublicKey,
                    dkgSeed,
                    startBlock,
                    noMisbehaved
                  )
                ).to.be.revertedWith("Current state is not AWAITING_RESULT")
              })

              context("with dkg result approved", async () => {
                before(async () => {
                  await createSnapshot()

                  await mineBlocksTo(
                    resultSubmissionBlock +
                      params.dkgResultChallengePeriodLength
                  )

                  await walletRegistry
                    .connect(submitter)
                    .approveDkgResult(dkgResult)
                })

                after(async () => {
                  await restoreSnapshot()
                })

                it("should revert", async () => {
                  await expect(
                    signAndSubmitCorrectDkgResult(
                      walletRegistry,
                      groupPublicKey,
                      dkgSeed,
                      startBlock,
                      noMisbehaved
                    )
                  ).to.be.revertedWith("Sortition pool unlocked")
                })
              })
            })

            context("with invalid dkg result submitted", async () => {
              let dkgResult: DkgResult
              let dkgResultHash: string
              let submitter: SignerWithAddress

              before(async () => {
                await createSnapshot()
                ;({ dkgResult, dkgResultHash, submitter } =
                  await signAndSubmitArbitraryDkgResult(
                    walletRegistry,
                    groupPublicKey,
                    // Mix operators to make the result malicious.
                    mixOperators(await selectGroup(sortitionPool, dkgSeed)),
                    startBlock,
                    noMisbehaved
                  ))
              })

              after(async () => {
                await restoreSnapshot()
              })

              context("with dkg result challenged", async () => {
                let challengeBlockNumber: number

                before(async () => {
                  await createSnapshot()

                  const tx = await walletRegistry.challengeDkgResult(dkgResult)
                  challengeBlockNumber = tx.blockNumber
                })

                after(async () => {
                  await restoreSnapshot()
                })

                context("with the same dkg result", async () => {
                  before(async () => {
                    await createSnapshot()
                  })

                  after(async () => {
                    await restoreSnapshot()
                  })

                  it("should succeed", async () => {
                    const tx = await walletRegistry
                      .connect(submitter)
                      .submitDkgResult(dkgResult)

                    await expectDkgResultSubmittedEvent(tx, {
                      resultHash: dkgResultHash,
                      seed: dkgSeed,
                      result: dkgResult,
                    })
                  })
                })

                context("with a fresh dkg result", async () => {
                  context("", async () => {
                    let tx: ContractTransaction
                    let expectedEventArgs: DkgResultSubmittedEventArgs

                    before(async () => {
                      await createSnapshot()

                      const {
                        transaction,
                        dkgResultHash: newDkgResultHash,
                        dkgResult: newDkgResult,
                      } = await signAndSubmitCorrectDkgResult(
                        walletRegistry,
                        ecdsaData.group2.publicKey,
                        dkgSeed,
                        startBlock,
                        noMisbehaved
                      )

                      tx = transaction

                      expectedEventArgs = {
                        resultHash: newDkgResultHash,
                        seed: dkgSeed,
                        result: newDkgResult,
                      }
                    })

                    after(async () => {
                      await restoreSnapshot()
                    })

                    it("should emit DkgResultSubmitted event", async () => {
                      await expectDkgResultSubmittedEvent(tx, expectedEventArgs)
                    })
                  })

                  context("with the submission period started", async () => {
                    let submissionStartBlockNumber: number

                    before(async () => {
                      await createSnapshot()

                      submissionStartBlockNumber = challengeBlockNumber

                      await mineBlocksTo(submissionStartBlockNumber)
                    })

                    after(async () => {
                      await restoreSnapshot()
                    })

                    context(
                      "at the beginning of the submission period",
                      async () => {
                        it("should succeed for the first member", async () => {
                          await assertSubmissionSucceeds(1)
                        })

                        it("should succeed for the second member", async () => {
                          await assertSubmissionSucceeds(2)
                        })

                        it("should succeed for the last member", async () => {
                          await assertSubmissionSucceeds(
                            constants.groupSize - 1
                          )
                        })
                      }
                    )

                    context("at the end of the submission period", async () => {
                      before(async () => {
                        await createSnapshot()

                        await mineBlocksTo(
                          submissionStartBlockNumber +
                            params.dkgResultSubmissionTimeout -
                            1
                        )
                      })

                      after(async () => {
                        await restoreSnapshot()
                      })

                      it("should succeed for the first member", async () => {
                        await assertSubmissionSucceeds(1)
                      })

                      it("should succeed for the second member", async () => {
                        await assertSubmissionSucceeds(2)
                      })

                      it("should succeed for the last member", async () => {
                        await assertSubmissionSucceeds(constants.groupSize - 1)
                      })
                    })

                    context("after the submission period", async () => {
                      before(async () => {
                        await createSnapshot()

                        await mineBlocksTo(
                          submissionStartBlockNumber +
                            params.dkgResultSubmissionTimeout
                        )
                      })

                      after(async () => {
                        await restoreSnapshot()
                      })

                      it("should revert for the first member", async () => {
                        await assertSubmissionReverts(1)
                      })

                      it("should revert for the second member", async () => {
                        await assertSubmissionReverts(2)
                      })

                      it("should revert for the last member", async () => {
                        await assertSubmissionReverts(constants.groupSize - 1)
                      })
                    })
                  })
                })
              })
            })

            context("with misbehaved members", async () => {
              let tx: ContractTransaction
              let dkgResult: DkgResult
              let dkgResultHash: string

              context(
                "with misbehaved members in ascending order",
                async () => {
                  const misbehavedIndices = [2, 9, 11, 30, 60, 64]

                  before(async () => {
                    await createSnapshot()
                    ;({
                      transaction: tx,
                      dkgResult,
                      dkgResultHash,
                    } = await signAndSubmitCorrectDkgResult(
                      walletRegistry,
                      groupPublicKey,
                      dkgSeed,
                      startBlock,
                      misbehavedIndices
                    ))
                  })

                  after(async () => {
                    await restoreSnapshot()
                  })

                  it("should emit DkgResultSubmitted", async () => {
                    await expectDkgResultSubmittedEvent(tx, {
                      resultHash: dkgResultHash,
                      seed: dkgSeed,
                      result: dkgResult,
                    })
                  })
                }
              )
            })
          })

          context("with wallet creation timed out", async () => {
            before("increase time", async () => {
              await createSnapshot()

              await mineBlocksTo(startBlock + dkgTimeout)
            })

            after(async () => {
              await restoreSnapshot()
            })

            context("with timeout not notified", async () => {
              it("should revert with DKG timeout already passed error", async () => {
                await expect(
                  signAndSubmitCorrectDkgResult(
                    walletRegistry,
                    groupPublicKey,
                    dkgSeed,
                    startBlock,
                    noMisbehaved
                  )
                ).to.be.revertedWith("DKG timeout already passed")
              })
            })
          })

          // Submission Test Helpers
          async function assertSubmissionSucceeds(
            submitterIndex: number
          ): Promise<void> {
            await createSnapshot()

            const {
              transaction: tx,
              dkgResult,
              dkgResultHash,
            } = await signAndSubmitCorrectDkgResult(
              walletRegistry,
              groupPublicKey,
              dkgSeed,
              startBlock,
              noMisbehaved,
              submitterIndex
            )

            await expectDkgResultSubmittedEvent(tx, {
              resultHash: dkgResultHash,
              seed: dkgSeed,
              result: dkgResult,
            })

            await restoreSnapshot()
          }

          async function assertSubmissionReverts(
            submitterIndex: number,
            message = "DKG timeout already passed"
          ): Promise<void> {
            await expect(
              signAndSubmitCorrectDkgResult(
                walletRegistry,
                groupPublicKey,
                dkgSeed,
                startBlock,
                noMisbehaved,
                submitterIndex
              )
            ).to.be.revertedWith(message)
          }
        })
      })
    })
  })

  describe("approveDkgResult", async () => {
    context("with initial contract state", async () => {
      it("should revert with 'Current state is not CHALLENGE' error", async () => {
        await expect(
          walletRegistry.approveDkgResult(stubDkgResult)
        ).to.be.revertedWith("Current state is not CHALLENGE")
      })
    })

    context("with new wallet requested", async () => {
      before("request new wallet", async () => {
        await createSnapshot()
        await walletRegistry.connect(walletOwner.wallet).requestNewWallet()
      })

      after(async () => {
        await restoreSnapshot()
      })

      context("with relay entry not submitted", async () => {
        it("should revert with 'Current state is not CHALLENGE' error", async () => {
          await expect(
            walletRegistry.approveDkgResult(stubDkgResult)
          ).to.be.revertedWith("Current state is not CHALLENGE")
        })

        context("with relay entry submitted", async () => {
          let startBlock: number
          let dkgSeed: BigNumber

          before("submit relay entry", async () => {
            await createSnapshot()
            ;({ startBlock, dkgSeed } = await submitRelayEntry(walletRegistry))
          })

          after(async () => {
            await restoreSnapshot()
          })

          it("should revert with 'Current state is not CHALLENGE' error", async () => {
            await expect(
              walletRegistry.approveDkgResult(stubDkgResult)
            ).to.be.revertedWith("Current state is not CHALLENGE")
          })

          context("with dkg result not submitted", async () => {
            it("should revert with 'Current state is not CHALLENGE' error", async () => {
              await expect(
                walletRegistry.approveDkgResult(stubDkgResult)
              ).to.be.revertedWith("Current state is not CHALLENGE")
            })
          })

          context("with dkg result submitted", async () => {
            let resultSubmissionBlock: number
            let dkgResultHash: string
            let dkgResult: DkgResult
            let submitter: SignerWithAddress
            let submitterInitialBalance: BigNumber

            const submitterIndex = 1

            before(async () => {
              await createSnapshot()

              let tx: ContractTransaction
              ;({
                transaction: tx,
                dkgResult,
                dkgResultHash,
                submitter,
                submitterInitialBalance,
              } = await signAndSubmitCorrectDkgResult(
                walletRegistry,
                groupPublicKey,
                dkgSeed,
                startBlock,
                noMisbehaved,
                submitterIndex
              ))

              resultSubmissionBlock = tx.blockNumber
            })

            after(async () => {
              await restoreSnapshot()
            })

            context("with challenge period not passed", async () => {
              before(async () => {
                await createSnapshot()

                await mineBlocksTo(
                  resultSubmissionBlock +
                    params.dkgResultChallengePeriodLength -
                    1
                )
              })

              after(async () => {
                await restoreSnapshot()
              })

              it("should revert with 'Challenge period has not passed yet' error", async () => {
                await expect(
                  walletRegistry.connect(submitter).approveDkgResult(dkgResult)
                ).to.be.revertedWith("Challenge period has not passed yet")
              })
            })

            context("with challenge period passed", async () => {
              before(async () => {
                await createSnapshot()

                await mineBlocksTo(
                  resultSubmissionBlock + params.dkgResultChallengePeriodLength
                )
              })

              after(async () => {
                await restoreSnapshot()
              })

              context("when called by a DKG result submitter", async () => {
                let tx: ContractTransaction

                before(async () => {
                  await createSnapshot()

                  tx = await walletRegistry
                    .connect(submitter)
                    .approveDkgResult(dkgResult)
                })

                after(async () => {
                  await restoreSnapshot()
                })

                it("should emit DkgResultApproved event", async () => {
                  await expect(tx)
                    .to.emit(walletRegistry, "DkgResultApproved")
                    .withArgs(dkgResultHash, await submitter.getAddress())
                })

                it("should clean dkg data", async () => {
                  await assertDkgResultCleanData(walletRegistry)
                })

                it("should register a new wallet", async () => {
                  const wallet = await walletRegistry.getWallet(walletID)

                  await expect(wallet.membersIdsHash).to.be.equal(
                    hashUint32Array(dkgResult.members)
                  )
                })

                it("should emit WalletCreated event", async () => {
                  await expect(tx)
                    .to.emit(walletRegistry, "WalletCreated")
                    .withArgs(walletID, dkgResultHash)
                })

                it("should unlock the sortition pool", async () => {
                  await expect(await sortitionPool.isLocked()).to.be.false
                })

<<<<<<< HEAD
                it("should refund ETH to a submitter", async () => {
                  const postDkgApprovalSubmitterInitialBalance =
                    await provider.getBalance(await submitter.getAddress())
                  const diff = postDkgApprovalSubmitterInitialBalance.sub(
                    submitterInitialBalance
                  )

                  expect(diff).to.be.gt(0)
                  expect(diff).to.be.lt(
                    ethers.utils.parseUnits("1000000", "gwei") // 0,001 ETH
=======
                // there are no misbehaving group members in the result,
                // everyone should be eligible for rewards
                it("should not mark properly behaving operators as ineligible for rewards", async () => {
                  await expect(tx).not.to.emit(
                    sortitionPool,
                    "IneligibleForRewards"
>>>>>>> 710aa9db
                  )
                })
              })

              context("when called by a third party", async () => {
                context(
                  "when the third party is not yet eligible",
                  async () => {
                    before(async () => {
                      await createSnapshot()

                      await mineBlocks(
                        params.dkgSubmitterPrecedencePeriodLength - 1
                      )
                    })

                    after(async () => {
                      await restoreSnapshot()
                    })

                    it("should revert", async () => {
                      await expect(
                        walletRegistry
                          .connect(thirdParty)
                          .approveDkgResult(dkgResult)
                      ).to.be.revertedWith(
                        "Only the DKG result submitter can approve the result at this moment"
                      )
                    })
                  }
                )

                context("when the third party is eligible", async () => {
                  let tx: ContractTransaction
                  let thirdPartyInitialBalance: BigNumber

                  before(async () => {
                    await createSnapshot()

                    await mineBlocks(params.dkgSubmitterPrecedencePeriodLength)

                    thirdPartyInitialBalance = await provider.getBalance(
                      await thirdParty.getAddress()
                    )

                    tx = await walletRegistry
                      .connect(thirdParty)
                      .approveDkgResult(dkgResult)
                  })

                  after(async () => {
                    await restoreSnapshot()
                  })

                  it("should emit DkgResultApproved event", async () => {
                    await expect(tx)
                      .to.emit(walletRegistry, "DkgResultApproved")
                      .withArgs(dkgResultHash, thirdParty.address)
                  })

                  it("should refund ETH to a third party caller", async () => {
                    const postDkgApprovalThirdPartyInitialBalance =
                      await provider.getBalance(await thirdParty.getAddress())
                    const feeForDkgSubmission = (
                      await walletRegistry.dkgResultSubmissionGas()
                    ).mul(tx.gasPrice)
                    // submission part was done by someone else and this is why
                    // we add submission dkg fee to the initial balance
                    const diff = postDkgApprovalThirdPartyInitialBalance.sub(
                      thirdPartyInitialBalance.add(feeForDkgSubmission)
                    )
                    expect(diff).to.be.gt(0)
                    expect(diff).to.be.lt(
                      ethers.utils.parseUnits("1000000", "gwei") // 0,001 ETH
                    )
                  })
                })
              })
            })
          })

          context("when there was a challenged result before", async () => {
            let resultSubmissionBlock: number
            let dkgResultHash: string
            let dkgResult: DkgResult

            // First result is malicious and submitter is also malicious
            const maliciousSubmitter = 1

            // Submit a second result by another submitter
            const anotherSubmitterIndex = 6
            let anotherSubmitter: Signer

            before(async () => {
              await createSnapshot()

              const { dkgResult: maliciousDkgResult } =
                await signAndSubmitArbitraryDkgResult(
                  walletRegistry,
                  groupPublicKey,
                  // Mix operators to make the result malicious.
                  mixOperators(await selectGroup(sortitionPool, dkgSeed)),
                  startBlock,
                  noMisbehaved,
                  maliciousSubmitter
                )

              await walletRegistry.challengeDkgResult(maliciousDkgResult)

              let tx: ContractTransaction
              ;({
                transaction: tx,
                dkgResult,
                dkgResultHash,
                submitter: anotherSubmitter,
              } = await signAndSubmitCorrectDkgResult(
                walletRegistry,
                groupPublicKey,
                dkgSeed,
                startBlock,
                noMisbehaved,
                anotherSubmitterIndex
              ))

              resultSubmissionBlock = tx.blockNumber
            })

            after(async () => {
              await restoreSnapshot()
            })

            context("with challenge period not passed", async () => {
              before(async () => {
                await createSnapshot()

                await mineBlocksTo(
                  resultSubmissionBlock +
                    params.dkgResultChallengePeriodLength -
                    1
                )
              })

              after(async () => {
                await restoreSnapshot()
              })

              it("should revert with 'Challenge period has not passed yet' error", async () => {
                await expect(
                  walletRegistry
                    .connect(anotherSubmitter)
                    .approveDkgResult(dkgResult)
                ).to.be.revertedWith("Challenge period has not passed yet")
              })
            })

            context("with challenge period passed", async () => {
              let tx: ContractTransaction
              let initalAnotherSubmitterBalance: BigNumber

              before(async () => {
                await createSnapshot()

                await mineBlocksTo(
                  resultSubmissionBlock + params.dkgResultChallengePeriodLength
                )

                initalAnotherSubmitterBalance = await provider.getBalance(
                  await anotherSubmitter.getAddress()
                )

                tx = await walletRegistry
                  .connect(anotherSubmitter)
                  .approveDkgResult(dkgResult)
              })

              after(async () => {
                await restoreSnapshot()
              })

              it("should emit DkgResultApproved event", async () => {
                await expect(tx)
                  .to.emit(walletRegistry, "DkgResultApproved")
                  .withArgs(dkgResultHash, await anotherSubmitter.getAddress())
              })

              it("should register a new wallet", async () => {
                const wallet = await walletRegistry.getWallet(walletID)

                await expect(wallet.membersIdsHash).to.be.equal(
                  hashUint32Array(dkgResult.members)
                )
              })

              it("should emit WalletCreated event", async () => {
                await expect(tx)
                  .to.emit(walletRegistry, "WalletCreated")
                  .withArgs(walletID, dkgResultHash)
              })

              it("should unlock the sortition pool", async () => {
                await expect(await sortitionPool.isLocked()).to.be.false
              })

              it("should refund ETH to a submitter", async () => {
                const postDkgApprovalAnotherSubmitterInitialBalance =
                  await provider.getBalance(await anotherSubmitter.getAddress())
                const feeForDkgSubmission = (
                  await walletRegistry.dkgResultSubmissionGas()
                ).mul(tx.gasPrice)
                // submission part was done by someone else and this is why
                // we add submission dkg fee to the initial balance
                const diff = postDkgApprovalAnotherSubmitterInitialBalance.sub(
                  initalAnotherSubmitterBalance.add(feeForDkgSubmission)
                )

                expect(diff).to.be.gt(0)
                expect(diff).to.be.lt(
                  ethers.utils.parseUnits("2000000", "gwei") // 0,002 ETH
                )
              })
            })
          })

          context("with max periods duration", async () => {
            let tx: ContractTransaction
            let dkgResultHash: string
            let submitter: SignerWithAddress

            before(async () => {
              await createSnapshot()

              await mineBlocksTo(startBlock + dkgTimeout - 1)

              let dkgResult: DkgResult
              ;({ dkgResult, dkgResultHash, submitter } =
                await signAndSubmitCorrectDkgResult(
                  walletRegistry,
                  groupPublicKey,
                  dkgSeed,
                  startBlock,
                  noMisbehaved
                ))

              await mineBlocks(params.dkgResultChallengePeriodLength)

              tx = await walletRegistry
                .connect(submitter)
                .approveDkgResult(dkgResult)
            })

            after(async () => {
              await restoreSnapshot()
            })

            // Just an explicit assertion to make sure transaction passes correctly
            // for max periods duration.
            it("should emit DkgResultApproved event", async () => {
              await expect(tx)
                .to.emit(walletRegistry, "DkgResultApproved")
                .withArgs(dkgResultHash, submitter.address)
            })

            it("should unlock the sortition pool", async () => {
              await expect(await sortitionPool.isLocked()).to.be.false
            })
          })

          context("with misbehaved operators", async () => {
            const misbehavedIndices = [2, 9, 11, 30, 60, 64]
            let misbehavedIds: number[]
            let tx: ContractTransaction
            let dkgResult: DkgResult
            let submitter: SignerWithAddress
            let submitterInitialBalance: BigNumber

            before(async () => {
              await createSnapshot()

              await mineBlocksTo(startBlock + dkgTimeout - 1)
<<<<<<< HEAD
              ;({ dkgResult, submitter, submitterInitialBalance } =
                await signAndSubmitCorrectDkgResult(
                  walletRegistry,
                  groupPublicKey,
                  dkgSeed,
                  startBlock,
                  misbehavedIndices
                ))
=======

              let submitter: SignerWithAddress
              ;({ dkgResult, submitter } = await signAndSubmitCorrectDkgResult(
                walletRegistry,
                groupPublicKey,
                dkgSeed,
                startBlock,
                misbehavedIndices
              ))
>>>>>>> 710aa9db

              misbehavedIds = misbehavedIndices.map(
                (i) => dkgResult.members[i - 1]
              )

              await mineBlocks(params.dkgResultChallengePeriodLength)
              tx = await walletRegistry
                .connect(submitter)
                .approveDkgResult(dkgResult)
            })

            after(async () => {
              await restoreSnapshot()
            })

            it("should register a new wallet", async () => {
              // misbehavedIndices: [2, 9, 11, 30, 60, 64]
              const expectedMembers = [...dkgResult.members]
              expectedMembers.splice(1, 1) // index -1
              expectedMembers.splice(7, 1) // index -2 (cause expectedMembers already shrinked)
              expectedMembers.splice(8, 1) // index -3
              expectedMembers.splice(26, 1) // index -4
              expectedMembers.splice(55, 1) // index -5
              expectedMembers.splice(58, 1) // index -6

              expect(
                (await walletRegistry.getWallet(walletID)).membersIdsHash
              ).to.be.equal(hashUint32Array(expectedMembers))
            })

            it("should ban misbehaved operators from sortition pool rewards", async () => {
              const now = await helpers.time.lastBlockTime()
              const expectedUntil = now + params.sortitionPoolRewardsBanDuration

              await expect(tx)
                .to.emit(sortitionPool, "IneligibleForRewards")
                .withArgs(misbehavedIds, expectedUntil)
            })

            it("should clean dkg data", async () => {
              await assertDkgResultCleanData(walletRegistry)
            })

            it("should refund ETH to a submitter", async () => {
              const postDkgApprovalSubmitterInitialBalance =
                await provider.getBalance(await submitter.getAddress())
              const diff = postDkgApprovalSubmitterInitialBalance.sub(
                submitterInitialBalance
              )

              expect(diff).to.be.gt(ethers.utils.parseUnits("-1000000", "gwei")) // -0,001 ETH
              expect(diff).to.be.lt(
                ethers.utils.parseUnits("1000000", "gwei") // 0,001 ETH
              )
            })
          })

          // This case shouldn't happen in real life. When a result is submitted
          // with invalid order of misbehaved operators it should be challenged.
          context(
            "when misbehaved operators are not in ascending order",
            async () => {
              const misbehavedIndices = [2, 9, 30, 11, 60, 64]

              let dkgResult: DkgResult
              let submitter: SignerWithAddress

              before(async () => {
                await createSnapshot()
                ;({ dkgResult, submitter } =
                  await signAndSubmitCorrectDkgResult(
                    walletRegistry,
                    groupPublicKey,
                    dkgSeed,
                    startBlock,
                    misbehavedIndices
                  ))

                await mineBlocks(params.dkgResultChallengePeriodLength)
              })

              after(async () => {
                await restoreSnapshot()
              })

              it("should succeed", async () => {
                await expect(
                  walletRegistry.connect(submitter).approveDkgResult(dkgResult)
                ).to.not.be.reverted
              })
            }
          )

          // This case shouldn't happen in real life. When a result is submitted
          // with invalid order of misbehaved operators it should be challenged.
          context("when misbehaved members contains duplicates", async () => {
            const misbehavedIndices = [2, 9, 9, 10]

            let dkgResult: DkgResult
            let submitter: SignerWithAddress

            before(async () => {
              await createSnapshot()
              ;({ dkgResult, submitter } = await signAndSubmitCorrectDkgResult(
                walletRegistry,
                groupPublicKey,
                dkgSeed,
                startBlock,
                misbehavedIndices
              ))

              await mineBlocks(params.dkgResultChallengePeriodLength)
            })

            after(async () => {
              await restoreSnapshot()
            })

            it("should succeed", async () => {
              await expect(
                walletRegistry.connect(submitter).approveDkgResult(dkgResult)
              ).to.not.be.reverted
            })
          })
        })
      })
    })

<<<<<<< HEAD
=======
    // context(
    //   "when the balance of DKG rewards pool is smaller than the DKG submission reward",
    //   async () => {
    //     let dkgRewardsPoolBalance: BigNumber
    //     let tx: ContractTransaction
    //     let initApproverBalance: BigNumber
    //     let submitter: SignerWithAddress

    //     before(async () => {
    //       await createSnapshot()

    //       dkgRewardsPoolBalance = await walletRegistry.dkgRewardsPool()

    //       // Set the DKG result submission reward to twice the amount of test
    //       // tokens in the DKG rewards pool
    //       await walletRegistryGovernance.beginDkgResultSubmissionRewardUpdate(
    //         dkgRewardsPoolBalance.mul(2)
    //       )
    //       await helpers.time.increaseTime(params.governanceDelay)
    //       await walletRegistryGovernance.finalizeDkgResultSubmissionRewardUpdate()

    //       const [genesisTx, genesisSeed] = await genesis(walletRegistry)
    //       const startBlock: number = genesisTx.blockNumber
    //       await mineBlocksTo(startBlock + dkgTimeout - 1)

    //       let dkgResult: DkgResult
    //       ;({ dkgResult, submitter } = await signAndSubmitCorrectDkgResult(
    //         walletRegistry,
    //         groupPublicKey,
    //         genesisSeed,
    //         startBlock,
    //         noMisbehaved
    //       ))

    //       initApproverBalance = await testToken.balanceOf(
    //         await submitter.getAddress()
    //       )

    //       await mineBlocks(params.dkgResultChallengePeriodLength)
    //       tx = await walletRegistry
    //         .connect(submitter)
    //         .approveDkgResult(dkgResult)
    //     })

    //     after(async () => {
    //       await restoreSnapshot()
    //     })

    //     it("should succeed", async () => {
    //       await expect(tx)
    //         .to.emit(walletRegistry, "GroupActivated")
    //         .withArgs(0, groupPublicKey)
    //     })

    //     it("should pay the approver the whole DKG rewards pool balance", async () => {
    //       expect(await walletRegistry.dkgRewardsPool()).to.be.equal(0)

    //       const currentApproverBalance = await testToken.balanceOf(
    //         await submitter.getAddress()
    //       )
    //       expect(currentApproverBalance.sub(initApproverBalance)).to.be.equal(
    //         dkgRewardsPoolBalance
    //       )
    //     })
    //   }
    // )

>>>>>>> 710aa9db
    context("with wallet registered", async () => {
      const existingWalletPublicKey: string = ecdsaData.group1.publicKey
      let existingWalletID: string

      before("create a wallet", async () => {
        await createSnapshot()
        ;({ walletID: existingWalletID } = await createNewWallet(
          walletRegistry,
          walletOwner.wallet,
          existingWalletPublicKey
        ))

        await expect(await walletRegistry.isWalletRegistered(existingWalletID))
          .to.be.true
      })

      after(async () => {
        await restoreSnapshot()
      })

      context("with new wallet creation started", async () => {
        let startBlock: number
        let dkgSeed: BigNumber

        before(
          "request new wallet creation and submit relay entry",
          async () => {
            await createSnapshot()
            await walletRegistry.connect(walletOwner.wallet).requestNewWallet()
            ;({ startBlock, dkgSeed } = await submitRelayEntry(walletRegistry))
          }
        )

        after(async () => {
          await restoreSnapshot()
        })

        context("with dkg result not submitted", async () => {
          it("should revert with 'Current state is not CHALLENGE' error", async () => {
            await expect(
              walletRegistry.approveDkgResult(stubDkgResult)
            ).to.be.revertedWith("Current state is not CHALLENGE")
          })
        })

        context("with dkg result submitted", async () => {
          let dkgResultHash: string
          let dkgResult: DkgResult
          let submitter: SignerWithAddress
          let submitterInitialBalance: BigNumber

          const newResultPublicKey = ecdsaData.group2.publicKey
          const newWalletID = keccak256(newResultPublicKey)
          const newResultSubmitterIndex = 1

          before("submit dkg result", async () => {
            await createSnapshot()
            ;({ dkgResult, dkgResultHash, submitter, submitterInitialBalance } =
              await signAndSubmitCorrectDkgResult(
                walletRegistry,
                newResultPublicKey,
                dkgSeed,
                startBlock,
                noMisbehaved,
                newResultSubmitterIndex
              ))

            await mineBlocks(params.dkgResultChallengePeriodLength)
          })

          after(async () => {
            await restoreSnapshot()
          })

          context("when called by a DKG result submitter", async () => {
            let tx: ContractTransaction

            before(async () => {
              await createSnapshot()

              tx = await walletRegistry
                .connect(submitter)
                .approveDkgResult(dkgResult)
            })

            after(async () => {
              await restoreSnapshot()
            })

            it("should emit DkgResultApproved event", async () => {
              await expect(tx)
                .to.emit(walletRegistry, "DkgResultApproved")
                .withArgs(dkgResultHash, await submitter.getAddress())
            })

            it("should clean dkg data", async () => {
              await assertDkgResultCleanData(walletRegistry)
            })

            it("should register a new wallet", async () => {
              const wallet = await walletRegistry.getWallet(newWalletID)

              await expect(wallet.membersIdsHash).to.be.equal(
                hashUint32Array(dkgResult.members)
              )
            })

            it("should emit WalletCreated event", async () => {
              await expect(tx)
                .to.emit(walletRegistry, "WalletCreated")
                .withArgs(newWalletID, dkgResultHash)
            })

            it("should unlock the sortition pool", async () => {
              await expect(await sortitionPool.isLocked()).to.be.false
            })

            it("should refund ETH to a submitter", async () => {
              const postDkgApprovalSubmitterInitialBalance =
                await provider.getBalance(await submitter.getAddress())
              const diff = postDkgApprovalSubmitterInitialBalance.sub(
                submitterInitialBalance
              )

              expect(diff).to.be.gt(0)
              expect(diff).to.be.lt(
                ethers.utils.parseUnits("1000000", "gwei") // 0,001 ETH
              )
            })
          })
        })
      })
    })
  })

  describe("challengeDkgResult", async () => {
    context("with no wallets registered", async () => {
      it("should revert with 'Current state is not CHALLENGE'", async () => {
        await expect(
          walletRegistry.challengeDkgResult(stubDkgResult)
        ).to.be.revertedWith("Current state is not CHALLENGE")
      })

      context("with new wallet requested", async () => {
        before("request new wallet", async () => {
          await createSnapshot()
          await walletRegistry.connect(walletOwner.wallet).requestNewWallet()
        })

        after(async () => {
          await restoreSnapshot()
        })

        context("with relay entry not submitted", async () => {
          it("should revert with 'Current state is not CHALLENGE'", async () => {
            await expect(
              walletRegistry.challengeDkgResult(stubDkgResult)
            ).to.be.revertedWith("Current state is not CHALLENGE")
          })

          context("with relay entry submitted", async () => {
            let startBlock: number
            let dkgSeed: BigNumber

            before("submit relay entry", async () => {
              await createSnapshot()
              ;({ startBlock, dkgSeed } = await submitRelayEntry(
                walletRegistry
              ))
            })

            after(async () => {
              await restoreSnapshot()
            })

            context("with dkg result not submitted", async () => {
              it("should revert with 'Current state is not CHALLENGE'", async () => {
                await expect(
                  walletRegistry.challengeDkgResult(stubDkgResult)
                ).to.be.revertedWith("Current state is not CHALLENGE")
              })
            })

            context("with invalid dkg result submitted", async () => {
              let resultSubmissionBlock: number
              let dkgResultHash: string
              let dkgResult: DkgResult
              let submitter: SignerWithAddress

              before(async () => {
                await createSnapshot()

                let tx: ContractTransaction
                ;({
                  transaction: tx,
                  dkgResult,
                  dkgResultHash,
                  submitter,
                } = await signAndSubmitArbitraryDkgResult(
                  walletRegistry,
                  groupPublicKey,
                  // Mix operators to make the result malicious.
                  mixOperators(await selectGroup(sortitionPool, dkgSeed)),
                  startBlock,
                  noMisbehaved
                ))

                resultSubmissionBlock = tx.blockNumber
              })

              after(async () => {
                await restoreSnapshot()
              })

              context("at the beginning of challenge period", async () => {
                context("called by a third party", async () => {
                  let tx: ContractTransaction
                  before(async () => {
                    await createSnapshot()

                    tx = await walletRegistry
                      .connect(thirdParty)
                      .challengeDkgResult(dkgResult)
                  })

                  after(async () => {
                    await restoreSnapshot()
                  })

                  it("should emit DkgResultChallenged event", async () => {
                    await expect(tx)
                      .to.emit(walletRegistry, "DkgResultChallenged")
                      .withArgs(
                        dkgResultHash,
                        await thirdParty.getAddress(),
                        "Invalid group members"
                      )
                  })

                  it("should not unlock the sortition pool", async () => {
                    await expect(await sortitionPool.isLocked()).to.be.true
                  })

                  it("should emit DkgMaliciousResultSlashed event", async () => {
                    await expect(tx)
                      .to.emit(walletRegistry, "DkgMaliciousResultSlashed")
                      .withArgs(dkgResultHash, to1e18(50000), submitter.address)
                  })

                  it("should slash malicious result submitter", async () => {
                    await expect(tx)
                      .to.emit(staking, "Seized")
                      .withArgs(
                        to1e18(50000),
                        100,
                        await thirdParty.getAddress(),
                        [submitter.address]
                      )
                  })
                })
              })

              context("at the end of challenge period", async () => {
                before(async () => {
                  await createSnapshot()

                  await mineBlocksTo(
                    resultSubmissionBlock +
                      params.dkgResultChallengePeriodLength -
                      1
                  )
                })

                after(async () => {
                  await restoreSnapshot()
                })

                context("called by a third party", async () => {
                  let tx: ContractTransaction
                  before(async () => {
                    await createSnapshot()

                    tx = await walletRegistry
                      .connect(thirdParty)
                      .challengeDkgResult(dkgResult)
                  })

                  after(async () => {
                    await restoreSnapshot()
                  })

                  it("should emit DkgResultChallenged event", async () => {
                    await expect(tx)
                      .to.emit(walletRegistry, "DkgResultChallenged")
                      .withArgs(
                        dkgResultHash,
                        await thirdParty.getAddress(),
                        "Invalid group members"
                      )
                  })

                  it("should not unlock the sortition pool", async () => {
                    await expect(await sortitionPool.isLocked()).to.be.true
                  })

                  it("should emit DkgMaliciousResultSlashed event", async () => {
                    await expect(tx)
                      .to.emit(walletRegistry, "DkgMaliciousResultSlashed")
                      .withArgs(dkgResultHash, to1e18(50000), submitter.address)
                  })

                  it("should slash malicious result submitter", async () => {
                    await expect(tx)
                      .to.emit(staking, "Seized")
                      .withArgs(
                        to1e18(50000),
                        100,
                        await thirdParty.getAddress(),
                        [submitter.address]
                      )
                  })
                })
              })

              context("with challenge period passed", async () => {
                before(async () => {
                  await createSnapshot()

                  await mineBlocksTo(
                    resultSubmissionBlock +
                      params.dkgResultChallengePeriodLength
                  )
                })

                after(async () => {
                  await restoreSnapshot()
                })

                it("should revert with 'Challenge period has already passed' error", async () => {
                  await expect(
                    walletRegistry.challengeDkgResult(dkgResult)
                  ).to.be.revertedWith("Challenge period has already passed")
                })
              })

              context(
                "with challenged result not matching the submitted one",
                async () => {
                  it("should revert with 'Result under challenge is different than the submitted one'", async () => {
                    const modifiedDkgResult: DkgResult = {
                      ...dkgResult,
                    }
                    modifiedDkgResult.submitterMemberIndex =
                      dkgResult.submitterMemberIndex + 1

                    await expect(
                      walletRegistry.challengeDkgResult(modifiedDkgResult)
                    ).to.be.revertedWith(
                      "Result under challenge is different than the submitted one"
                    )
                  })
                }
              )

              context("with token staking seize call failure", async () => {
                const slashingAmount = params.minimumAuthorization.add(1)

                let tx: Promise<ContractTransaction>

                before(async () => {
                  await createSnapshot()

                  await walletRegistry.setMaliciousDkgResultSlashingAmount(
                    slashingAmount
                  )

                  tx = walletRegistry
                    .connect(thirdParty)
                    .challengeDkgResult(dkgResult)
                })

                after(async () => {
                  await restoreSnapshot()
                })

                it("should succeed", async () => {
                  await expect(tx).to.not.be.reverted
                })

                it("should emit DkgMaliciousResultSlashingFailed", async () => {
                  await expect(tx)
                    .to.emit(walletRegistry, "DkgMaliciousResultSlashingFailed")
                    .withArgs(dkgResultHash, slashingAmount, submitter.address)
                })
              })
            })

            context(
              "with dkg result submitted with unrecoverable signatures",
              async () => {
                let dkgResultHash: string
                let dkgResult: DkgResult
                let submitter: SignerWithAddress
                let tx: ContractTransaction

                before(async () => {
                  await createSnapshot()
                  ;({ dkgResult, dkgResultHash, submitter } =
                    await signAndSubmitUnrecoverableDkgResult(
                      walletRegistry,
                      groupPublicKey,
                      await selectGroup(sortitionPool, dkgSeed),
                      startBlock,
                      noMisbehaved
                    ))

                  tx = await walletRegistry
                    .connect(thirdParty)
                    .challengeDkgResult(dkgResult)
                })

                after(async () => {
                  await restoreSnapshot()
                })

                it("should emit DkgResultChallenged event", async () => {
                  await expect(tx)
                    .to.emit(walletRegistry, "DkgResultChallenged")
                    .withArgs(
                      dkgResultHash,
                      await thirdParty.getAddress(),
                      "validation reverted"
                    )
                })

                it("should not unlock the sortition pool", async () => {
                  await expect(await sortitionPool.isLocked()).to.be.true
                })

                it("should emit DkgMaliciousResultSlashed event", async () => {
                  await expect(tx)
                    .to.emit(walletRegistry, "DkgMaliciousResultSlashed")
                    .withArgs(dkgResultHash, to1e18(50000), submitter.address)
                })

                it("should slash malicious result submitter", async () => {
                  await expect(tx)
                    .to.emit(staking, "Seized")
                    .withArgs(
                      to1e18(50000),
                      100,
                      await thirdParty.getAddress(),
                      [submitter.address]
                    )
                })
              }
            )

            context(
              "when misbehaved operators are not in ascending order",
              async () => {
                const misbehavedIndices = [2, 9, 30, 11, 60, 64]

                let tx: ContractTransaction
                let dkgResult: DkgResult
                let dkgResultHash: string

                before(async () => {
                  await createSnapshot()
                  ;({ dkgResult, dkgResultHash } =
                    await signAndSubmitCorrectDkgResult(
                      walletRegistry,
                      groupPublicKey,
                      dkgSeed,
                      startBlock,
                      misbehavedIndices
                    ))

                  tx = await walletRegistry
                    .connect(thirdParty)
                    .challengeDkgResult(dkgResult)
                })

                after(async () => {
                  await restoreSnapshot()
                })

                it("should emit DkgResultChallenged event", async () => {
                  await expect(tx)
                    .to.emit(walletRegistry, "DkgResultChallenged")
                    .withArgs(
                      dkgResultHash,
                      await thirdParty.getAddress(),
                      "Corrupted misbehaved members indices"
                    )
                })

                it("should not unlock the sortition pool", async () => {
                  await expect(await sortitionPool.isLocked()).to.be.true
                })
              }
            )

            context("when misbehaved members contains duplicates", async () => {
              const misbehavedIndices = [2, 9, 30, 30, 60, 64]

              let tx: ContractTransaction
              let dkgResult: DkgResult
              let dkgResultHash: string

              before(async () => {
                await createSnapshot()
                ;({ dkgResult, dkgResultHash } =
                  await signAndSubmitCorrectDkgResult(
                    walletRegistry,
                    groupPublicKey,
                    dkgSeed,
                    startBlock,
                    misbehavedIndices
                  ))

                tx = await walletRegistry
                  .connect(thirdParty)
                  .challengeDkgResult(dkgResult)
              })

              after(async () => {
                await restoreSnapshot()
              })

              it("should emit DkgResultChallenged event", async () => {
                await expect(tx)
                  .to.emit(walletRegistry, "DkgResultChallenged")
                  .withArgs(
                    dkgResultHash,
                    await thirdParty.getAddress(),
                    "Corrupted misbehaved members indices"
                  )
              })

              it("should not unlock the sortition pool", async () => {
                await expect(await sortitionPool.isLocked()).to.be.true
              })
            })

            context("with correct dkg result submitted", async () => {
              let dkgResult: DkgResult

              before(async () => {
                await createSnapshot()
                ;({ dkgResult } = await signAndSubmitCorrectDkgResult(
                  walletRegistry,
                  groupPublicKey,
                  dkgSeed,
                  startBlock,
                  noMisbehaved
                ))
              })

              after(async () => {
                await restoreSnapshot()
              })

              it("should revert with 'unjustified challenge' error", async () => {
                await expect(
                  walletRegistry.challengeDkgResult(dkgResult)
                ).to.be.revertedWith("unjustified challenge")
              })
            })
          })
        })
      })
    })

    context("with wallet registered", async () => {
      before("create a wallet", async () => {
        await createSnapshot()

        await createNewWallet(walletRegistry, walletOwner.wallet)
      })

      after(async () => {
        await restoreSnapshot()
      })

      it("should revert with 'Current state is not CHALLENGE", async () => {
        await expect(
          walletRegistry.challengeDkgResult(stubDkgResult)
        ).to.be.revertedWith("Current state is not CHALLENGE")
      })

      context("with new wallet creation started", async () => {
        let startBlock: number
        let dkgSeed: BigNumber

        before(
          "request new wallet creation and submit relay entry",
          async () => {
            await createSnapshot()
            await walletRegistry.connect(walletOwner.wallet).requestNewWallet()
            ;({ startBlock, dkgSeed } = await submitRelayEntry(walletRegistry))
          }
        )

        after(async () => {
          await restoreSnapshot()
        })

        it("should revert with 'Current state is not CHALLENGE'", async () => {
          await expect(
            walletRegistry.challengeDkgResult(stubDkgResult)
          ).to.be.revertedWith("Current state is not CHALLENGE")
        })

        context("with dkg result not submitted", async () => {
          it("should revert with 'Current state is not CHALLENGE'", async () => {
            await expect(
              walletRegistry.challengeDkgResult(stubDkgResult)
            ).to.be.revertedWith("Current state is not CHALLENGE")
          })
        })

        context("with invalid dkg result submitted", async () => {
          let resultSubmissionBlock: number
          let dkgResultHash: string
          let dkgResult: DkgResult

          before(async () => {
            await createSnapshot()

            let tx: ContractTransaction
            ;({
              transaction: tx,
              dkgResult,
              dkgResultHash,
            } = await signAndSubmitArbitraryDkgResult(
              walletRegistry,
              groupPublicKey,
              // Mix operators to make the result malicious.
              mixOperators(await selectGroup(sortitionPool, dkgSeed)),
              startBlock,
              noMisbehaved
            ))

            resultSubmissionBlock = tx.blockNumber
          })

          after(async () => {
            await restoreSnapshot()
          })

          context("at the beginning of challenge period", async () => {
            context("called by a third party", async () => {
              let tx: ContractTransaction
              before(async () => {
                await createSnapshot()

                tx = await walletRegistry
                  .connect(thirdParty)
                  .challengeDkgResult(dkgResult)
              })

              after(async () => {
                await restoreSnapshot()
              })

              it("should emit DkgResultChallenged event", async () => {
                await expect(tx)
                  .to.emit(walletRegistry, "DkgResultChallenged")
                  .withArgs(
                    dkgResultHash,
                    await thirdParty.getAddress(),
                    "Invalid group members"
                  )
              })

              it("should not unlock the sortition pool", async () => {
                await expect(await sortitionPool.isLocked()).to.be.true
              })

              // it("should emit DkgMaliciousResultSlashed event", async () => {
              //   await expect(tx)
              //     .to.emit(walletRegistry, "DkgMaliciousResultSlashed")
              //     .withArgs(dkgResultHash, to1e18(50000), submitter.address)
              // })

              // it("should slash malicious result submitter", async () => {
              //   await expect(tx)
              //     .to.emit(staking, "Seized")
              //     .withArgs(to1e18(50000), 100, await thirdParty.getAddress(), [
              //       submitter.address,
              //     ])
              // })
            })
          })

          context("at the end of challenge period", async () => {
            before(async () => {
              await createSnapshot()

              await mineBlocksTo(
                resultSubmissionBlock +
                  params.dkgResultChallengePeriodLength -
                  1
              )
            })

            after(async () => {
              await restoreSnapshot()
            })

            context("called by a third party", async () => {
              let tx: ContractTransaction
              before(async () => {
                await createSnapshot()

                tx = await walletRegistry
                  .connect(thirdParty)
                  .challengeDkgResult(dkgResult)
              })

              after(async () => {
                await restoreSnapshot()
              })

              it("should emit DkgResultChallenged event", async () => {
                await expect(tx)
                  .to.emit(walletRegistry, "DkgResultChallenged")
                  .withArgs(
                    dkgResultHash,
                    await thirdParty.getAddress(),
                    "Invalid group members"
                  )
              })

              it("should not unlock the sortition pool", async () => {
                await expect(await sortitionPool.isLocked()).to.be.true
              })

              // it("should emit DkgMaliciousResultSlashed event", async () => {
              //   await expect(tx)
              //     .to.emit(walletRegistry, "DkgMaliciousResultSlashed")
              //     .withArgs(dkgResultHash, to1e18(50000), submitter.address)
              // })

              // it("should slash malicious result submitter", async () => {
              //   await expect(tx)
              //     .to.emit(staking, "Seized")
              //     .withArgs(to1e18(50000), 100, await thirdParty.getAddress(), [
              //       submitter.address,
              //     ])
              // })
            })
          })

          context("with challenge period passed", async () => {
            before(async () => {
              await createSnapshot()

              await mineBlocksTo(
                resultSubmissionBlock + params.dkgResultChallengePeriodLength
              )
            })

            after(async () => {
              await restoreSnapshot()
            })

            it("should revert with 'Challenge period has already passed' error", async () => {
              await expect(
                walletRegistry.challengeDkgResult(dkgResult)
              ).to.be.revertedWith("Challenge period has already passed")
            })
          })

          context(
            "with challenged result not matching the submitted one",
            async () => {
              it("should revert with 'Result under challenge is different than the submitted one'", async () => {
                const modifiedDkgResult: DkgResult = { ...dkgResult }
                modifiedDkgResult.submitterMemberIndex =
                  dkgResult.submitterMemberIndex + 1

                await expect(
                  walletRegistry.challengeDkgResult(modifiedDkgResult)
                ).to.be.revertedWith(
                  "Result under challenge is different than the submitted one"
                )
              })
            }
          )
        })

        context(
          "with dkg result submitted with unrecoverable signatures",
          async () => {
            let dkgResultHash: string
            let dkgResult: DkgResult

            let tx: ContractTransaction

            before(async () => {
              await createSnapshot()
              ;({ dkgResult, dkgResultHash } =
                await signAndSubmitUnrecoverableDkgResult(
                  walletRegistry,
                  groupPublicKey,
                  await selectGroup(sortitionPool, dkgSeed),
                  startBlock,
                  noMisbehaved
                ))

              tx = await walletRegistry
                .connect(thirdParty)
                .challengeDkgResult(dkgResult)
            })

            after(async () => {
              await restoreSnapshot()
            })

            it("should emit DkgResultChallenged event", async () => {
              await expect(tx)
                .to.emit(walletRegistry, "DkgResultChallenged")
                .withArgs(
                  dkgResultHash,
                  await thirdParty.getAddress(),
                  "validation reverted"
                )
            })

            it("should not unlock the sortition pool", async () => {
              await expect(await sortitionPool.isLocked()).to.be.true
            })

            // it("should emit DkgMaliciousResultSlashed event", async () => {
            //   await expect(tx)
            //     .to.emit(walletRegistry, "DkgMaliciousResultSlashed")
            //     .withArgs(dkgResultHash, to1e18(50000), submitter.address)
            // })

            // it("should slash malicious result submitter", async () => {
            //   await expect(tx)
            //     .to.emit(staking, "Seized")
            //     .withArgs(to1e18(50000), 100, await thirdParty.getAddress(), [
            //       submitter.address,
            //     ])
            // })
          }
        )

        context("with correct dkg result submitted", async () => {
          let dkgResult: DkgResult

          before(async () => {
            await createSnapshot()
            ;({ dkgResult } = await signAndSubmitCorrectDkgResult(
              walletRegistry,
              groupPublicKey,
              dkgSeed,
              startBlock,
              noMisbehaved
            ))
          })

          after(async () => {
            await restoreSnapshot()
          })

          it("should revert with 'unjustified challenge' error", async () => {
            await expect(
              walletRegistry.challengeDkgResult(dkgResult)
            ).to.be.revertedWith("unjustified challenge")
          })
        })
      })
    })

    // This test checks that dkg timeout is adjusted in case of result challenges
    // to include the offset blocks that were mined until the invalid result
    // was challenged.
    describe("submission start offset", async () => {
      before(async () => {
        await createSnapshot()
      })

      after(async () => {
        await restoreSnapshot()
      })

      it("should enforce submission start offset", async () => {
        let dkgResult: DkgResult

        await walletRegistry.connect(walletOwner.wallet).requestNewWallet()
        const { startBlock } = await submitRelayEntry(walletRegistry)

        // Submit result 1 at the beginning of the submission period
        ;({ dkgResult } = await signAndSubmitArbitraryDkgResult(
          walletRegistry,
          groupPublicKey,
          operators,
          startBlock,
          noMisbehaved
        ))

        await expect(
          (
            await walletRegistry.getDkgData()
          ).resultSubmissionStartBlockOffset,
          "invalid resultSubmissionStartBlockOffset for result 1 after submission"
        ).to.equal(0)

        // Challenge result 1 at the beginning of the challenge period
        await walletRegistry.challengeDkgResult(dkgResult)
        // 1 block for dkg result submission tx +
        // 1 block for challenge tx
        let expectedSubmissionOffset = 2

        await expect(
          (
            await walletRegistry.getDkgData()
          ).resultSubmissionStartBlockOffset,
          "invalid resultSubmissionStartBlockOffset for result 1 after challenge"
        ).to.equal(expectedSubmissionOffset)

        // Submit result 2 in the middle of the submission period
        let blocksToMine = params.dkgResultSubmissionTimeout / 2
        await mineBlocks(blocksToMine)
        ;({ dkgResult } = await signAndSubmitArbitraryDkgResult(
          walletRegistry,
          groupPublicKey,
          operators,
          startBlock,
          noMisbehaved
        ))

        await expect(
          (
            await walletRegistry.getDkgData()
          ).resultSubmissionStartBlockOffset,
          "invalid resultSubmissionStartBlockOffset for result 2 after submission"
        ).to.equal(expectedSubmissionOffset) // same as before

        expectedSubmissionOffset += blocksToMine

        // Challenge result 2 in the middle of the challenge period
        await mineBlocks(params.dkgResultChallengePeriodLength / 2)
        expectedSubmissionOffset += params.dkgResultChallengePeriodLength / 2
        await walletRegistry.challengeDkgResult(dkgResult)
        expectedSubmissionOffset += 2 // 1 block for dkg result submission tx + 1 block for challenge tx

        await expect(
          (
            await walletRegistry.getDkgData()
          ).resultSubmissionStartBlockOffset,
          "invalid resultSubmissionStartBlockOffset for result 2 after challenge"
        ).to.equal(expectedSubmissionOffset)

        // Submit result 3 at the end of the submission period
        blocksToMine = params.dkgResultSubmissionTimeout - 1
        await mineBlocks(blocksToMine)
        ;({ dkgResult } = await signAndSubmitArbitraryDkgResult(
          walletRegistry,
          groupPublicKey,
          operators,
          startBlock,
          noMisbehaved
        ))

        await expect(
          (
            await walletRegistry.getDkgData()
          ).resultSubmissionStartBlockOffset,
          "invalid resultSubmissionStartBlockOffset for result 3 after submission"
        ).to.equal(expectedSubmissionOffset) // same as before

        expectedSubmissionOffset += blocksToMine

        // Challenge result 3 at the end of the challenge period
        blocksToMine = params.dkgResultChallengePeriodLength - 1
        await mineBlocks(blocksToMine)
        expectedSubmissionOffset += blocksToMine

        await expect(
          walletRegistry.callStatic.notifyDkgTimeout()
        ).to.be.revertedWith("DKG has not timed out")

        await walletRegistry.challengeDkgResult(dkgResult)
        expectedSubmissionOffset += 2 // 1 block for dkg result submission tx + 1 block for challenge tx

        await expect(
          (
            await walletRegistry.getDkgData()
          ).resultSubmissionStartBlockOffset,
          "invalid resultSubmissionStartBlockOffset for result 3 after challenge"
        ).to.equal(expectedSubmissionOffset)

        // Submit result 4 after the submission period
        blocksToMine = params.dkgResultSubmissionTimeout
        await mineBlocks(blocksToMine)
        await expect(
          signAndSubmitArbitraryDkgResult(
            walletRegistry,
            groupPublicKey,
            operators,
            startBlock,
            noMisbehaved
          )
        ).to.be.revertedWith("DKG timeout already passed")

        await walletRegistry.notifyDkgTimeout()
      })
    })
  })

  describe("isDkgResultValid", async () => {
    context("with group creation not in progress", async () => {
      it("should revert with 'DKG has not been started'", async () => {
        await expect(
          walletRegistry.isDkgResultValid(stubDkgResult)
        ).to.be.revertedWith("DKG has not been started")
      })
    })

    context("with new wallet creation in progress", async () => {
      let startBlock: number
      let dkgSeed: BigNumber

      before("request new wallet creation and submit relay entry", async () => {
        await createSnapshot()
        await walletRegistry.connect(walletOwner.wallet).requestNewWallet()
        ;({ startBlock, dkgSeed } = await submitRelayEntry(walletRegistry))
      })

      after(async () => {
        await restoreSnapshot()
      })

      context("with invalid result", async () => {
        it("should return false and an error message", async () => {
          const expectedValidationResult = [false, "Malformed signatures array"]

          const validationResult = await walletRegistry.isDkgResultValid(
            stubDkgResult
          )

          await expect(validationResult).to.be.deep.equal(
            expectedValidationResult
          )
        })
      })

      context("with valid result", async () => {
        let dkgResult: DkgResult

        before("start new wallet creation", async () => {
          await createSnapshot()
          ;({ dkgResult } = await signDkgResult(
            await selectGroup(sortitionPool, dkgSeed),
            groupPublicKey,
            noMisbehaved,
            startBlock
          ))
        })

        after(async () => {
          await restoreSnapshot()
        })

        it("should return true", async () => {
          const expectedValidationResult = [true, ""]

          const validationResult = await walletRegistry.isDkgResultValid(
            dkgResult
          )

          await expect(validationResult).to.be.deep.equal(
            expectedValidationResult
          )
        })
      })
    })
  })

  describe("hasSeedTimedOut", async () => {
    context("with initial contract state", async () => {
      it("should return false", async () => {
        await expect(await walletRegistry.hasSeedTimedOut()).to.be.false
      })
    })

    context("with new wallet requested", async () => {
      let requestNewWalletStartBlock: number

      before(async () => {
        await createSnapshot()
        const tx = await walletRegistry
          .connect(walletOwner.wallet)
          .requestNewWallet()

        requestNewWalletStartBlock = tx.blockNumber
      })

      after(async () => {
        await restoreSnapshot()
      })

      context("with relay entry not submitted", async () => {
        context("with seed timeout period not passed", async () => {
          before(async () => {
            await createSnapshot()

            await mineBlocksTo(
              requestNewWalletStartBlock + params.dkgSeedTimeout
            )
          })

          after(async () => {
            await restoreSnapshot()
          })

          it("should return false", async () => {
            await expect(await walletRegistry.hasSeedTimedOut()).to.be.false
          })
        })

        context("with relay entry submitted", async () => {
          before(async () => {
            await createSnapshot()
            await submitRelayEntry(walletRegistry)
          })

          after(async () => {
            await restoreSnapshot()
          })

          it("should return false", async () => {
            await expect(await walletRegistry.hasSeedTimedOut()).to.be.false
          })
        })

        context("with seed timeout period passed", async () => {
          before(async () => {
            await createSnapshot()

            await mineBlocksTo(
              requestNewWalletStartBlock + params.dkgSeedTimeout + 1
            )
          })

          after(async () => {
            await restoreSnapshot()
          })

          it("should return true", async () => {
            await expect(await walletRegistry.hasSeedTimedOut()).to.be.true
          })

          context("with relay entry submitted", async () => {
            before(async () => {
              await createSnapshot()
              await submitRelayEntry(walletRegistry)
            })

            after(async () => {
              await restoreSnapshot()
            })

            it("should return false", async () => {
              await expect(await walletRegistry.hasSeedTimedOut()).to.be.false
            })
          })
        })
      })
    })
  })

  describe("notifySeedTimeout", async () => {
    context("with initial contract state", async () => {
      it("should revert with 'DKG has not timed out' error", async () => {
        await expect(walletRegistry.notifySeedTimeout()).to.be.revertedWith(
          "Awaiting seed has not timed out"
        )
      })
    })

    context("with new wallet requested", async () => {
      let requestNewWalletStartBlock: number

      before(async () => {
        await createSnapshot()
        const tx = await walletRegistry
          .connect(walletOwner.wallet)
          .requestNewWallet()

        requestNewWalletStartBlock = tx.blockNumber
      })

      after(async () => {
        await restoreSnapshot()
      })

      context("with relay entry not submitted", async () => {
        context("with seed timeout period not passed", async () => {
          before(async () => {
            await createSnapshot()

            await mineBlocksTo(
              requestNewWalletStartBlock + params.dkgSeedTimeout - 1
            )
          })

          after(async () => {
            await restoreSnapshot()
          })

          it("should revert with 'Awaiting seed has not timed out' error", async () => {
            await expect(walletRegistry.notifySeedTimeout()).to.be.revertedWith(
              "Awaiting seed has not timed out"
            )
          })

          context("with relay entry submitted", async () => {
            before(async () => {
              await createSnapshot()
              await submitRelayEntry(walletRegistry)
            })

            after(async () => {
              await restoreSnapshot()
            })

            it("should revert with 'Awaiting seed has not timed out' error", async () => {
              await expect(
                walletRegistry.notifySeedTimeout()
              ).to.be.revertedWith("Awaiting seed has not timed out")
            })
          })
        })

        context("with seed timeout period passed", async () => {
          before(async () => {
            await createSnapshot()

            await mineBlocksTo(
              requestNewWalletStartBlock + params.dkgSeedTimeout
            )
          })

          after(async () => {
            await restoreSnapshot()
          })

          context("called by a third party", async () => {
            let tx: ContractTransaction
            let initThirdPartyBalance: BigNumber

            before(async () => {
              await createSnapshot()

              initThirdPartyBalance = await provider.getBalance(
                thirdParty.address
              )

              tx = await walletRegistry.connect(thirdParty).notifySeedTimeout()
            })

            after(async () => {
              await restoreSnapshot()
            })

            it("should emit DkgSeedTimedOut event", async () => {
              await expect(tx).to.emit(walletRegistry, "DkgSeedTimedOut")
            })

            it("should clean dkg data", async () => {
              await assertDkgResultCleanData(walletRegistry)
            })

            it("should unlock the sortition pool", async () => {
              await expect(await sortitionPool.isLocked()).to.be.false
            })

            it("should refund ETH", async () => {
              const postNotifyThirdPartyBalance = await provider.getBalance(
                thirdParty.address
              )
              const diff = postNotifyThirdPartyBalance.sub(
                initThirdPartyBalance
              )
              expect(diff).to.be.gt(0)
              expect(diff).to.be.lt(
                ethers.utils.parseUnits("30000", "gwei") // 0,00003 ETH
              )
            })
          })

          context("with relay entry submitted", async () => {
            before(async () => {
              await createSnapshot()
              await submitRelayEntry(walletRegistry)
            })

            after(async () => {
              await restoreSnapshot()
            })

            it("should revert with 'Awaiting seed has not timed out' error", async () => {
              await expect(
                walletRegistry.notifySeedTimeout()
              ).to.be.revertedWith("Awaiting seed has not timed out")
            })
          })
        })
      })
    })
  })

  describe("notifyDkgTimeout", async () => {
    context("with initial contract state", async () => {
      it("should revert with 'DKG has not timed out' error", async () => {
        await expect(walletRegistry.notifyDkgTimeout()).to.be.revertedWith(
          "DKG has not timed out"
        )
      })
    })

    context("with new wallet requested", async () => {
      let requestNewWalletStartBlock: number

      before(async () => {
        await createSnapshot()
        const tx = await walletRegistry
          .connect(walletOwner.wallet)
          .requestNewWallet()

        requestNewWalletStartBlock = tx.blockNumber
      })

      after(async () => {
        await restoreSnapshot()
      })

      context("with relay entry not submitted", async () => {
        context("with dkg timeout period passed", async () => {
          before(async () => {
            await createSnapshot()

            await mineBlocksTo(requestNewWalletStartBlock + dkgTimeout + 1)
          })

          after(async () => {
            await restoreSnapshot()
          })

          it("should revert with 'DKG has not timed out' error", async () => {
            await expect(walletRegistry.notifyDkgTimeout()).to.be.revertedWith(
              "DKG has not timed out"
            )
          })
        })

        context("with relay entry submitted", async () => {
          let startBlock: number

          before(async () => {
            await createSnapshot()
            ;({ startBlock } = await submitRelayEntry(walletRegistry))
          })

          after(async () => {
            await restoreSnapshot()
          })

          context("with dkg not timed out", async () => {
            context("with result submission period almost ended", async () => {
              before(async () => {
                await createSnapshot()

                await mineBlocksTo(startBlock + dkgTimeout - 1)
              })

              after(async () => {
                await restoreSnapshot()
              })

              it("should revert with 'DKG has not timed out' error", async () => {
                await expect(
                  walletRegistry.notifyDkgTimeout()
                ).to.be.revertedWith("DKG has not timed out")
              })
            })
          })

          context("with dkg timed out", async () => {
            before(async () => {
              await createSnapshot()

              await mineBlocksTo(startBlock + dkgTimeout)
            })

            after(async () => {
              await restoreSnapshot()
            })

            context("called by a third party", async () => {
              let tx: ContractTransaction
              let initThirdPartyBalance: BigNumber

              before(async () => {
                await createSnapshot()

                initThirdPartyBalance = await provider.getBalance(
                  thirdParty.address
                )
                tx = await walletRegistry.connect(thirdParty).notifyDkgTimeout()
              })

              after(async () => {
                await restoreSnapshot()
              })

              it("should emit DkgTimedOut event", async () => {
                await expect(tx).to.emit(walletRegistry, "DkgTimedOut")
              })

              it("should clean dkg data", async () => {
                await assertDkgResultCleanData(walletRegistry)
              })

              it("should unlock the sortition pool", async () => {
                await expect(await sortitionPool.isLocked()).to.be.false
              })

              it("should refund ETH", async () => {
                const postNotifyThirdPartyBalance = await provider.getBalance(
                  thirdParty.address
                )
                const diff = postNotifyThirdPartyBalance.sub(
                  initThirdPartyBalance
                )
                expect(diff).to.be.gt(0)
                expect(diff).to.be.lt(
                  ethers.utils.parseUnits("2000000", "gwei") // 0,002 ETH
                )
              })
            })
          })
        })
      })
    })
  })
})

async function assertDkgResultCleanData(walletRegistry: WalletRegistryStub) {
  const dkgData = await walletRegistry.getDkgData()

  expect(
    dkgData.parameters.resultChallengePeriodLength,
    "unexpected resultChallengePeriodLength"
  ).to.eq(params.dkgResultChallengePeriodLength)

  expect(
    dkgData.parameters.resultSubmissionTimeout,
    "unexpected resultSubmissionTimeout"
  ).to.eq(params.dkgResultSubmissionTimeout)

  expect(
    dkgData.parameters.submitterPrecedencePeriodLength,
    "unexpected submitterPrecedencePeriodLength"
  ).to.eq(params.dkgSubmitterPrecedencePeriodLength)

  expect(dkgData.startBlock, "unexpected startBlock").to.eq(0)

  expect(
    dkgData.resultSubmissionStartBlockOffset,
    "unexpected resultSubmissionStartBlockOffset"
  ).to.eq(0)

  expect(dkgData.submittedResultHash, "unexpected submittedResultHash").to.eq(
    ethers.constants.HashZero
  )

  expect(dkgData.submittedResultBlock, "unexpected submittedResultBlock").to.eq(
    0
  )
}

function mixOperators(operators: Operator[]): Operator[] {
  return operators
    .map((v) => ({ v, sort: Math.random() }))
    .sort((a, b) => a.sort - b.sort)
    .map(({ v }) => v)
}<|MERGE_RESOLUTION|>--- conflicted
+++ resolved
@@ -1550,7 +1550,6 @@
                   await expect(await sortitionPool.isLocked()).to.be.false
                 })
 
-<<<<<<< HEAD
                 it("should refund ETH to a submitter", async () => {
                   const postDkgApprovalSubmitterInitialBalance =
                     await provider.getBalance(await submitter.getAddress())
@@ -1561,14 +1560,15 @@
                   expect(diff).to.be.gt(0)
                   expect(diff).to.be.lt(
                     ethers.utils.parseUnits("1000000", "gwei") // 0,001 ETH
-=======
+                  )
+                })
+
                 // there are no misbehaving group members in the result,
                 // everyone should be eligible for rewards
                 it("should not mark properly behaving operators as ineligible for rewards", async () => {
                   await expect(tx).not.to.emit(
                     sortitionPool,
                     "IneligibleForRewards"
->>>>>>> 710aa9db
                   )
                 })
               })
@@ -1848,7 +1848,7 @@
               await createSnapshot()
 
               await mineBlocksTo(startBlock + dkgTimeout - 1)
-<<<<<<< HEAD
+
               ;({ dkgResult, submitter, submitterInitialBalance } =
                 await signAndSubmitCorrectDkgResult(
                   walletRegistry,
@@ -1857,17 +1857,6 @@
                   startBlock,
                   misbehavedIndices
                 ))
-=======
-
-              let submitter: SignerWithAddress
-              ;({ dkgResult, submitter } = await signAndSubmitCorrectDkgResult(
-                walletRegistry,
-                groupPublicKey,
-                dkgSeed,
-                startBlock,
-                misbehavedIndices
-              ))
->>>>>>> 710aa9db
 
               misbehavedIds = misbehavedIndices.map(
                 (i) => dkgResult.members[i - 1]
@@ -1996,76 +1985,6 @@
       })
     })
 
-<<<<<<< HEAD
-=======
-    // context(
-    //   "when the balance of DKG rewards pool is smaller than the DKG submission reward",
-    //   async () => {
-    //     let dkgRewardsPoolBalance: BigNumber
-    //     let tx: ContractTransaction
-    //     let initApproverBalance: BigNumber
-    //     let submitter: SignerWithAddress
-
-    //     before(async () => {
-    //       await createSnapshot()
-
-    //       dkgRewardsPoolBalance = await walletRegistry.dkgRewardsPool()
-
-    //       // Set the DKG result submission reward to twice the amount of test
-    //       // tokens in the DKG rewards pool
-    //       await walletRegistryGovernance.beginDkgResultSubmissionRewardUpdate(
-    //         dkgRewardsPoolBalance.mul(2)
-    //       )
-    //       await helpers.time.increaseTime(params.governanceDelay)
-    //       await walletRegistryGovernance.finalizeDkgResultSubmissionRewardUpdate()
-
-    //       const [genesisTx, genesisSeed] = await genesis(walletRegistry)
-    //       const startBlock: number = genesisTx.blockNumber
-    //       await mineBlocksTo(startBlock + dkgTimeout - 1)
-
-    //       let dkgResult: DkgResult
-    //       ;({ dkgResult, submitter } = await signAndSubmitCorrectDkgResult(
-    //         walletRegistry,
-    //         groupPublicKey,
-    //         genesisSeed,
-    //         startBlock,
-    //         noMisbehaved
-    //       ))
-
-    //       initApproverBalance = await testToken.balanceOf(
-    //         await submitter.getAddress()
-    //       )
-
-    //       await mineBlocks(params.dkgResultChallengePeriodLength)
-    //       tx = await walletRegistry
-    //         .connect(submitter)
-    //         .approveDkgResult(dkgResult)
-    //     })
-
-    //     after(async () => {
-    //       await restoreSnapshot()
-    //     })
-
-    //     it("should succeed", async () => {
-    //       await expect(tx)
-    //         .to.emit(walletRegistry, "GroupActivated")
-    //         .withArgs(0, groupPublicKey)
-    //     })
-
-    //     it("should pay the approver the whole DKG rewards pool balance", async () => {
-    //       expect(await walletRegistry.dkgRewardsPool()).to.be.equal(0)
-
-    //       const currentApproverBalance = await testToken.balanceOf(
-    //         await submitter.getAddress()
-    //       )
-    //       expect(currentApproverBalance.sub(initApproverBalance)).to.be.equal(
-    //         dkgRewardsPoolBalance
-    //       )
-    //     })
-    //   }
-    // )
-
->>>>>>> 710aa9db
     context("with wallet registered", async () => {
       const existingWalletPublicKey: string = ecdsaData.group1.publicKey
       let existingWalletID: string
