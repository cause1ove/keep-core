--- conflicted
+++ resolved
@@ -52,13 +52,8 @@
   const initialAuthorizationDecreaseDelay = 5184000 // 60 days
   const initialMaliciousDkgResultSlashingAmount = to1e18(50000)
   const initialMaliciousDkgResultNotificationRewardMultiplier = 100
-<<<<<<< HEAD
   const initialDkgResultSubmissionGas = 275000
-  const initialDkgApprovalGasOffset = 65000
-=======
-  const initialDkgResultSubmissionGas = 300000
   const initialDkgResultApprovalGasOffset = 65000
->>>>>>> d5aefe19
   const initialSortitionPoolRewardsBanDuration = 1209600 // 14 days
 
   before("load test fixture", async () => {
