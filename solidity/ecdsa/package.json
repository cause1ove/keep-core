{
  "name": "@keep-network/ecdsa",
  "version": "2.0.0-dev",
  "description": "Keep ECDSA Wallet",
  "license": "MIT",
  "files": [
    "artifacts/",
    "build/contracts/",
    "contracts/",
    "!contracts/hardhat-dependency-compiler",
    "!**/test/",
    "deploy/",
    "export/",
    "export.json"
  ],
  "scripts": {
    "format": "npm run lint",
    "format:fix": "npm run lint:fix",
    "lint": "npm run lint:eslint && npm run lint:sol && npm run lint:config",
    "lint:fix": "npm run lint:fix:eslint && npm run lint:fix:sol && npm run lint:config:fix",
    "lint:eslint": "eslint .",
    "lint:fix:eslint": "eslint . --fix",
    "lint:sol": "solhint 'contracts/**/*.sol' && prettier --check '**/*.sol'",
    "lint:fix:sol": "solhint 'contracts/**/*.sol' --fix && prettier --write '**/*.sol'",
    "lint:config": "prettier --check '**/*.@(json|yaml)'",
    "lint:config:fix": "prettier --write '**/*.@(json|yaml)'",
    "clean": "hardhat clean",
    "build": "hardhat compile",
    "test": "hardhat test --deploy-fixture",
    "deploy": "hardhat deploy --export export.json",
    "prepack": "tsc -p tsconfig.export.json && hardhat export-artifacts export/artifacts"
  },
  "devDependencies": {
    "@defi-wonderland/smock": "^2.0.7",
    "@keep-network/hardhat-helpers": "^0.4.1-pre.2",
    "@keep-network/hardhat-local-networks-config": "^0.1.0-pre.4",
    "@nomiclabs/hardhat-ethers": "npm:hardhat-deploy-ethers",
    "@nomiclabs/hardhat-waffle": "^2.0.2",
    "@tenderly/hardhat-tenderly": "^1.0.13",
    "@thesis-co/eslint-config": "github:thesis/eslint-config",
    "@typechain/ethers-v5": "^8.0.5",
    "@typechain/hardhat": "^4.0.0",
    "@types/chai": "^4.3.0",
    "@types/mocha": "^9.1.0",
    "@types/node": "^17.0.10",
    "chai": "^4.3.4",
    "eslint": "^7.32.0",
    "ethereum-waffle": "^3.4.0",
    "ethers": "^5.5.3",
    "hardhat": "^2.8.3",
    "hardhat-contract-sizer": "^2.3.0",
    "hardhat-dependency-compiler": "^1.1.2",
    "hardhat-deploy": "^0.9.27",
    "hardhat-gas-reporter": "^1.0.6",
    "prettier": "^2.5.1",
    "prettier-plugin-sh": "^0.8.1",
    "prettier-plugin-solidity": "^1.0.0-beta.19",
    "solhint": "^3.3.6",
    "solhint-config-keep": "github:keep-network/solhint-config-keep",
    "ts-node": "^10.4.0",
    "typechain": "^6.1.0",
    "typescript": "^4.5.4"
  },
  "dependencies": {
<<<<<<< HEAD
    "@keep-network/random-beacon": "../random-beacon",
    "@keep-network/sortition-pools": "^2.0.0-pre.6",
=======
    "@keep-network/random-beacon": "development",
    "@keep-network/sortition-pools": "^2.0.0-dev.0",
>>>>>>> d3227aa5
    "@openzeppelin/contracts": "^4.4.1",
    "@threshold-network/solidity-contracts": ">1.1.0-dev <1.1.0-ropsten"
  },
  "engines": {
    "node": ">= 14.0.0"
  }
}<|MERGE_RESOLUTION|>--- conflicted
+++ resolved
@@ -62,13 +62,8 @@
     "typescript": "^4.5.4"
   },
   "dependencies": {
-<<<<<<< HEAD
-    "@keep-network/random-beacon": "../random-beacon",
+    "@keep-network/random-beacon": "development",
     "@keep-network/sortition-pools": "^2.0.0-pre.6",
-=======
-    "@keep-network/random-beacon": "development",
-    "@keep-network/sortition-pools": "^2.0.0-dev.0",
->>>>>>> d3227aa5
     "@openzeppelin/contracts": "^4.4.1",
     "@threshold-network/solidity-contracts": ">1.1.0-dev <1.1.0-ropsten"
   },
