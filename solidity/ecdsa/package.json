--- conflicted
+++ resolved
@@ -67,12 +67,8 @@
     "typescript": "^4.5.4"
   },
   "dependencies": {
-<<<<<<< HEAD
+    "@keep-network/hardhat-helpers": "^0.6.0-pre.15",
     "@keep-network/random-beacon": "dapp-development-goerli",
-=======
-    "@keep-network/hardhat-helpers": "^0.6.0-pre.15",
-    "@keep-network/random-beacon": "development",
->>>>>>> 896a961f
     "@keep-network/sortition-pools": "^2.0.0-pre.13",
     "@openzeppelin/contracts": "^4.6.0",
     "@openzeppelin/contracts-upgradeable": "^4.6.0",
