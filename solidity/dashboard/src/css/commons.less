--- conflicted
+++ resolved
@@ -316,7 +316,6 @@
   }
 }
 
-<<<<<<< HEAD
 svg.reward-icon {
   &.brand-violet {
     path {
@@ -325,10 +324,7 @@
   }
 }
 
-svg.time-icon, svg.success-icon, svg.keep-outline, svg.tbtc-icon {
-=======
 svg.time-icon, svg.success-icon, svg.keep-outline, svg.tbtc-icon, svg.reward-icon {
->>>>>>> b3c24a77
   &--black {
     path {
       fill: @color-black;
