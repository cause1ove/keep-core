.dot(@size, @color) {
  width: @size;
  height: @size;
  background: @color;
  border-radius: 50%;
}

.set-grant-icon-colors(@color) {
  path {
    stroke: @color;
    fill: none;
    &:last-of-type {
      stroke: none;
      fill: @color;
    }
  }
}

.box-shadow {
    .box-shadow(0px, 4px, 4px,rgba(196, 196, 196, 0.3));
}

.tile {
    background: @white;
    padding: 2rem;
    margin-bottom: 1.2rem;
    .box-shadow(0px, 4px, 4px,rgba(196, 196, 196, 0.3));
}

//background colors
each(@bg-colors, {
  .bg-@{key} {
    background-color: @value;
  }
});

//margins
each(@directions-shortcuts, .(@v, @k) {
  .m@{k} {
    &-a{
      @cssProperty: ~'margin-@{v}';
      @{cssProperty}: auto;
    }
    each(@margin-and-padding-values, {
      &-@{value} {
        @cssProperty: ~'margin-@{v}';
        @{cssProperty}: ~'@{value}rem';
      }
    });
  }
});

// padding
each(@directions-shortcuts, .(@v, @k) {
  .p@{k} {
    &-a{
      @cssProperty: ~'padding-@{v}';
      @{cssProperty}: auto;
    }
    each(@margin-and-padding-values, {
      &-@{value} {
        @cssProperty: ~'padding-@{v}';
        @{cssProperty}: ~'@{value}rem';
      }
    });
  }
});

hr {
  margin-top: 1.25rem;
  margin-bottom: 1.25rem;
  border: 0;
  border-top: 1px solid @color-grey-20 ;  
}

.flex {
  display: flex;
  &-1 {
    flex: 1;
  }

  &-2 {
    flex: 2;
  }

  &-3{
    flex: 3;
  }

  &.full-center {
    justify-content: center;
    align-items: center;
  }

  &.column {
    flex-direction: column;
  }

  &.row {
    flex-direction: row;
  }

  &.row, &.column {
    &.space-between {
      justify-content: space-between;
    }

    &.space-evenly {
      justify-content: space-evenly;
    }

    &.center {
      align-items: center;
    }
  }
  
  &.wrap {
    flex-wrap: wrap;
  }

  &-gap {
    @gap: 1rem;
    display: inline-flex;
    flex-wrap: wrap;
    margin: calc(-1 * @gap) 0 0 calc(-1 * @gap);
    width: calc(100% + @gap);

    > * {
      margin: @gap 0 0 @gap;
    }
  }
}

.self {
    &-start {
      align-self: flex-start;
    }

    &-end {
      align-self: flex-end;
    }

    &-center {
      align-self: center;
    }
}

.balance {
  margin: 0;
  margin-bottom: 1rem;
  color: @primary-color;
  letter-spacing: -1px;
  line-height: 52px;
}

.dot {
  width: 10px;
  height: 10px;
  border-radius: 50%;
  margin-right: .5rem;

  &.grey {
    background: @color-grey-30;
  }

  &.black {
    background: @color-black;
  }

  &.brown {
    background: @pending-color;
  }
}

svg.keep-outline { 
  &.grey-40 {
    * {
      fill: @color-grey-40
    }
  }
}

ul.line-separator { 
  li {
    border-bottom: 1px solid @color-grey-20;
    padding-bottom: 1rem;
    margin-top: 1rem;

    &:first-of-type {
      margin-top: 0;
    }
    
    &:last-of-type {
      border-bottom: none;
    }
  }
}

svg.arrow-right {
  &.lg {
    width: 26px;
    height: 20px;
  }
  &.black {
    path {
      fill: @color-black;
      stroke: @color-black;
    }
  }
}

svg.eth-icon {
  &.grey-60 {
    .color {
      fill: @color-grey-60;
      opacity: 1;
    }
  }
  &.primary {
    .color {
      fill: @primary-color;
    }
  }
}

.text-fade-out {
  background-image: linear-gradient(90deg, @color-black, rgba(255, 255, 255, 0) 100%);
  background-clip: text;
  -webkit-text-fill-color: transparent;
}

.cursor-pointer {
  cursor: pointer;
}

.overflow {
  &-x {
    &-scroll {
      overflow-x: scroll;
    }
  }
}

ul {
  &.list__colored-bullets--grey-60 {
    list-style: none;

    li {
      padding-left: 1em;
      text-indent: -1em;
    }

    li::before {
      content: "\2022";
      color: @color-grey-60;
      padding-right: 1rem;
    }
  }
}

<<<<<<< HEAD
svg.success-icon {
  &.green {
    path { 
      fill: @success-color;
    }
  }
}

svg.wallet-icon {
  &.grey-50 {
    path {
      fill: @color-grey-50;
=======
hr {
  margin: 0;
}

svg.time-icon, svg.success-icon, svg.keep-outline, svg.tbtc-icon {
  &--black {
    path {
      fill: @color-black;
    }
  }

  &--grey-30 {
    path {
      fill: @color-grey-30;
    }
  }

  &--grey-40 {
    path {
      fill: @color-grey-40;
    }
  }

  &--mint-100 {
    path {
      fill: @color-mint-100;
    }
  }

  &--mint-80 {
    path {
      fill: @color-mint-80;
>>>>>>> 00032ab3
    }
  }
}<|MERGE_RESOLUTION|>--- conflicted
+++ resolved
@@ -258,7 +258,10 @@
   }
 }
 
-<<<<<<< HEAD
+hr {
+  margin: 0;
+}
+
 svg.success-icon {
   &.green {
     path { 
@@ -271,9 +274,8 @@
   &.grey-50 {
     path {
       fill: @color-grey-50;
-=======
-hr {
-  margin: 0;
+    }
+  }
 }
 
 svg.time-icon, svg.success-icon, svg.keep-outline, svg.tbtc-icon {
@@ -304,7 +306,6 @@
   &--mint-80 {
     path {
       fill: @color-mint-80;
->>>>>>> 00032ab3
     }
   }
 }