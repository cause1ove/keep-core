import { combineReducers } from "redux"
import messages from "./messages"
import copyStake from "./copy-stake"
import keepTokenBalance from "./keep-balance"
import staking from "./staking"
import tokenGrants from "./token-grant"
import rewards from "./rewards"
import liquidityRewards from "./liquidity-rewards"
import notificationsData from "./notifications-data"

const app = (state = { isReady: true }, action) => {
  switch (action.type) {
    case "app/reinitialization":
      return { ...state, isReady: false }

    default:
      return state
  }
}

const reducers = combineReducers({
  messages,
  copyStake,
  keepTokenBalance,
  staking,
  tokenGrants,
  rewards,
  liquidityRewards,
<<<<<<< HEAD
  app,
=======
  notificationsData,
>>>>>>> 55f542e2
})

const rootReducer = (state, action) => {
  if (action.type === "app/reset_store") {
    state = undefined
  }

  return reducers(state, action)
}

export default rootReducer<|MERGE_RESOLUTION|>--- conflicted
+++ resolved
@@ -26,11 +26,8 @@
   tokenGrants,
   rewards,
   liquidityRewards,
-<<<<<<< HEAD
   app,
-=======
   notificationsData,
->>>>>>> 55f542e2
 })
 
 const rootReducer = (state, action) => {
