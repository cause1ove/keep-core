<<<<<<< HEAD
import React from 'react'
import { displayAmount, formatDate } from '../utils/general.utils'
import AddressShortcut from './AddressShortcut'
import UndelegateStakeButton from './UndelegateStakeButton'
import StatusBadge, { BADGE_STATUS } from './StatusBadge'
import { PENDING_STATUS, COMPLETE_STATUS } from '../constants/constants'
import { DataTable, Column } from './DataTable'
import Tile from './Tile'
=======
import React from "react"
import { displayAmount, formatDate } from "../utils/general.utils"
import AddressShortcut from "./AddressShortcut"
import UndelegateStakeButton from "./UndelegateStakeButton"
import StatusBadge, { BADGE_STATUS } from "./StatusBadge"
import { PENDING_STATUS, COMPLETE_STATUS } from "../constants/constants"
import { DataTable, Column } from "./DataTable"
>>>>>>> 3b0d2e41

const DelegatedTokensTable = ({
  delegatedTokens,
  cancelStakeSuccessCallback,
}) => {
  return (
    <Tile className="tile">
      <h3 className="text-grey-60">Delegations</h3>
      <DataTable data={delegatedTokens} itemFieldId="operatorAddress">
        <Column
          header="amount"
          field="amount"
          renderContent={({ amount }) => `${displayAmount(amount)} KEEP`}
        />
        <Column
          header="status"
          field="delegationStatus"
          renderContent={(delegation) => {
            const delegationStatus = delegation.isInInitializationPeriod
              ? PENDING_STATUS
              : COMPLETE_STATUS
            const statusBadgeText =
              delegationStatus === PENDING_STATUS
                ? `${delegationStatus.toLowerCase()}, ${delegation.initializationOverAt.fromNow(
                    true
                  )}`
                : formatDate(delegation.initializationOverAt)

            return (
              <StatusBadge
                status={BADGE_STATUS[delegationStatus]}
                className="self-start"
                text={statusBadgeText}
                onlyIcon={delegationStatus === COMPLETE_STATUS}
              />
            )
          }}
        />
        <Column
          header="beneficiary"
          field="beneficiary"
          renderContent={({ beneficiary }) => (
            <AddressShortcut address={beneficiary} />
          )}
        />
        <Column
          header="operator"
          field="operatorAddress"
          renderContent={({ operatorAddress }) => (
            <AddressShortcut address={operatorAddress} />
          )}
        />
        <Column
          header="authorizer"
          field="authorizerAddress"
          renderContent={({ authorizerAddress }) => (
            <AddressShortcut address={authorizerAddress} />
          )}
        />
        <Column
          header=""
          field=""
          renderContent={(delegation) => (
            <UndelegateStakeButton
              isInInitializationPeriod={delegation.isInInitializationPeriod}
              isFromGrant={delegation.isFromGrant}
              btnClassName="btn btn-sm btn-secondary"
              operator={delegation.operatorAddress}
              successCallback={
                delegation.isInInitializationPeriod
                  ? cancelStakeSuccessCallback
                  : () => {}
              }
            />
          )}
        />
      </DataTable>
    </Tile>
  )
}

export default DelegatedTokensTable<|MERGE_RESOLUTION|>--- conflicted
+++ resolved
@@ -1,13 +1,3 @@
-<<<<<<< HEAD
-import React from 'react'
-import { displayAmount, formatDate } from '../utils/general.utils'
-import AddressShortcut from './AddressShortcut'
-import UndelegateStakeButton from './UndelegateStakeButton'
-import StatusBadge, { BADGE_STATUS } from './StatusBadge'
-import { PENDING_STATUS, COMPLETE_STATUS } from '../constants/constants'
-import { DataTable, Column } from './DataTable'
-import Tile from './Tile'
-=======
 import React from "react"
 import { displayAmount, formatDate } from "../utils/general.utils"
 import AddressShortcut from "./AddressShortcut"
@@ -15,7 +5,7 @@
 import StatusBadge, { BADGE_STATUS } from "./StatusBadge"
 import { PENDING_STATUS, COMPLETE_STATUS } from "../constants/constants"
 import { DataTable, Column } from "./DataTable"
->>>>>>> 3b0d2e41
+import Tile from "./Tile"
 
 const DelegatedTokensTable = ({
   delegatedTokens,
