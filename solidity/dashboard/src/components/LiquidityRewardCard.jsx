--- conflicted
+++ resolved
@@ -79,13 +79,11 @@
           to your share of the total pool.
         </Tooltip>
       </h4>
-<<<<<<< HEAD
-      <div className={"liquidity__info text-grey-60 mt-2 mb-2"}>
-=======
       <div
-        className={`liquidity__info${gt(lpBalance, 0) ? "" : "--locked"} mt-2`}
+        className={`liquidity__info${
+          gt(lpBalance, 0) ? "" : "--locked"
+        } mt-2 mb-2`}
       >
->>>>>>> 95e905b8
         <div className={"liquidity__info-tile bg-mint-10"}>
           <Tooltip
             simple
