import React, { useRef, useState, useEffect } from "react"
import { shortenAddress } from "../utils/general.utils"

const AddressShortcut = ({ address, classNames }) => {
  const addressElement = useRef(null)
  const [copyStatus, setCopyStatus] = useState("Copy to clipboard")

  useEffect(() => {
    const { current } = { ...addressElement }
    const copyEventListener = (event) => {
      event.preventDefault()
      if (event.clipboardData) {
        event.clipboardData.setData("text/plain", address)
      } else if (window.clipboardData) {
        window.clipboardData.setData("Text", address)
      } else {
        setCopyStatus(`Cannot copy value: ${address}!`)
      }
    }
    if (current !== null) {
      current.addEventListener("copy", copyEventListener)
      return () => {
        current.removeEventListener("copy", copyEventListener)
      }
    }
  })

  const copyToClipboard = () => {
    try {
      if (document.selection) {
        const range = document.body.createTextRange()
        range.moveToElementText(addressElement.current)
        range.select().createTextRange()
      } else if (window.getSelection) {
        const range = document.createRange()
        range.selectNode(addressElement.current)
        window.getSelection().addRange(range)
      }
      document.execCommand("copy")
      setCopyStatus("Copied!")
    } catch (error) {
      setCopyStatus(`Cannot copy value: ${address}!`)
    }
  }

  return (
    <span
      onClick={copyToClipboard}
<<<<<<< HEAD
      onMouseOut={() => setCopyStatus('Copy to clipboard')}
      className={`address-shortcut tooltip address ${classNames}`}
    >
      <span className="tooltip-text address bottom">
        {copyStatus}
      </span>
      <span
        className="full-address"
        ref={addressElement}
      >
=======
      onMouseOut={() => setCopyStatus("Copy to clipboard")}
      className={`address-shortcut tooltip ${classNames}`}
    >
      <span className="tooltip-text bottom">{copyStatus}</span>
      <span className="full-address" ref={addressElement}>
>>>>>>> 2d1e1ed9
        {address}
      </span>
      {shortenAddress(address)}
    </span>
  )
}

export default React.memo(AddressShortcut)<|MERGE_RESOLUTION|>--- conflicted
+++ resolved
@@ -46,24 +46,11 @@
   return (
     <span
       onClick={copyToClipboard}
-<<<<<<< HEAD
-      onMouseOut={() => setCopyStatus('Copy to clipboard')}
+      onMouseOut={() => setCopyStatus("Copy to clipboard")}
       className={`address-shortcut tooltip address ${classNames}`}
     >
-      <span className="tooltip-text address bottom">
-        {copyStatus}
-      </span>
-      <span
-        className="full-address"
-        ref={addressElement}
-      >
-=======
-      onMouseOut={() => setCopyStatus("Copy to clipboard")}
-      className={`address-shortcut tooltip ${classNames}`}
-    >
-      <span className="tooltip-text bottom">{copyStatus}</span>
+      <span className="tooltip-text address bottom">{copyStatus}</span>
       <span className="full-address" ref={addressElement}>
->>>>>>> 2d1e1ed9
         {address}
       </span>
       {shortenAddress(address)}
