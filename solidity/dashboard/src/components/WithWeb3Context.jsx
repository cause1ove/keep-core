--- conflicted
+++ resolved
@@ -1,8 +1,4 @@
-<<<<<<< HEAD
 import React, { useContext } from 'react'
-=======
-import React from "react"
->>>>>>> 1d937775
 
 export const Web3Context = React.createContext({
   web3: null,
