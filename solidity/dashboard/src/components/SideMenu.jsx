--- conflicted
+++ resolved
@@ -7,6 +7,7 @@
 import ResourcesPage from "../pages/ResourcesPage"
 import OverviewPage from "../pages/OverviewPage"
 import TokenGrantsPage from "../pages/grants"
+import RewardsPage from "../pages/rewards"
 import * as Icons from "./Icons"
 import Divider from "./Divider"
 import { isEmptyArray } from "../utils/array.utils"
@@ -42,16 +43,7 @@
         <NavLinkSection
           label="earn"
           icon={<Icons.FeesVector />}
-          subroutes={[
-<<<<<<< HEAD
-            { label: "Earnings", path: "/earnings", exact: false },
-            { label: "Reweards", path: "/rewards", exact: false },
-=======
-            EarningsPage.route,
-            // TODO uncomment when `Rewards` page will be implemented
-            // { title: "Rewards", path: "/rewards", exact: false },
->>>>>>> 905e2592
-          ]}
+          subroutes={[EarningsPage.route, RewardsPage.route]}
         />
         <NavLinkSection
           label="help"
