<<<<<<< HEAD
import React from 'react'
import { Route, Switch, Redirect } from 'react-router-dom'
import { withContractsDataContext } from './ContractsDataContextProvider'
import Loadable from './Loadable'
import { NotFound404 } from './NotFound404'
import withWeb3Context from './WithWeb3Context'
import TokensPage from '../pages/TokensPage'
import OperatorPage from '../pages/OperatorPage'
import AuthorizerPage from '../pages/AuthorizerPage'
import RewardsPage from '../pages/RewardsPage'
import CreateTokenGrantPage from '../pages/CreateTokenGrantPage'
import ChooseWallet from './ChooseWallet'

class Routing extends React.Component {
  renderContent() {
    const { isKeepTokenContractDeployer, contractsDataIsFetching, web3: { error, provider } } = this.props

    if (!provider) {
      return <ChooseWallet />
    }
=======
import React from "react"
import { Route, Switch, Redirect } from "react-router-dom"
import { withContractsDataContext } from "./ContractsDataContextProvider"
import Loadable from "./Loadable"
import { NotFound404 } from "./NotFound404"
import { withOnlyLoggedUser } from "./WithOnlyLoggedUserHoc"
import withWeb3Context from "./WithWeb3Context"
import TokensPage from "../pages/TokensPage"
import OperatorPage from "../pages/OperatorPage"
import AuthorizerPage from "../pages/AuthorizerPage"
import RewardsPage from "../pages/RewardsPage"
import CreateTokenGrantPage from "../pages/CreateTokenGrantPage"

class Routing extends React.Component {
  renderContent() {
    const {
      isKeepTokenContractDeployer,
      contractsDataIsFetching,
      web3: { error },
    } = this.props
>>>>>>> 1d937775

    if (error) {
      return null
    }

    return contractsDataIsFetching ? (
      <Loadable />
    ) : (
      <Switch>
        <Route exact path="/tokens" component={TokensPage} />
        <Route exact path="/operations" component={OperatorPage} />
        <Route exact path="/rewards" component={RewardsPage} />
        <Route exact path="/authorizer" component={AuthorizerPage} />
        {isKeepTokenContractDeployer && (
          <Route
            exact
            path="/create-token-grants"
            component={CreateTokenGrantPage}
          />
        )}
        <Route exact path="/">
          <Redirect to="/tokens" />
        </Route>
        <Route path="*">
          <NotFound404 />
        </Route>
      </Switch>
    )
  }

  render() {
    return <>{this.renderContent()}</>
  }
}

<<<<<<< HEAD
export default withWeb3Context(withContractsDataContext(Routing))
=======
export default withWeb3Context(
  withContractsDataContext(withOnlyLoggedUser(Routing))
)
>>>>>>> 1d937775
<|MERGE_RESOLUTION|>--- conflicted
+++ resolved
@@ -1,4 +1,3 @@
-<<<<<<< HEAD
 import React from 'react'
 import { Route, Switch, Redirect } from 'react-router-dom'
 import { withContractsDataContext } from './ContractsDataContextProvider'
@@ -19,28 +18,6 @@
     if (!provider) {
       return <ChooseWallet />
     }
-=======
-import React from "react"
-import { Route, Switch, Redirect } from "react-router-dom"
-import { withContractsDataContext } from "./ContractsDataContextProvider"
-import Loadable from "./Loadable"
-import { NotFound404 } from "./NotFound404"
-import { withOnlyLoggedUser } from "./WithOnlyLoggedUserHoc"
-import withWeb3Context from "./WithWeb3Context"
-import TokensPage from "../pages/TokensPage"
-import OperatorPage from "../pages/OperatorPage"
-import AuthorizerPage from "../pages/AuthorizerPage"
-import RewardsPage from "../pages/RewardsPage"
-import CreateTokenGrantPage from "../pages/CreateTokenGrantPage"
-
-class Routing extends React.Component {
-  renderContent() {
-    const {
-      isKeepTokenContractDeployer,
-      contractsDataIsFetching,
-      web3: { error },
-    } = this.props
->>>>>>> 1d937775
 
     if (error) {
       return null
@@ -76,10 +53,4 @@
   }
 }
 
-<<<<<<< HEAD
-export default withWeb3Context(withContractsDataContext(Routing))
-=======
-export default withWeb3Context(
-  withContractsDataContext(withOnlyLoggedUser(Routing))
-)
->>>>>>> 1d937775
+export default withWeb3Context(withContractsDataContext(Routing))