--- conflicted
+++ resolved
@@ -1,4 +1,3 @@
-<<<<<<< HEAD
 import {
   takeLatest,
   takeEvery,
@@ -7,26 +6,19 @@
   put,
   select,
 } from "redux-saga/effects"
-import { getContractsContext, submitButtonHelper, logError } from "./utils"
-=======
-import { takeLatest, takeEvery, fork, call, put } from "redux-saga/effects"
 import { submitButtonHelper, logError, getLPRewardsWrapper } from "./utils"
->>>>>>> 3315a8d4
 import { sendTransaction } from "./web3"
 import { LiquidityRewardsFactory } from "../services/liquidity-rewards"
 import { gt, percentageOf, eq } from "../utils/arithmetics.utils"
 import { LIQUIDITY_REWARD_PAIRS } from "../constants/constants"
-<<<<<<< HEAD
+import { getWsUrl } from "../connectors/utils"
+import { initializeWeb3, createLPRewardsContract } from "../contracts"
+/** @typedef { import("../services/liquidity-rewards").LiquidityRewards} LiquidityRewards */
 import BigNumber from "bignumber.js"
 import { showMessage } from "../actions/messages"
 import { messageType } from "../components/Message"
 import React from "react"
 import ViewYourLiquidityBalance from "../components/ViewYourLiquidityBalance"
-=======
-import { getWsUrl } from "../connectors/utils"
-import { initializeWeb3, createLPRewardsContract } from "../contracts"
-/** @typedef { import("../services/liquidity-rewards").LiquidityRewards} LiquidityRewards */
->>>>>>> 3315a8d4
 
 function* fetchAllLiquidtyRewardsData(action) {
   const { address } = action.payload
@@ -119,13 +111,13 @@
 }
 
 function* processLiquidityRewardEarnedNotification(action) {
-  const contracts = yield getContractsContext()
   const displayMessage = action.payload.displayMessage
 
   const liquidityRewardPairName = action.payload.liquidityRewardPairName
   const liquidityRewardPair = LIQUIDITY_REWARD_PAIRS[liquidityRewardPairName]
 
-  const LPRewardsContract = contracts[liquidityRewardPair.contractName]
+  /** @type LiquidityRewards */
+  const LiquidityRewards = yield getLPRewardsWrapper(liquidityRewardPair)
   const { liquidityRewards } = yield select()
   const lastNotificationRewardAmount = new BigNumber(
     liquidityRewards[
@@ -133,9 +125,8 @@
     ].liquidityRewardsEarnedNotification.lastNotificationRewardAmount
   )
   const currentReward = yield call(
-    fetchRewardBalance,
+    [LiquidityRewards, LiquidityRewards.rewardBalance],
     action.payload.address,
-    LPRewardsContract
   )
   // show the notification if the rewardBalance from LPRewardsContract is greater
   // than the reward amount that was last time the notification was displayed
