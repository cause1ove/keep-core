import KeepToken from '@keep-network/keep-core/artifacts/KeepToken.json'
import TokenStaking from '@keep-network/keep-core/artifacts/TokenStaking.json'
import TokenGrant from '@keep-network/keep-core/artifacts/TokenGrant.json'
import KeepRandomBeaconOperator from '@keep-network/keep-core/artifacts/KeepRandomBeaconOperator.json'
import KeepRegistry from '@keep-network/keep-core/artifacts/KeepRegistry.json'
import GuaranteedMinimumStakingPolicy from '@keep-network/keep-core/artifacts/GuaranteedMinimumStakingPolicy.json'
import PermissiveStakingPolicy from '@keep-network/keep-core/artifacts/PermissiveStakingPolicy.json'
import KeepRandomBeaconOperatorStatistics from '@keep-network/keep-core/artifacts/KeepRandomBeaconOperatorStatistics.json'
import {
  KEEP_TOKEN_CONTRACT_NAME,
  TOKEN_STAKING_CONTRACT_NAME,
  TOKEN_GRANT_CONTRACT_NAME,
  OPERATOR_CONTRACT_NAME,
  REGISTRY_CONTRACT_NAME,
  KEEP_OPERATOR_STATISTICS_CONTRACT_NAME,
} from './constants/constants'

export const CONTRACT_DEPLOY_BLOCK_NUMBER = {
  [KEEP_TOKEN_CONTRACT_NAME]: 0,
  [TOKEN_GRANT_CONTRACT_NAME]: 0,
  [OPERATOR_CONTRACT_NAME]: 0,
  [TOKEN_STAKING_CONTRACT_NAME]: 0,
  [REGISTRY_CONTRACT_NAME]: 0,
  [KEEP_OPERATOR_STATISTICS_CONTRACT_NAME]: 0,
}

export async function getKeepToken(web3) {
  return getContract(web3, KeepToken, KEEP_TOKEN_CONTRACT_NAME)
}

export async function getTokenStaking(web3) {
  return getContract(web3, TokenStaking, TOKEN_STAKING_CONTRACT_NAME)
}

export async function getTokenGrant(web3) {
  return getContract(web3, TokenGrant, TOKEN_GRANT_CONTRACT_NAME)
}

export async function getKeepRandomBeaconOperator(web3) {
  return getContract(web3, KeepRandomBeaconOperator, OPERATOR_CONTRACT_NAME)
}

export async function getRegistry(web3) {
  return getContract(web3, KeepRegistry, REGISTRY_CONTRACT_NAME)
}

export async function getKeepRandomBeaconOperatorStatistics(web3) {
  return getContract(web3, KeepRandomBeaconOperatorStatistics, KEEP_OPERATOR_STATISTICS_CONTRACT_NAME)
}

export async function getKeepTokenContractDeployerAddress(web3) {
  const deployTransactionHash = getTransactionHashOfContractDeploy(KeepToken)
  const transaction = await web3.eth.getTransaction(deployTransactionHash)

  return transaction.from
}

async function contractDeployedAtBlock(web3, contract) {
  const deployTransactionHash = getTransactionHashOfContractDeploy(contract)
  const transaction = await web3.eth.getTransaction(deployTransactionHash)

  return transaction.blockNumber.toString()
}

export async function getContracts(web3) {
  const contracts = await Promise.all([
    getKeepToken(web3),
    getTokenGrant(web3),
    getTokenStaking(web3),
    getKeepRandomBeaconOperator(web3),
    getRegistry(web3),
    getKeepRandomBeaconOperatorStatistics(web3),
  ])

  return {
    token: contracts[0],
    grantContract: contracts[1],
    stakingContract: contracts[2],
    keepRandomBeaconOperatorContract: contracts[3],
    registryContract: contracts[4],
    keepRandomBeaconOperatorStatistics: contracts[5]
  }
}

async function getContract(web3, contract, contractName) {
  const address = getContractAddress(contract)
  const code = await web3.eth.getCode(address)

  checkCodeIsValid(code)
  CONTRACT_DEPLOY_BLOCK_NUMBER[contractName] = await contractDeployedAtBlock(web3, contract)
  return new web3.eth.Contract(contract.abi, address)
}

function checkCodeIsValid(code) {
  if (!code || code === '0x0' || code === '0x') throw Error('No contract at address')
}

function getTransactionHashOfContractDeploy({ networks }) {
  return networks[Object.keys(networks)[0]].transactionHash
}

function getContractAddress({ networks }) {
  return networks[Object.keys(networks)[0]].address
};

<<<<<<< HEAD
// The artifacts from @keep-network/keep-core for a given build only support a single network id
export function getFirstNetworkIdFromArtifact() {
  return Object.keys(KeepToken.networks)[0];
}
=======
export function getPermissiveStakingPolicyContractAddress() {
  return getContractAddress(PermissiveStakingPolicy)
}

export function getGuaranteedMinimumStakingPolicyContractAddress() {
  return getContractAddress(GuaranteedMinimumStakingPolicy)
}
>>>>>>> 1d937775
<|MERGE_RESOLUTION|>--- conflicted
+++ resolved
@@ -103,17 +103,15 @@
   return networks[Object.keys(networks)[0]].address
 };
 
-<<<<<<< HEAD
 // The artifacts from @keep-network/keep-core for a given build only support a single network id
 export function getFirstNetworkIdFromArtifact() {
   return Object.keys(KeepToken.networks)[0];
 }
-=======
+
 export function getPermissiveStakingPolicyContractAddress() {
   return getContractAddress(PermissiveStakingPolicy)
 }
 
 export function getGuaranteedMinimumStakingPolicyContractAddress() {
   return getContractAddress(GuaranteedMinimumStakingPolicy)
-}
->>>>>>> 1d937775
+}