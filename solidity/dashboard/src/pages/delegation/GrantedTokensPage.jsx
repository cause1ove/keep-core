import React, { useEffect, useCallback, useMemo } from "react"
import { useLocation } from "react-router-dom"
import { useSelector } from "react-redux"
import EmptyStateComponent from "./EmptyStatePage"
import DelegateStakeForm from "../../components/DelegateStakeForm"
import {
  TokenGrantDetails,
  TokenGrantStakedDetails,
  TokenGrantUnlockingdDetails,
  TokenGrantWithdrawnTokensDetails,
} from "../../components/TokenGrantOverview"
import { DelegationPageWrapper } from "./index"
import DelegationOverview from "../../components/DelegationOverview"
import ResourceTooltip from "../../components/ResourceTooltip"
import { useState } from "react"
import { isEmptyArray } from "../../utils/array.utils"
import { isEmptyObj } from "../../utils/general.utils"
import { add } from "../../utils/arithmetics.utils"
import { usePrevious } from "../../hooks/usePrevious"
import { CompoundDropdown as Dropdown } from "../../components/Dropdown"
import * as Icons from "../../components/Icons"
<<<<<<< HEAD
import useReleaseTokens from "../../hooks/useReleaseTokens"
=======
import { ContractsLoaded } from "../../contracts"
import { useModal } from "../../hooks/useModal"
import { ViewAddressInBlockExplorer } from "../../components/ViewInBlockExplorer"
import { releaseTokens } from "../../actions/web3"
import { withConfirmationModal } from "../../components/ConfirmationModal"
import resourceTooltipProps from "../../constants/tooltips"
>>>>>>> dea53b49

const filterBySelectedGrant = (selectedGrant) => (delegation) =>
  selectedGrant.id && delegation.grantId === selectedGrant.id

const GrantedTokensPageComponent = ({ onSubmitDelegateStakeForm }) => {
  const [selectedGrant, setSelectedGrant] = useState({})
  const previousGrant = usePrevious(selectedGrant)
  const releaseTokens = useReleaseTokens()
  const { hash } = useLocation()

  const {
    undelegations,
    delegations,
    undelegationPeriod,
    initializationPeriod,
    topUps,
    areTopUpsFetching,
    minimumStake,
  } = useSelector((state) => state.staking)

  const { grants, isFetching: areGrantsFetching } = useSelector(
    (state) => state.tokenGrants
  )

  useEffect(() => {
    if (!isEmptyArray(grants) && isEmptyObj(selectedGrant)) {
      const lookupGrantId = hash.substr(1)
      const grantByHash = grants.find((grant) => grant.id === lookupGrantId)
      setSelectedGrant(grantByHash || grants[0])
    }
  }, [grants, selectedGrant, previousGrant.id, hash])

  const onSelectGrant = useCallback((selectedGrant) => {
    setSelectedGrant(selectedGrant)
  }, [])

  const grantDelegations = useMemo(() => {
    return delegations.filter(filterBySelectedGrant(selectedGrant))
  }, [delegations, selectedGrant])

  const grantUndelegations = useMemo(() => {
    return undelegations.filter(filterBySelectedGrant(selectedGrant))
  }, [undelegations, selectedGrant])

  const selectedGrantStakedAmount = useMemo(() => {
    if (!selectedGrant.id) return 0

    return [...grantDelegations, ...grantUndelegations]
      .filter((delegation) => delegation.grantId === selectedGrant.id)
      .map((grantDelegation) => grantDelegation.amount)
      .reduce(add, 0)
  }, [grantUndelegations, grantDelegations, selectedGrant.id])

  const onWithdrawTokens = useCallback(
    async (awaitingPromise) => {
      releaseTokens(selectedGrant, awaitingPromise)
    },
    [releaseTokens, selectedGrant]
  )

  const onSubmit = useCallback(
    (values, meta) => {
      values.grantData = selectedGrant
      onSubmitDelegateStakeForm(values, meta)
    },
    [onSubmitDelegateStakeForm, selectedGrant]
  )

  return (
    <>
      <section className="granted-page__overview-layout">
        <Dropdown
          selectedItem={selectedGrant}
          onSelect={onSelectGrant}
          comparePropertyName="id"
          className="granted-page__grants-dropdown"
          rounded
        >
          <Dropdown.Trigger>
            <div className="flex row center">
              <Icons.Grant width={14} height={14} />
              <span className="text-instruction text-grey-60 ml-1">
                Switch Grant
              </span>
            </div>
          </Dropdown.Trigger>
          <Dropdown.Options>{grants.map(renderGrant)}</Dropdown.Options>
        </Dropdown>
        <section className="tile granted-page__overview__grant-details">
          <h4 className="mb-1">Grant Allocation</h4>
          <TokenGrantDetails
            selectedGrant={selectedGrant}
            availableAmount={selectedGrant.availableToStake}
          />
        </section>
        <section className="tile granted-page__overview__staked-tokens">
          <h4 className="mb-2">Tokens Staked</h4>
          <TokenGrantStakedDetails
            selectedGrant={selectedGrant}
            stakedAmount={selectedGrantStakedAmount}
          />
        </section>
        <section className="tile granted-page__overview__stake-form">
          <header className="flex row center mb-1">
            <h3>Stake Granted Tokens&nbsp;</h3>
            <ResourceTooltip {...resourceTooltipProps.delegation} />
          </header>
          <DelegateStakeForm
            onSubmit={onSubmit}
            minStake={minimumStake}
            availableToStake={selectedGrant.availableToStake || 0}
          />
        </section>
        <section className="tile granted-page__overview__withdraw-tokens">
          <h4 className="mb-2">Withdraw Unlocked Tokens</h4>
          <TokenGrantWithdrawnTokensDetails
            selectedGrant={selectedGrant}
            onWithdrawnBtn={onWithdrawTokens}
          />
        </section>
        <section className="tile granted-page__overview__unlocked-tokens">
          <h4 className="mb-2">Tokens Unlocking Progress</h4>
          <TokenGrantUnlockingdDetails selectedGrant={selectedGrant} />
        </section>
      </section>
      <DelegationOverview
        delegations={grantDelegations}
        undelegations={grantUndelegations}
        isFetching={areGrantsFetching}
        topUps={topUps}
        areTopUpsFetching={areTopUpsFetching}
        undelegationPeriod={undelegationPeriod}
        initializationPeriod={initializationPeriod}
        selectedGrant={selectedGrant}
        grants={grants}
        context="granted"
      />
    </>
  )
}

const renderGrant = (grant) => (
  <Dropdown.Option key={grant.id} value={grant}>
    Grant #{grant.id}
  </Dropdown.Option>
)

const renderGrantedTokensPageComponent = (onSubmitDelegateStakeForm) => (
  <GrantedTokensPageComponent
    onSubmitDelegateStakeForm={onSubmitDelegateStakeForm}
  />
)

const GrantedTokensPage = () => (
  <DelegationPageWrapper render={renderGrantedTokensPageComponent} />
)

GrantedTokensPage.route = {
  title: "Granted Tokens",
  path: "/delegation/granted",
  exact: true,
  withConnectWalletGuard: true,
  emptyStateComponent: EmptyStateComponent,
}

export { GrantedTokensPage }<|MERGE_RESOLUTION|>--- conflicted
+++ resolved
@@ -19,16 +19,8 @@
 import { usePrevious } from "../../hooks/usePrevious"
 import { CompoundDropdown as Dropdown } from "../../components/Dropdown"
 import * as Icons from "../../components/Icons"
-<<<<<<< HEAD
 import useReleaseTokens from "../../hooks/useReleaseTokens"
-=======
-import { ContractsLoaded } from "../../contracts"
-import { useModal } from "../../hooks/useModal"
-import { ViewAddressInBlockExplorer } from "../../components/ViewInBlockExplorer"
-import { releaseTokens } from "../../actions/web3"
-import { withConfirmationModal } from "../../components/ConfirmationModal"
 import resourceTooltipProps from "../../constants/tooltips"
->>>>>>> dea53b49
 
 const filterBySelectedGrant = (selectedGrant) => (delegation) =>
   selectedGrant.id && delegation.grantId === selectedGrant.id
