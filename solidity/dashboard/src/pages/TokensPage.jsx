import React, { useContext } from "react"
import DelegateStakeForm from "../components/DelegateStakeForm"
import TokensOverview from "../components/TokensOverview"
import { tokensPageService } from "../services/tokens-page.service"
import { Web3Context } from "../components/WithWeb3Context"
import { useShowMessage, messageType } from "../components/Message"
import { LoadingOverlay } from "../components/Loadable"
import { useSubscribeToContractEvent } from "../hooks/useSubscribeToContractEvent.js"
import {
  TOKEN_STAKING_CONTRACT_NAME,
  TOKEN_GRANT_CONTRACT_NAME,
} from "../constants/constants"
import { isSameEthAddress } from "../utils/general.utils"
import { sub, add } from "../utils/arithmetics.utils"
import { findIndexAndObject, compareEthAddresses } from "../utils/array.utils"
import TokensPageContextProvider, {
  useTokensPageContext,
} from "../contexts/TokensPageContext"
import {
  ADD_DELEGATION,
  UPDATE_OWNED_DELEGATED_TOKENS_BALANCE,
  REMOVE_DELEGATION,
  ADD_UNDELEGATION,
  UPDATE_OWNED_UNDELEGATIONS_TOKEN_BALANCE,
  REMOVE_UNDELEGATION,
} from "../reducers/tokens-page.reducer.js"
import moment from "moment"
import PageWrapper from "../components/PageWrapper"
import Tile from "../components/Tile"
import TokensContextSwitcher from "../components/TokensContextSwitcher"
import DelegationOverview from "../components/DelegationOverview"
import {
  createManagedGrantContractInstance,
  checkCodeIsValid,
} from "../contracts"

const TokensPage = () => {
  const web3Context = useContext(Web3Context)
  const showMessage = useShowMessage()
  useSubscribeToStakedEvent()
  useSubscribeToUndelegatedEvent()
  useSubscribeToRecoveredStakeEvent()
  useSubscribeToTokenGrantEvents()

  const {
    keepTokenBalance,
    minimumStake,
    isFetching,
    selectedGrant,
    tokensContext,
  } = useTokensPageContext()

  const handleSubmit = async (values, onTransactionHashCallback) => {
    values.context = tokensContext
    values.selectedGrant = { ...selectedGrant }
    try {
      await tokensPageService.delegateStake(
        web3Context,
        values,
        onTransactionHashCallback
      )
      showMessage({
        type: messageType.SUCCESS,
        title: "Success",
        content: "Staking delegate transaction has been successfully completed",
      })
    } catch (error) {
      showMessage({
        type: messageType.ERROR,
        title: "Staking delegate action has been failed ",
        content: error.message,
      })
      throw error
    }
  }

  const getAvailableToStakeAmount = () => {
    if (tokensContext === "granted") {
      return selectedGrant.availableToStake
    }

    return keepTokenBalance
  }

  return (
    <LoadingOverlay isFetching={isFetching}>
      <PageWrapper title="Delegate Tokens From:">
        <TokensContextSwitcher />
        <div className="tokens-wrapper">
          <Tile
            title="Delegate Tokens"
            id="delegate-stake-section"
            withTooltip
            tooltipProps={{
              text: (
                <>
                  <span className="text-bold">Delegation</span>&nbsp; sets aside
                  an amount of KEEP to be staked by a trusted third party,
                  referred to within the dApp as an operator.
                </>
              ),
            }}
          >
            <DelegateStakeForm
              onSubmit={handleSubmit}
              minStake={minimumStake}
              availableToStake={getAvailableToStakeAmount()}
            />
          </Tile>
          <TokensOverview />
        </div>
        <DelegationOverview />
      </PageWrapper>
    </LoadingOverlay>
  )
}

const TokensPageWithContext = () => (
  <TokensPageContextProvider>
    <TokensPage />
  </TokensPageContextProvider>
)
export default React.memo(TokensPageWithContext)

const useSubscribeToStakedEvent = async () => {
  const web3Context = useContext(Web3Context)
  const { grantContract, stakingContract, eth, web3 } = web3Context

  const {
    initializationPeriod,
    dispatch,
    refreshKeepTokenBalance,
  } = useTokensPageContext()

  const subscribeToEventCallback = async (event) => {
    const {
      blockNumber,
      returnValues: { from, value },
    } = event
    const grantStakeDetails = await getGrantDetails(from, grantContract)
    const isFromGrant = grantStakeDetails !== null
    const { grantee } = isFromGrant
      ? await grantContract.methods.getGrant(grantStakeDetails.grantId).call()
      : {}
    let isManagedGrant
    let managedGrantContractInstance
    if (isFromGrant && isGranteeInManagedGrant(web3Context, grantee)) {
      isManagedGrant = true
      managedGrantContractInstance = createManagedGrantContractInstance(
        web3,
        grantee
      )
    } else if (!isAddressedToCurrentAccount(from, web3Context, grantee)) {
      return
    }

    const createdAt = (await eth.getBlock(blockNumber)).timestamp

    const delegation = {
      createdAt,
      operatorAddress: from,
      authorizerAddress: await stakingContract.methods
        .authorizerOf(from)
        .call(),
      beneficiary: await stakingContract.methods.beneficiaryOf(from).call(),
      amount: value,
      isInInitializationPeriod: true,
      initializationOverAt: moment
        .unix(createdAt)
        .add(initializationPeriod, "seconds"),
<<<<<<< HEAD
      grantId: isFromGrant && grantStakeDetails.grantId,
      isFromGrant,
      isManagedGrant,
      managedGrantContractInstance,
=======
      isFromGrant,
      grantId: isFromGrant ? grantStakeDetails.grantId : null,
>>>>>>> e4498f8b
    }

    if (!isFromGrant) {
      refreshKeepTokenBalance()
      dispatch({
        type: UPDATE_OWNED_DELEGATED_TOKENS_BALANCE,
        payload: { operation: add, value },
      })
    }

    dispatch({ type: ADD_DELEGATION, payload: delegation })
  }
  useSubscribeToContractEvent(
    TOKEN_STAKING_CONTRACT_NAME,
    "Staked",
    subscribeToEventCallback
  )
}

const useSubscribeToUndelegatedEvent = () => {
  const web3Context = useContext(Web3Context)
  const { grantContract, stakingContract, web3 } = web3Context

  const { undelegationPeriod, dispatch } = useTokensPageContext()

  const subscribeToEventCallback = async (event) => {
    const {
      returnValues: { operator, undelegatedAt },
    } = event
    const grantStakeDetails = await getGrantDetails(operator, grantContract)
    const isFromGrant = grantStakeDetails !== null
    const { grantee } = isFromGrant
      ? await grantContract.methods.getGrant(grantStakeDetails.grantId)
      : {}
    let isManagedGrant
    let managedGrantContractInstance
    if (isFromGrant && isGranteeInManagedGrant(web3Context, grantee)) {
      isManagedGrant = true
      managedGrantContractInstance = createManagedGrantContractInstance(
        web3,
        grantee
      )
    } else if (!isAddressedToCurrentAccount(operator, web3Context, grantee)) {
      return
    }

    const { amount } = await stakingContract.methods
      .getDelegationInfo(operator)
      .call()

    const undelegation = {
      operatorAddress: operator,
      authorizerAddress: await stakingContract.methods
        .authorizerOf(operator)
        .call(),
      beneficiary: await stakingContract.methods.beneficiaryOf(operator).call(),
      amount,
      undelegatedAt: moment.unix(undelegatedAt),
      undelegationCompleteAt: moment
        .unix(undelegatedAt)
        .add(undelegationPeriod, "seconds"),
      canRecoverStake: false,
      isFromGrant,
      grantId: isFromGrant ? grantStakeDetails.grantId : null,
      isManagedGrant,
      managedGrantContractInstance,
    }
    dispatch({ type: REMOVE_DELEGATION, payload: operator })

    if (!isFromGrant) {
      dispatch({
        type: UPDATE_OWNED_DELEGATED_TOKENS_BALANCE,
        payload: { operation: sub, value: amount },
      })
      dispatch({
        type: UPDATE_OWNED_UNDELEGATIONS_TOKEN_BALANCE,
        payload: { operation: add, value: amount },
      })
    }

    dispatch({ type: REMOVE_DELEGATION, payload: operator })
    dispatch({ type: ADD_UNDELEGATION, payload: undelegation })
  }
  useSubscribeToContractEvent(
    TOKEN_STAKING_CONTRACT_NAME,
    "Undelegated",
    subscribeToEventCallback
  )
}

const useSubscribeToRecoveredStakeEvent = async () => {
  const {
    refreshKeepTokenBalance,
    dispatch,
    undelegations,
    refreshGrants,
  } = useTokensPageContext()

  const subscribeToEventCallback = async (event) => {
    const {
      returnValues: { operator },
    } = event

    const { indexInArray, obj: recoveredUndelegation } = findIndexAndObject(
      "operatorAddress",
      operator,
      undelegations,
      compareEthAddresses
    )

    if (indexInArray === null) {
      return
    }

    dispatch({ type: REMOVE_UNDELEGATION, payload: operator })

    if (!recoveredUndelegation.isFromGrant) {
      refreshKeepTokenBalance()
      dispatch({
        type: UPDATE_OWNED_UNDELEGATIONS_TOKEN_BALANCE,
        payload: { operation: sub, value: recoveredUndelegation.amount },
      })
    } else {
      refreshGrants()
    }
  }

  useSubscribeToContractEvent(
    TOKEN_STAKING_CONTRACT_NAME,
    "RecoveredStake",
    subscribeToEventCallback
  )
}

const getGrantDetails = async (operator, grantContract) => {
  let grantStakeDetails = null
  try {
    grantStakeDetails = await grantContract.methods
      .getGrantStakeDetails(operator)
      .call()
  } catch (error) {
    return grantStakeDetails
  }
  return grantStakeDetails
}

const isAddressedToCurrentAccount = async (operator, web3Context, grantee) => {
  const { yourAddress, stakingContract } = web3Context
  const isFromGrant = !!grantee

  if (isFromGrant) {
    return isSameEthAddress(grantee, yourAddress)
  } else {
    const owner = await stakingContract.methods.ownerOf(operator).call()
    return isSameEthAddress(owner, yourAddress)
  }
}

const useSubscribeToTokenGrantEvents = () => {
  const {
    refreshGrantTokenBalance,
    refreshKeepTokenBalance,
    grantStaked,
    grantWithdrawn,
  } = useTokensPageContext()

  const subscribeToStakedEventCallback = (stakedEvent) => {
    const {
      returnValues: { grantId, amount },
    } = stakedEvent
    grantStaked(grantId, amount)
  }

  const subscribeToWithdrawanEventCallback = (withdrawanEvent) => {
    const {
      returnValues: { grantId, amount },
    } = withdrawanEvent
    grantWithdrawn(grantId, amount)
    refreshGrantTokenBalance()
    refreshKeepTokenBalance()
  }

  useSubscribeToContractEvent(
    TOKEN_GRANT_CONTRACT_NAME,
    "TokenGrantStaked",
    subscribeToStakedEventCallback
  )
  useSubscribeToContractEvent(
    TOKEN_GRANT_CONTRACT_NAME,
    "TokenGrantWithdrawn",
    subscribeToWithdrawanEventCallback
  )
}

const isGranteeInManagedGrant = async (web3Context, grantee) => {
  const { web3, yourAddress } = web3Context
  const managedGrantContractInstance = createManagedGrantContractInstance(
    web3,
    grantee
  )
  try {
    // check if grantee is a contract
    const code = await web3.eth.getCode(grantee)
    checkCodeIsValid(code)
  } catch (error) {
    return false
  }
  const granteeAddressInManagedGrant = await managedGrantContractInstance.methods
    .grantee()
    .call()

  return isSameEthAddress(yourAddress, granteeAddressInManagedGrant)
}<|MERGE_RESOLUTION|>--- conflicted
+++ resolved
@@ -168,15 +168,10 @@
       initializationOverAt: moment
         .unix(createdAt)
         .add(initializationPeriod, "seconds"),
-<<<<<<< HEAD
-      grantId: isFromGrant && grantStakeDetails.grantId,
+      grantId: isFromGrant ? grantStakeDetails.grantId : null,
       isFromGrant,
       isManagedGrant,
       managedGrantContractInstance,
-=======
-      isFromGrant,
-      grantId: isFromGrant ? grantStakeDetails.grantId : null,
->>>>>>> e4498f8b
     }
 
     if (!isFromGrant) {
