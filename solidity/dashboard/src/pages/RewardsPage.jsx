<<<<<<< HEAD
import React from 'react'
import { RewardsGroups } from '../components/RewardsGroups'
import { WithdrawalHistory } from '../components/WithdrawalHistory'
import { useSubscribeToContractEvent } from '../hooks/useSubscribeToContractEvent'
import { OPERATOR_CONTRACT_NAME } from '../constants/constants'
import PageWrapper from '../components/PageWrapper'
=======
import React from "react"
import { RewardsGroups } from "../components/RewardsGroups"
import { WithdrawalHistory } from "../components/WithdrawalHistory"
import { useSubscribeToContractEvent } from "../hooks/useSubscribeToContractEvent"
import { OPERATOR_CONTRACT_NAME } from "../constants/constants"
>>>>>>> 3b0d2e41

const RewardsPage = () => {
  const { latestEvent } = useSubscribeToContractEvent(
    OPERATOR_CONTRACT_NAME,
    "GroupMemberRewardsWithdrawn"
  )

  return (
    <PageWrapper title="My Rewards">
      <RewardsGroups latestWithdrawalEvent={latestEvent} />
      <WithdrawalHistory latestWithdrawalEvent={latestEvent} />
    </PageWrapper>
  )
}

export default React.memo(RewardsPage)<|MERGE_RESOLUTION|>--- conflicted
+++ resolved
@@ -1,17 +1,9 @@
-<<<<<<< HEAD
-import React from 'react'
-import { RewardsGroups } from '../components/RewardsGroups'
-import { WithdrawalHistory } from '../components/WithdrawalHistory'
-import { useSubscribeToContractEvent } from '../hooks/useSubscribeToContractEvent'
-import { OPERATOR_CONTRACT_NAME } from '../constants/constants'
-import PageWrapper from '../components/PageWrapper'
-=======
 import React from "react"
 import { RewardsGroups } from "../components/RewardsGroups"
 import { WithdrawalHistory } from "../components/WithdrawalHistory"
 import { useSubscribeToContractEvent } from "../hooks/useSubscribeToContractEvent"
 import { OPERATOR_CONTRACT_NAME } from "../constants/constants"
->>>>>>> 3b0d2e41
+import PageWrapper from "../components/PageWrapper"
 
 const RewardsPage = () => {
   const { latestEvent } = useSubscribeToContractEvent(
