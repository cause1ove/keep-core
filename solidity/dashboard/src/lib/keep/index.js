import contracts, {
  SADDLE_SWAP_CONTRACT_NAME,
  SaddleSwapArtifact,
  KEEP_TOKEN_CONTRACT_NAME,
  TOKEN_STAKING_CONTRACT_NAME,
  TOKEN_GRANT_CONTRACT_NAME,
  OPERATOR_CONTRACT_NAME,
  KEEP_OPERATOR_STATISTICS_CONTRACT_NAME,
  MANAGED_GRANT_FACTORY_CONTRACT_NAME,
  KEEP_BONDING_CONTRACT_NAME,
  TBTC_TOKEN_CONTRACT_NAME,
  TBTC_SYSTEM_CONTRACT_NAME,
  TOKEN_STAKING_ESCROW_CONTRACT_NAME,
  BONDED_ECDSA_KEEP_FACTORY_CONTRACT_NAME,
  STAKING_PORT_BACKER_CONTRACT_NAME,
  OLD_TOKEN_STAKING_CONTRACT_NAME,
  LP_REWARDS_KEEP_ETH_CONTRACT_NAME,
  LP_REWARDS_TBTC_ETH_CONTRACT_NAME,
  LP_REWARDS_KEEP_TBTC_CONTRACT_NAME,
  LP_REWARDS_TBTC_SADDLE_CONTRACT_NAME,
  KEEP_TOKEN_GEYSER_CONTRACT_NAME,
  COV_TOKEN_CONTRACT_NAME,
  ASSET_POOL_CONTRACT_NAME,
<<<<<<< HEAD
  TBTCV2_VENDING_MACHINE_CONTRACT_NAME,
  TBTCV2_TOKEN_CONTRACT_NAME,
=======
  REWARDS_POOL_CONTRACT_NAME,
>>>>>>> 2cfdc72f
} from "./contracts"
import CoveragePoolV1 from "./coverage-pool"
import { UniswapV2Exchange } from "./exchange-api"
import TBTCV2Migration from "./tbtc-migration"

/** @typedef { import("../web3").Web3LibWrapper} Web3LibWrapper */
/** @typedef { import("../web3").BaseContract} BaseContract */
/** @typedef { import("./exchange-api").BaseExchange} BaseExchange */

class Keep {
  static initialize(web3) {
    const keep = new Keep(web3)
    keep.initializeContracts()
    keep.initializeServices()

    return keep
  }

  /**
   * @param {Web3LibWrapper} _web3 The web3 lib wrapper.
   * @param {BaseExchange} exchangeService The exchange service that provides
   * data from the external exchanges.
   */
  constructor(_web3, exchangeService = null) {
    this.web3 = _web3
    this.exchangeService = exchangeService || new UniswapV2Exchange()
  }

  /** @type {BaseContract} */
  [KEEP_TOKEN_CONTRACT_NAME];

  /** @type {BaseContract} */
  [TOKEN_STAKING_CONTRACT_NAME];

  /** @type {BaseContract} */
  [TOKEN_GRANT_CONTRACT_NAME];

  /** @type {BaseContract} */
  [OPERATOR_CONTRACT_NAME];

  /** @type {BaseContract} */
  [KEEP_OPERATOR_STATISTICS_CONTRACT_NAME];

  /** @type {BaseContract} */
  [MANAGED_GRANT_FACTORY_CONTRACT_NAME];

  /** @type {BaseContract} */
  [KEEP_BONDING_CONTRACT_NAME];

  /** @type {BaseContract} */
  [TBTC_TOKEN_CONTRACT_NAME];

  /** @type {BaseContract} */
  [TBTC_SYSTEM_CONTRACT_NAME];

  /** @type {BaseContract} */
  [TOKEN_STAKING_ESCROW_CONTRACT_NAME];

  /** @type {BaseContract} */
  [BONDED_ECDSA_KEEP_FACTORY_CONTRACT_NAME];

  /** @type {BaseContract} */
  [STAKING_PORT_BACKER_CONTRACT_NAME];

  /** @type {BaseContract} */
  [OLD_TOKEN_STAKING_CONTRACT_NAME];

  /** @type {BaseContract} */
  [LP_REWARDS_KEEP_ETH_CONTRACT_NAME];
  /** @type {BaseContract} */

  [LP_REWARDS_TBTC_ETH_CONTRACT_NAME];

  /** @type {BaseContract} */
  [LP_REWARDS_KEEP_TBTC_CONTRACT_NAME];

  /** @type {BaseContract} */
  [LP_REWARDS_TBTC_SADDLE_CONTRACT_NAME];

  /** @type {BaseContract} */
  [KEEP_TOKEN_GEYSER_CONTRACT_NAME];

  /** @type {BaseContract} */
  [SADDLE_SWAP_CONTRACT_NAME];

  /** @type {BaseContract} */
  [COV_TOKEN_CONTRACT_NAME];

  /** @type {BaseContract} */
  [ASSET_POOL_CONTRACT_NAME];

  /** @type {BaseContract} */
<<<<<<< HEAD
  [TBTCV2_TOKEN_CONTRACT_NAME];

  /** @type {BaseContract} */
  [TBTCV2_VENDING_MACHINE_CONTRACT_NAME]
=======
  [REWARDS_POOL_CONTRACT_NAME]
>>>>>>> 2cfdc72f

  initializeContracts = () => {
    const getDeploymentInfo = (artifact) => {
      const { networks } = artifact
      let deploymentTxnHash = null
      let address = null
      let deployedAtBlock = null
      if (networks) {
        // If the JSON artifact has the `networks` field, it means that an
        // artifact was built by Truffle.
        const networkId = Object.keys(networks)[0]
        address = networks[networkId].address
        deploymentTxnHash = networks[networkId].transactionHash
      } else {
        // Otherwise, it means an artifact was built by Hardhat.
        address = artifact.address
        deploymentTxnHash = artifact.transactionHash
        deployedAtBlock = artifact.receipt.blockNumber
      }
      return { address, deploymentTxnHash, deployedAtBlock }
    }

    for (const [contractName, { artifact }] of Object.entries(contracts)) {
      const { address, deploymentTxnHash, deployedAtBlock } =
        getDeploymentInfo(artifact)
      this[contractName] = this.web3.createContractInstance(
        artifact.abi,
        address,
        deploymentTxnHash,
        deployedAtBlock
      )
    }

    this.saddleSwapContract = this.web3.createContractInstance(
      SaddleSwapArtifact.abi,
      "0x4f6A43Ad7cba042606dECaCA730d4CE0A57ac62e",
      null,
      1
    )
  }

  initializeServices = () => {
    this.coveragePoolV1 = new CoveragePoolV1(
      this.assetPoolContract,
      this.covTokenContract,
      this.keepTokenContract,
      this.rewardsPoolContract,
      this.exchangeService,
      this.web3
    )
    this.tBTCV2Migration = new TBTCV2Migration(
      this.tbtcTokenContract,
      this.tbtcV2Contract,
      this.vendingMachineContract,
      this.web3
    )
  }

  setProvider = (provider) => {
    this.web3.setProvider(provider)

    for (const [contractName] of Object.entries(contracts)) {
      this[contractName].setProvider(provider)
    }
    this.saddleSwapContract.setProvider(provider)
  }

  /**
   * @param {string} acc Account address
   */
  set defaultAccount(acc) {
    this.web3.defaultAccount = acc

    for (const [contractName] of Object.entries(contracts)) {
      this[contractName].defaultAccount = acc
    }
  }
}

export default Keep<|MERGE_RESOLUTION|>--- conflicted
+++ resolved
@@ -21,12 +21,9 @@
   KEEP_TOKEN_GEYSER_CONTRACT_NAME,
   COV_TOKEN_CONTRACT_NAME,
   ASSET_POOL_CONTRACT_NAME,
-<<<<<<< HEAD
   TBTCV2_VENDING_MACHINE_CONTRACT_NAME,
   TBTCV2_TOKEN_CONTRACT_NAME,
-=======
   REWARDS_POOL_CONTRACT_NAME,
->>>>>>> 2cfdc72f
 } from "./contracts"
 import CoveragePoolV1 from "./coverage-pool"
 import { UniswapV2Exchange } from "./exchange-api"
@@ -96,8 +93,8 @@
 
   /** @type {BaseContract} */
   [LP_REWARDS_KEEP_ETH_CONTRACT_NAME];
-  /** @type {BaseContract} */
-
+
+  /** @type {BaseContract} */
   [LP_REWARDS_TBTC_ETH_CONTRACT_NAME];
 
   /** @type {BaseContract} */
@@ -119,14 +116,13 @@
   [ASSET_POOL_CONTRACT_NAME];
 
   /** @type {BaseContract} */
-<<<<<<< HEAD
   [TBTCV2_TOKEN_CONTRACT_NAME];
 
   /** @type {BaseContract} */
-  [TBTCV2_VENDING_MACHINE_CONTRACT_NAME]
-=======
+  [TBTCV2_VENDING_MACHINE_CONTRACT_NAME];
+
+  /** @type {BaseContract} */
   [REWARDS_POOL_CONTRACT_NAME]
->>>>>>> 2cfdc72f
 
   initializeContracts = () => {
     const getDeploymentInfo = (artifact) => {
