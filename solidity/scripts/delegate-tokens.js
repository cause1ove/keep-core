const KeepToken = artifacts.require("./KeepToken.sol")
const TokenStaking = artifacts.require("./TokenStaking.sol")
const KeepRandomBeaconOperator = artifacts.require(
  "./KeepRandomBeaconOperator.sol"
)

function formatAmount(amount, decimals) {
  return web3.utils
    .toBN(amount)
    .mul(web3.utils.toBN(10).pow(web3.utils.toBN(decimals)))
}

function getAccounts() {
  return new Promise((resolve, reject) => {
    web3.eth.getAccounts((error, accounts) => {
      resolve(accounts)
    })
  })
}

module.exports = async function () {
  try {
    const accounts = await getAccounts()
    const token = await KeepToken.deployed()
    const tokenStaking = await TokenStaking.deployed()
    const operatorContract = await KeepRandomBeaconOperator.deployed()

    const owner = accounts[0] // The address of an owner of the staked tokens.
    // accounts[1]...[4] Operators for owner delegated stake and receivers of the rewards.

    // Stake delegate tokens for first 5 accounts as operators,
    // including the first account where owner operating for themself.
<<<<<<< HEAD
    const numberOfAccounts = Math.min(accounts.length, 5);
    for (let i = 0; i < numberOfAccounts; i++) {
      let operator = accounts[i]
      let beneficiary = accounts[i] // The address where the rewards for participation are sent.
      let authorizer = accounts[i] // Authorizer authorizes operator contracts the staker operates on.

      // The owner provides to the contract a beneficiary address and the operator address. 
      let delegation = '0x' + Buffer.concat([
        Buffer.from(beneficiary.substr(2), 'hex'),
        Buffer.from(operator.substr(2), 'hex'),
        Buffer.from(authorizer.substr(2), 'hex')
      ]).toString('hex');

      staked = await token.approveAndCall(
        tokenStaking.address,
        formatAmount(20000000, 18),
        delegation,
        { from: owner }
      ).catch((err) => {
        console.log(`could not stake KEEP tokens for ${operator}: ${err}`);
      });

      await tokenStaking.authorizeOperatorContract(operator, operatorContract.address, { from: authorizer });
=======
    for (let i = 0; i < 5; i++) {
      const operator = accounts[i]
      const beneficiary = accounts[i] // The address where the rewards for participation are sent.
      const authorizer = accounts[i] // Authorizer authorizes operator contracts the staker operates on.

      // The owner provides to the contract a beneficiary address and the operator address.
      const delegation =
        "0x" +
        Buffer.concat([
          Buffer.from(beneficiary.substr(2), "hex"),
          Buffer.from(operator.substr(2), "hex"),
          Buffer.from(authorizer.substr(2), "hex"),
        ]).toString("hex")

      staked = await token
        .approveAndCall(
          tokenStaking.address,
          formatAmount(20000000, 18),
          delegation,
          { from: owner }
        )
        .catch((err) => {
          console.log(`could not stake KEEP tokens for ${operator}: ${err}`)
        })

      await tokenStaking.authorizeOperatorContract(
        operator,
        operatorContract.address,
        { from: authorizer }
      )
>>>>>>> 2db0fb54

      if (staked) {
        console.log(`successfully staked KEEP tokens for account ${operator}`)
      }
    }
  } catch (err) {
    console.error("unexpected error:", err)
    process.exit(1)
  }

  process.exit()
}<|MERGE_RESOLUTION|>--- conflicted
+++ resolved
@@ -30,32 +30,8 @@
 
     // Stake delegate tokens for first 5 accounts as operators,
     // including the first account where owner operating for themself.
-<<<<<<< HEAD
     const numberOfAccounts = Math.min(accounts.length, 5);
     for (let i = 0; i < numberOfAccounts; i++) {
-      let operator = accounts[i]
-      let beneficiary = accounts[i] // The address where the rewards for participation are sent.
-      let authorizer = accounts[i] // Authorizer authorizes operator contracts the staker operates on.
-
-      // The owner provides to the contract a beneficiary address and the operator address. 
-      let delegation = '0x' + Buffer.concat([
-        Buffer.from(beneficiary.substr(2), 'hex'),
-        Buffer.from(operator.substr(2), 'hex'),
-        Buffer.from(authorizer.substr(2), 'hex')
-      ]).toString('hex');
-
-      staked = await token.approveAndCall(
-        tokenStaking.address,
-        formatAmount(20000000, 18),
-        delegation,
-        { from: owner }
-      ).catch((err) => {
-        console.log(`could not stake KEEP tokens for ${operator}: ${err}`);
-      });
-
-      await tokenStaking.authorizeOperatorContract(operator, operatorContract.address, { from: authorizer });
-=======
-    for (let i = 0; i < 5; i++) {
       const operator = accounts[i]
       const beneficiary = accounts[i] // The address where the rewards for participation are sent.
       const authorizer = accounts[i] // Authorizer authorizes operator contracts the staker operates on.
@@ -85,7 +61,6 @@
         operatorContract.address,
         { from: authorizer }
       )
->>>>>>> 2db0fb54
 
       if (staked) {
         console.log(`successfully staked KEEP tokens for account ${operator}`)
