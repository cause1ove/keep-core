package cmd

import (
	"context"
	"fmt"
	"math/big"
	"time"

	"github.com/ethereum/go-ethereum/common"
	"github.com/keep-network/keep-core/pkg/beacon"
	"github.com/keep-network/keep-core/pkg/beacon/relay/event"
	"github.com/keep-network/keep-core/pkg/chain"
	"github.com/keep-network/keep-core/pkg/chain/local"
	netlocal "github.com/keep-network/keep-core/pkg/net/local"
	"github.com/keep-network/keep-core/pkg/operator"
	"github.com/urfave/cli"
)

const (
	defaultGroupSize    int = 10
	defaultThreshold    int = 4
	defaultMinimumStake int = 2000000
)

// SmokeTestCommand contains the definition of the smoke-test command-line
// subcommand.
var SmokeTestCommand cli.Command

const (
	groupSizeFlag     = "group-size"
	groupSizeShort    = "g"
	thresholdFlag     = "threshold"
	thresholdShort    = "t"
	minimumStakeFlag  = "minimum-stake"
	minimumStakeShort = "s"
)

const smokeTestDescription = `The smoke-test command creates a local threshold
   group of the specified size and with the specified threshold and simulates a
   distributed key generation process with an in-process broadcast channel and
   chain implementation. Once the process is complete, a threshold signature is
   executed, once again with an in-process broadcast channel and chain, and the
   final signature is verified by each member of the group.`

<<<<<<< HEAD
type devNullDataStorage struct {
}

func (dnds *devNullDataStorage) Save(data []byte, name string) {
	// noop
}

func (dnds *devNullDataStorage) ReadAll() [][]byte {
=======
type noopPersistence struct {
}

func (np *noopPersistence) Save(data []byte, directory string, name string) error {
>>>>>>> f4bc304a
	// noop
	return nil
}

func init() {
	SmokeTestCommand = cli.Command{
		Name:        "smoke-test",
		Usage:       "Simulates Distributed Key Generation (DKG) and signature generation locally",
		Description: smokeTestDescription,
		Action:      SmokeTest,
		Flags: []cli.Flag{
			&cli.IntFlag{
				Name:  groupSizeFlag + "," + groupSizeShort,
				Value: defaultGroupSize,
			},
			&cli.IntFlag{
				Name:  thresholdFlag + "," + thresholdShort,
				Value: defaultThreshold,
			},
			&cli.IntFlag{
				Name:  minimumStakeFlag + "," + minimumStakeShort,
				Value: defaultMinimumStake,
			},
		},
	}
}

// SmokeTest sets up a set of local virtual nodes and launches the beacon on
// them, simulating some relay entries and requests.
func SmokeTest(c *cli.Context) error {
	groupSize := c.Int(groupSizeFlag)
	threshold := c.Int(thresholdFlag)
	minimumStake := c.Int(minimumStakeFlag)

	chainHandle := local.Connect(
		groupSize,
		threshold,
		big.NewInt(int64(minimumStake)),
	)

	context := context.Background()

	for i := 0; i < groupSize; i++ {
		operatorPrivateKey, _, err := operator.GenerateKeyPair()
		if err != nil {
			panic("failed to generate private key")
		}

		createNode(
			context, operatorPrivateKey, chainHandle, groupSize, threshold,
		)
	}

	// Give the nodes a sec to get going.
	<-time.NewTimer(time.Second).C

	chainHandle.ThresholdRelay().SubmitRelayEntry(&event.Entry{
		RequestID:     big.NewInt(0),
		Value:         big.NewInt(0),
		GroupPubKey:   big.NewInt(0).Bytes(),
		Seed:          big.NewInt(0),
		PreviousEntry: &big.Int{},
	})

	// TODO Add validations when DKG Phase 14 is implemented.

	select {
	case <-context.Done():
		fmt.Println("All done!")
		return context.Err()
	}
}

func createNode(
	context context.Context,
	operatorPrivateKey *operator.PrivateKey,
	chainHandle chain.Handle,
	groupSize int,
	threshold int,
) {
	toEthereumAddress := func(value string) string {
		return common.BytesToAddress(
			[]byte(value),
		).String()
	}

	chainCounter, err := chainHandle.BlockCounter()
	if err != nil {
		panic(fmt.Sprintf(
			"Failed to run setup chainHandle.BlockCounter: [%v].",
			err,
		))
	}

	stakeMonitor, err := chainHandle.StakeMonitor()
	if err != nil {
		panic(fmt.Sprintf(
			"Failed to run setup chainHandle.StakeMonitor: [%v].",
			err,
		))
	}

<<<<<<< HEAD
	storage := &devNullDataStorage{}
=======
	storage := &noopPersistence{}
>>>>>>> f4bc304a

	netProvider := netlocal.Connect()

	go func() {
		// Generate staker's ID. It needs to be a properly formatter ethereum
		// address. Address can be created from any string.
		stakingID := toEthereumAddress(netProvider.ID().String())

		localMonitor := stakeMonitor.(*local.StakeMonitor)
		localMonitor.StakeTokens(stakingID)

		err := beacon.Initialize(
			context,
			stakingID,
			chainHandle.ThresholdRelay(),
			chainCounter,
			stakeMonitor,
			netProvider,
			storage,
		)
		if err != nil {
			panic(fmt.Sprintf(
				"Failed to run beacon.Initialize: [%v].",
				err,
			))
		}
	}()
}<|MERGE_RESOLUTION|>--- conflicted
+++ resolved
@@ -42,23 +42,17 @@
    executed, once again with an in-process broadcast channel and chain, and the
    final signature is verified by each member of the group.`
 
-<<<<<<< HEAD
-type devNullDataStorage struct {
-}
-
-func (dnds *devNullDataStorage) Save(data []byte, name string) {
-	// noop
-}
-
-func (dnds *devNullDataStorage) ReadAll() [][]byte {
-=======
 type noopPersistence struct {
 }
 
 func (np *noopPersistence) Save(data []byte, directory string, name string) error {
->>>>>>> f4bc304a
 	// noop
 	return nil
+}
+
+func (np *noopPersistence) ReadAll() ([][]byte, error) {
+	// noop
+	return nil, nil
 }
 
 func init() {
@@ -159,11 +153,7 @@
 		))
 	}
 
-<<<<<<< HEAD
-	storage := &devNullDataStorage{}
-=======
 	storage := &noopPersistence{}
->>>>>>> f4bc304a
 
 	netProvider := netlocal.Connect()
 
